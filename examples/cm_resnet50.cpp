/**
 * @brief Example presenting composition and compilation of the ResNet50 CNN
 * 
 * In this example ResNet50 model is composed using MCMCompiler's Composition API. Then
 * the compilation for the target device MA2480 is initialized and compilation passes scheduled by 
 * the target descriptor are executed. Included GenerateDot pass will generate *.dot files
 * that visualize the computation model at the end of each accomplished compilation phase.
 * Included GenerateBlob pass will serialize the model to a binary deployable to the target device.
 * 
 * Notes:
 * - This implementation of ResNet50 uses fused batch norm representation - batch norm is expressed
 * as a sequence of scale and bias
 * - This implementation of ResNet50 is aligned with Caffe - batch norm is followed by scale and bias
 * - Weights and other model parameters are initialized as sequences of numbers starting with 0
 * 
 * @file cm_resnet50.cpp
 * @author Stanislaw Maciag
 * @date 2018-07-19
 */

#include "include/mcm/compiler/compilation_unit.hpp"
#include "include/mcm/utils/data_generator.hpp"
#include "include/mcm/tensor/quantization_params.hpp"

/**
 * @brief Helper function creates a chain of conv2D and fused batchnorm attached to the selected input tensor
 * 
 * @param model Master compositional model
 * @param input Tensor that is an input data for the conv2D
 * @param kernelShape Shape of conv2D kernel
 * @param stride Stride of conv2D
 * @param padding Padding of conv2D
 * @return mv::Data::TensorIterator Iterator referencing the created batchnorm output 
 */
mv::Data::TensorIterator convBatchNormBlock(mv::CompositionalModel& model,
                                            mv::Data::TensorIterator input,
                                            mv::Shape kernelShape,
                                            std::array<unsigned short, 2> stride,
                                            std::array<unsigned short, 4> padding,
                                            const mv::QuantizationParams& quantParams = {{}, {}, {}, {}},
                                            const std::string& name = "")
{

    std::string weightsName = "";
    std::string biasParamName = "";

    if(name != "")
    {
        weightsName = "weights_" + name;
        biasParamName = "biasParam_" + name;
    }
    
    std::vector<int64_t> weightsData = mv::utils::generateSequence<int64_t>(kernelShape.totalSize());

<<<<<<< HEAD
    auto weights = model.constant(weightsData, kernelShape, mv::DType("Float16"), mv::Order("HWCN"), quantParams, weightsName);
    auto conv = model.conv(input, weights, stride, padding, 1, 1, quantParams, "conv_" + name);
    
    std::vector<double> biasData = mv::utils::generateSequence<double>(conv->getShape()[mv::IO_CHANNEL_DIMENSION]);
    auto biasParam = model.constant(biasData,
                                    {conv->getShape()[mv::IO_CHANNEL_DIMENSION]},
                                    mv::DType("Float16"),
=======
    auto weights = model.constantInt(weightsData, kernelShape, mv::DType("Int8"), mv::Order("HWCN"), quantParams, weightsName);
    auto conv = model.conv(input, weights, stride, padding, 1, 1, quantParams, "conv_" + name);
    
    std::vector<int64_t> biasData = mv::utils::generateSequence<int64_t>(conv->getShape()[mv::IO_CHANNEL_DIMENSION]);
    auto biasParam = model.constantInt(biasData,
                                    {conv->getShape()[mv::IO_CHANNEL_DIMENSION]},
                                    mv::DType("Int8"),
>>>>>>> b24b9f89
                                    mv::Order("W"),
                                    quantParams,
                                    biasParamName);

    return model.bias(conv, biasParam, quantParams, "bias_" + name);

}

/**
 * @brief Helper function that attaches a residual block to the selected input tensor
 * @param model Master compositional model
 * @param input Tensor that is an input data for first stages of residual block
 * @param intermediateDepth Number of output channels for the first convolution of the branch 2
 * @return mv::Data::TensorIterator Iterator referencing the created residual block output
 */
mv::Data::TensorIterator residualBlock(mv::CompositionalModel& model,
                                        mv::Data::TensorIterator input,
                                        unsigned intermediateDepth,
                                        const mv::QuantizationParams& quantParams = {{}, {}, {}, {}},
                                        const std::string& name = "")
{

    auto inputShape = input->getShape();
    auto branch2a = convBatchNormBlock(model,
                                        input,
                                        {1, 1, inputShape[mv::IO_CHANNEL_DIMENSION], intermediateDepth},
                                        {1, 1},
                                        {0, 0, 0, 0},
                                        quantParams,
                                        "branc2a_" + name);
    branch2a = model.relu(branch2a, quantParams, name + "_branch2a_relu");

    auto branch2b = convBatchNormBlock(model,
                                        branch2a,
                                        {3, 3, intermediateDepth, intermediateDepth},
                                        {1, 1},
                                        {1, 1, 1, 1},
                                        quantParams,
                                        "branch2b_" + name);
    branch2b = model.relu(branch2b, quantParams, name + "_branch2b_relu");

    auto branch2c = convBatchNormBlock(model,
                                        branch2b,
                                        {1, 1, intermediateDepth, inputShape[mv::IO_CHANNEL_DIMENSION]},
                                        {1, 1},
                                        {0, 0, 0, 0},
                                        quantParams,
                                        "branch2c_" + name);

    auto res = model.add(input, branch2c, quantParams, name + "_add");
    return model.relu(res, quantParams, name + "_relu");

}

/**
 * @brief Helper function that attaches a residual block (with conv2d on branch b) to the selected input tensor
 * @param model Master compositional model
 * @param input Tensor that is an input data for first stages of residual block 
 * @param intermediateDepth Number of output channels for the first convolution of the branch 2
 * @param outputDepth Number of output channels of the block
 * @param stride Stride applied for the convolution in branch 1 and the first convolution in branch 2
 * @return mv::Data::TensorIterator Iterator referencing the created residual block output
 */
mv::Data::TensorIterator
residualConvBlock(mv::CompositionalModel& model,
                mv::Data::TensorIterator input,
                unsigned intermediateDepth,
                unsigned outputDepth,
                std::array<unsigned short, 2> stride,
                const mv::QuantizationParams& quantParams = {{}, {}, {}, {}},
                const std::string& name = "")
{

    auto inputShape = input->getShape();
    auto branch1 = convBatchNormBlock(model,
                                        input,
                                        {1, 1, inputShape[mv::IO_CHANNEL_DIMENSION], outputDepth},
                                        stride,
                                        {0, 0, 0, 0},
                                        quantParams,
                                        "branch1_" + name);

    auto branch2a = convBatchNormBlock(model,
                                        input,
                                        {1, 1, inputShape[mv::IO_CHANNEL_DIMENSION], intermediateDepth},
                                        stride,
                                        {0, 0, 0, 0},
                                        quantParams,
                                        "branch2a_" + name);

    branch2a = model.relu(branch2a, quantParams, name + "_branch2a_relu");

    auto branch2b = convBatchNormBlock(model,
                                        branch2a,
                                        {3, 3, intermediateDepth, intermediateDepth},
                                        {1, 1},
                                        {1, 1, 1, 1},
                                        quantParams,
                                        "branch2b_" + name);
    branch2b = model.relu(branch2b, quantParams, name + "_branch2b_relu");

    auto branch2c = convBatchNormBlock(model,
                                        branch2b,
                                        {1, 1, intermediateDepth, outputDepth},
                                        {1, 1},
                                        {0, 0, 0, 0},
                                        quantParams,
                                        "branch2c_" + name);

    auto res = model.add(branch1, branch2c, quantParams, name + "_add");
    return model.relu(res, quantParams, name + "_relu");

}

int main()
{

<<<<<<< HEAD
    mv::Logger::setVerboseLevel(mv::VerboseLevel::Debug);
=======
    mv::Logger::setVerboseLevel(mv::VerboseLevel::Info);
>>>>>>> b24b9f89

    // Define the primary compilation unit
    mv::CompilationUnit unit("ResNet50");

    std::string descPath = mv::utils::projectRootPath() + "/config/compilation/debug_ma2490.json";
    std::ifstream compDescFile(descPath);

    // Obtain a compositional model from the compilation unit
    mv::CompositionalModel& cm = unit.model();

    // Compose the model for ResNet50

    // Define/import quantization params from somewhere
    mv::QuantizationParams emptyQuantParams({}, {}, {}, {});

<<<<<<< HEAD
    auto input = cm.input({125, 125, 3, 1}, mv::DType("Float8"), mv::Order("NHWC"), emptyQuantParams, "input");
=======
    auto input = cm.input({224, 224, 3, 1}, mv::DType("Int8"), mv::Order("NHWC"), emptyQuantParams, "input");
>>>>>>> b24b9f89
    auto conv1 = convBatchNormBlock(cm, input, {7, 7, 3, 64}, {2, 2}, {3, 3, 3, 3}, emptyQuantParams, "conv1");
    conv1 = cm.relu(conv1, emptyQuantParams, "relu1");
    auto pool1 = cm.maxPool(conv1, {3, 3}, {2, 2}, {1, 1, 1, 1});
    auto res2a = residualConvBlock(cm, pool1, 64, 256, {1, 1}, emptyQuantParams, "res2a");
<<<<<<< HEAD
    // auto res2b = residualBlock(cm, res2a, 64, emptyQuantParams, "res2b");
    // auto res2c = residualBlock(cm, res2b, 64, emptyQuantParams, "res2c");
    // auto res3a = residualConvBlock(cm, res2c, 128, 512, {2, 2}, emptyQuantParams, "res3a");
    // auto res3b = residualBlock(cm, res3a, 128, emptyQuantParams, "res3b");
    // auto res3c = residualBlock(cm, res3b, 128, emptyQuantParams, "res3c");
    // auto res3d = residualBlock(cm, res3c, 128, emptyQuantParams, "res3d");
    // auto res4a = residualConvBlock(cm, res3d, 256, 1024, {2, 2}, emptyQuantParams, "res4a");
    // auto res4b = residualBlock(cm, res4a, 256, emptyQuantParams, "res4b");
    // auto res4c = residualBlock(cm, res4b, 256, emptyQuantParams, "res4c");
    // auto res4d = residualBlock(cm, res4c, 256, emptyQuantParams, "res4d");
    // auto res4e = residualBlock(cm, res4d, 256, emptyQuantParams, "res4e");
    // auto res4f = residualBlock(cm, res4e, 256, emptyQuantParams, "res4f");
    // auto res5a = residualConvBlock(cm, res4f, 512, 2048, {2, 2}, emptyQuantParams, "res5a");
    // auto res5b = residualBlock(cm, res5a, 512, emptyQuantParams, "res5b");
    // auto res5c = residualBlock(cm, res5b, 512, emptyQuantParams, "res5c");
    // auto pool5 = cm.averagePool(res5c, {7, 7}, {1, 1}, {0, 0, 0, 0});
    cm.output(res2a);
=======
    auto res2b = residualBlock(cm, res2a, 64, emptyQuantParams, "res2b");
    auto res2c = residualBlock(cm, res2b, 64, emptyQuantParams, "res2c");
    auto res3a = residualConvBlock(cm, res2c, 128, 512, {2, 2}, emptyQuantParams, "res3a");
    auto res3b = residualBlock(cm, res3a, 128, emptyQuantParams, "res3b");
    auto res3c = residualBlock(cm, res3b, 128, emptyQuantParams, "res3c");
    auto res3d = residualBlock(cm, res3c, 128, emptyQuantParams, "res3d");
    auto res4a = residualConvBlock(cm, res3d, 256, 1024, {2, 2}, emptyQuantParams, "res4a");
    auto res4b = residualBlock(cm, res4a, 256, emptyQuantParams, "res4b");
    auto res4c = residualBlock(cm, res4b, 256, emptyQuantParams, "res4c");
    auto res4d = residualBlock(cm, res4c, 256, emptyQuantParams, "res4d");
    auto res4e = residualBlock(cm, res4d, 256, emptyQuantParams, "res4e");
    auto res4f = residualBlock(cm, res4e, 256, emptyQuantParams, "res4f");
    auto res5a = residualConvBlock(cm, res4f, 512, 2048, {2, 2}, emptyQuantParams, "res5a");
    auto res5b = residualBlock(cm, res5a, 512, emptyQuantParams, "res5b");
    auto res5c = residualBlock(cm, res5b, 512, emptyQuantParams, "res5c");
    auto pool5 = cm.averagePool(res5c, {7, 7}, {1, 1}, {0, 0, 0, 0});
    cm.output(pool5);
>>>>>>> b24b9f89

    // Load target descriptor for the selected target to the compilation unit
    if (!unit.loadTargetDescriptor(mv::Target::ma2490))
        exit(1);

    std::string compDescPath = mv::utils::projectRootPath() + "/config/compilation/debug_ma2490.json";
    unit.loadCompilationDescriptor(compDescPath);

    // Initialize compilation 
    unit.initialize();
    // Run all passes
    auto result = unit.run();

    return 0;

}<|MERGE_RESOLUTION|>--- conflicted
+++ resolved
@@ -52,15 +52,6 @@
     
     std::vector<int64_t> weightsData = mv::utils::generateSequence<int64_t>(kernelShape.totalSize());
 
-<<<<<<< HEAD
-    auto weights = model.constant(weightsData, kernelShape, mv::DType("Float16"), mv::Order("HWCN"), quantParams, weightsName);
-    auto conv = model.conv(input, weights, stride, padding, 1, 1, quantParams, "conv_" + name);
-    
-    std::vector<double> biasData = mv::utils::generateSequence<double>(conv->getShape()[mv::IO_CHANNEL_DIMENSION]);
-    auto biasParam = model.constant(biasData,
-                                    {conv->getShape()[mv::IO_CHANNEL_DIMENSION]},
-                                    mv::DType("Float16"),
-=======
     auto weights = model.constantInt(weightsData, kernelShape, mv::DType("Int8"), mv::Order("HWCN"), quantParams, weightsName);
     auto conv = model.conv(input, weights, stride, padding, 1, 1, quantParams, "conv_" + name);
     
@@ -68,7 +59,6 @@
     auto biasParam = model.constantInt(biasData,
                                     {conv->getShape()[mv::IO_CHANNEL_DIMENSION]},
                                     mv::DType("Int8"),
->>>>>>> b24b9f89
                                     mv::Order("W"),
                                     quantParams,
                                     biasParamName);
@@ -186,11 +176,7 @@
 int main()
 {
 
-<<<<<<< HEAD
     mv::Logger::setVerboseLevel(mv::VerboseLevel::Debug);
-=======
-    mv::Logger::setVerboseLevel(mv::VerboseLevel::Info);
->>>>>>> b24b9f89
 
     // Define the primary compilation unit
     mv::CompilationUnit unit("ResNet50");
@@ -206,16 +192,11 @@
     // Define/import quantization params from somewhere
     mv::QuantizationParams emptyQuantParams({}, {}, {}, {});
 
-<<<<<<< HEAD
-    auto input = cm.input({125, 125, 3, 1}, mv::DType("Float8"), mv::Order("NHWC"), emptyQuantParams, "input");
-=======
     auto input = cm.input({224, 224, 3, 1}, mv::DType("Int8"), mv::Order("NHWC"), emptyQuantParams, "input");
->>>>>>> b24b9f89
     auto conv1 = convBatchNormBlock(cm, input, {7, 7, 3, 64}, {2, 2}, {3, 3, 3, 3}, emptyQuantParams, "conv1");
     conv1 = cm.relu(conv1, emptyQuantParams, "relu1");
     auto pool1 = cm.maxPool(conv1, {3, 3}, {2, 2}, {1, 1, 1, 1});
     auto res2a = residualConvBlock(cm, pool1, 64, 256, {1, 1}, emptyQuantParams, "res2a");
-<<<<<<< HEAD
     // auto res2b = residualBlock(cm, res2a, 64, emptyQuantParams, "res2b");
     // auto res2c = residualBlock(cm, res2b, 64, emptyQuantParams, "res2c");
     // auto res3a = residualConvBlock(cm, res2c, 128, 512, {2, 2}, emptyQuantParams, "res3a");
@@ -233,25 +214,6 @@
     // auto res5c = residualBlock(cm, res5b, 512, emptyQuantParams, "res5c");
     // auto pool5 = cm.averagePool(res5c, {7, 7}, {1, 1}, {0, 0, 0, 0});
     cm.output(res2a);
-=======
-    auto res2b = residualBlock(cm, res2a, 64, emptyQuantParams, "res2b");
-    auto res2c = residualBlock(cm, res2b, 64, emptyQuantParams, "res2c");
-    auto res3a = residualConvBlock(cm, res2c, 128, 512, {2, 2}, emptyQuantParams, "res3a");
-    auto res3b = residualBlock(cm, res3a, 128, emptyQuantParams, "res3b");
-    auto res3c = residualBlock(cm, res3b, 128, emptyQuantParams, "res3c");
-    auto res3d = residualBlock(cm, res3c, 128, emptyQuantParams, "res3d");
-    auto res4a = residualConvBlock(cm, res3d, 256, 1024, {2, 2}, emptyQuantParams, "res4a");
-    auto res4b = residualBlock(cm, res4a, 256, emptyQuantParams, "res4b");
-    auto res4c = residualBlock(cm, res4b, 256, emptyQuantParams, "res4c");
-    auto res4d = residualBlock(cm, res4c, 256, emptyQuantParams, "res4d");
-    auto res4e = residualBlock(cm, res4d, 256, emptyQuantParams, "res4e");
-    auto res4f = residualBlock(cm, res4e, 256, emptyQuantParams, "res4f");
-    auto res5a = residualConvBlock(cm, res4f, 512, 2048, {2, 2}, emptyQuantParams, "res5a");
-    auto res5b = residualBlock(cm, res5a, 512, emptyQuantParams, "res5b");
-    auto res5c = residualBlock(cm, res5b, 512, emptyQuantParams, "res5c");
-    auto pool5 = cm.averagePool(res5c, {7, 7}, {1, 1}, {0, 0, 0, 0});
-    cm.output(pool5);
->>>>>>> b24b9f89
 
     // Load target descriptor for the selected target to the compilation unit
     if (!unit.loadTargetDescriptor(mv::Target::ma2490))
