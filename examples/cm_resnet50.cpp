--- conflicted
+++ resolved
@@ -63,19 +63,11 @@
 {
 
     auto inputShape = input->getShape();
-<<<<<<< HEAD
-    auto branch2a = convBatchNormBlock(model, input, {1, 1, inputShape[2], intermediateDepth}, {1, 1}, {0, 0, 0, 0}, name + "_branch2a");
-    branch2a = model.relu(branch2a, name + "_branch2a");
-    auto branch2b = convBatchNormBlock(model, branch2a, {3, 3, intermediateDepth, intermediateDepth}, {1, 1}, {1, 1, 1, 1}, name + "_branch2b");
-    branch2b = model.relu(branch2b, name + "_branch2b");
-    auto branch2c = convBatchNormBlock(model, branch2b, {1, 1, intermediateDepth, inputShape[2]}, {1, 1}, {0, 0, 0, 0}, name + "_branch2c");
-=======
     auto branch2a = convBatchNormBlock(model, input, {1, 1, inputShape[mv::IO_CHANNEL_DIMENSION], intermediateDepth}, {1, 1}, {0, 0, 0, 0});
     branch2a = model.relu(branch2a);
     auto branch2b = convBatchNormBlock(model, branch2a, {3, 3, intermediateDepth, intermediateDepth}, {1, 1}, {1, 1, 1, 1});
     branch2b = model.relu(branch2b);
     auto branch2c = convBatchNormBlock(model, branch2b, {1, 1, intermediateDepth, inputShape[mv::IO_CHANNEL_DIMENSION]}, {1, 1}, {0, 0, 0, 0});
->>>>>>> fea52611
 
     auto res = model.add(input, branch2c);
     return model.relu(res);
@@ -96,19 +88,6 @@
 {
 
     auto inputShape = input->getShape();
-<<<<<<< HEAD
-    auto branch1 = convBatchNormBlock(model, input, {1, 1, inputShape[2], outputDepth}, stride, {0, 0, 0, 0}, name + "_branch1");
-    auto branch2a = convBatchNormBlock(model, input, {1, 1, inputShape[2], intermediateDepth}, stride, {0, 0, 0, 0}, name + "_branch2a");
-    auto relu_branch2a = model.relu(branch2a, "branch2a");
-
-    auto branch2b = convBatchNormBlock(model,relu_branch2a, {3, 3, intermediateDepth, intermediateDepth}, {1, 1}, {1, 1, 1, 1}, name + "_branch2b");
-    auto relu_branch2b = model.relu(branch2b);
-    relu_branch2b = model.relu(branch2b, name + "_branch2b");
-
-    auto branch2c = convBatchNormBlock(model, relu_branch2b, {1, 1, intermediateDepth, outputDepth}, {1, 1}, {0, 0, 0, 0}, name + "_branch2c");
-    auto res = model.add(branch1, branch2c, "add_" + name);
-
-=======
     auto branch1 = convBatchNormBlock(model, input, {1, 1, inputShape[mv::IO_CHANNEL_DIMENSION], outputDepth}, stride, {0, 0, 0, 0});
     auto branch2a = convBatchNormBlock(model, input, {1, 1, inputShape[mv::IO_CHANNEL_DIMENSION], intermediateDepth}, stride, {0, 0, 0, 0});
     branch2a = model.relu(branch2a);
@@ -117,7 +96,6 @@
     auto branch2c = convBatchNormBlock(model, branch2b, {1, 1, intermediateDepth, outputDepth}, {1, 1}, {0, 0, 0, 0});
 
     auto res = model.add(branch1, branch2c);
->>>>>>> fea52611
     return model.relu(res);
 
 }
@@ -142,21 +120,13 @@
     mv::CompositionalModel& cm = unit.model();
 
     // Compose the model for ResNet50
-<<<<<<< HEAD
-    auto input = cm.input({224, 224, 3}, mv::DType("Float16"), mv::Order("HWC"), "input");
-    auto conv1 = convBatchNormBlock(cm, input, {7, 7, 3, 64}, {2, 2}, {3, 3, 3, 3}, "conv1");
-    auto relu1 = cm.relu(conv1, "conv1");
-    auto pool1 = cm.maxPool(relu1, {3, 3}, {2, 2}, {1, 1, 1, 1}, true, "", "floor", "pool1");
-    auto res2a = residualConvBlock(cm, pool1, 64, 256, {1, 1}, "res2a");
-    /*auto res2b = residualBlock(cm, res2a, 64);
-=======
+
     auto input = cm.input({224, 224, 3, 1}, mv::DType("Float16"), mv::Order("NHWC"));
     auto conv1 = convBatchNormBlock(cm, input, {7, 7, 3, 64}, {2, 2}, {3, 3, 3, 3});
     conv1 = cm.relu(conv1);
     auto pool1 = cm.maxPool(conv1, {3, 3}, {2, 2}, {1, 1, 1, 1});
     auto res2a = residualConvBlock(cm, pool1, 64, 256, {1, 1});
     auto res2b = residualBlock(cm, res2a, 64);
->>>>>>> fea52611
     auto res2c = residualBlock(cm, res2b, 64);
     auto res3a = residualConvBlock(cm, res2c, 128, 512, {2, 2});
     auto res3b = residualBlock(cm, res3a, 128);
