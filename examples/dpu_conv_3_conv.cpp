--- conflicted
+++ resolved
@@ -45,7 +45,6 @@
     unit.initialize();
     unit.run();
 
-<<<<<<< HEAD
     // system("dot -Tpng original_model.dot -o original_model.png");
     // system("dot -Tpng control_model.dot -o control_model.png");
     // system("dot -Tpng dma_model.dot -o dma_model.png");
@@ -57,16 +56,4 @@
     // system("dot -Tpng DeallocationControlFlows_model.dot -o DeallocationControlFlows_model.png");
     // system("dot -Tpng DmaControlFlows_model.dot -o DmaControlFlows_model.png");
     //system("dot -Tpng InputOutputControlFlows_model.dot -o InputOutputControlFlows_model.png");
-=======
-    system("dot -Tpng original_model.dot -o original_model.png");
-    system("dot -Tpng adapt_model.dot -o adapt_model.png");
-    system("dot -Tpng keembay_adapt_model.dot -o keembay_adapt_model.png");
-    system("dot -Tpng dma_model.dot -o dma_model.png");
-    system("dot -Tpng TransitiveReduction.dot -o TransitiveReduction.png");
-    system("dot -Tpng deallocation_model_data.dot -o deallocation_model_data.png");
-    system("dot -Tpng deallocation_model_control.dot -o deallocation_model_control.png");
-    system("dot -Tpng DeallocationControlFlows_model.dot -o DeallocationControlFlows_model.png");
-    system("dot -Tpng DmaControlFlows_model.dot -o DmaControlFlows_model.png");
-    system("dot -Tpng InputOutputControlFlows_model.dot -o InputOutputControlFlows_model.png");
->>>>>>> 492f127f
 }