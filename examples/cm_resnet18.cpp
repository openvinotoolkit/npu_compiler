/**
 * @brief Example presenting composition of the ResNet18 network and its compilation
 * 
 * In this example ResNet18 model is composed using MCMCompiler's Composition API. Then
 * the compilation is for target MA2480 is initialized and compilation passes scheduled by 
 * target descriptor are executed. Included GenerateDot pass will generate *.dot files
 * that visualize the computation model at the end of each accomplished compilation phase.
 * 
 * @file cm_resnet18.cpp
 * @author Stanislaw Maciag
 * @date 2018-07-19
 */

#include "include/mcm/compiler/compilation_unit.hpp"
#include "include/mcm/utils/data_generator.hpp"

/**
 * @brief Helper function creates a chain of conv2D and batchnorm attached to the selected input tensor
 * 
 * @param model Master compositional model
 * @param input Tensor that is an input data for the conv2D
 * @param kernelShape Shape of conv2D kernel
 * @param stride Stride of conv2D
 * @param padding Padding of conv2D
 * @return mv::Data::TensorIterator Iterator referencing the created batchnorm output 
 */
mv::Data::TensorIterator convBatchNormBlock(mv::CompositionalModel& model, mv::Data::TensorIterator input,  mv::Shape kernelShape, mv::UnsignedVector2D stride, mv::UnsignedVector4D padding)
{
    
    mv::dynamic_vector<mv::float_type> weightsData = mv::utils::generateSequence<mv::float_type>(kernelShape.totalSize());
    auto weights = model.constant(weightsData, kernelShape, mv::DType::Float, mv::Order::ColumnMajor);
    auto conv = model.conv2D(input, weights, stride, padding);

    // For debugging purpose weights are initialized as sequences of numbers, to be replaced with actual weights
    mv::dynamic_vector<mv::float_type> meanData = mv::utils::generateSequence<mv::float_type>(conv->getShape()[-1]);
    mv::dynamic_vector<mv::float_type> varianceData = mv::utils::generateSequence<mv::float_type>(conv->getShape()[-1]);
    mv::dynamic_vector<mv::float_type> offsetData = mv::utils::generateSequence<mv::float_type>(conv->getShape()[-1]);
    mv::dynamic_vector<mv::float_type> scaleData = mv::utils::generateSequence<mv::float_type>(conv->getShape()[-1]);
<<<<<<< HEAD
   
    auto bnmean = model.constant(meanData, conv->getShape()[-1], mv::DType::Float, mv::Order::LastDimMajor);
    auto bnvariance = model.constant(varianceData, conv->getShape()[-1], mv::DType::Float, mv::Order::LastDimMajor);
    auto bnoffset = model.constant(offsetData, conv->getShape()[-1], mv::DType::Float, mv::Order::LastDimMajor);
    auto bnscale = model.constant(scaleData, conv->getShape()[-1], mv::DType::Float, mv::Order::LastDimMajor);
=======
    auto bnmean = model.constant(meanData, conv->getShape()[-1], mv::DType::Float, mv::Order::ColumnMajor);
    auto bnvariance = model.constant(varianceData, conv->getShape()[-1], mv::DType::Float, mv::Order::ColumnMajor);
    auto bnoffset = model.constant(offsetData, conv->getShape()[-1], mv::DType::Float, mv::Order::ColumnMajor);
    auto bnscale = model.constant(scaleData, conv->getShape()[-1], mv::DType::Float, mv::Order::ColumnMajor);
>>>>>>> 3166f4c8
    return model.batchNorm(conv, bnmean, bnvariance, bnoffset, bnscale, 1e-6);

}

/**
 * @brief Helper function that attaches a residual block to the selected input tensor
 * @param model Master compositional model
 * @param input Tensor that is an input data for first stages of residual block 
 * @return mv::Data::TensorIterator Iterator referencing the created residual block output
 */
mv::Data::TensorIterator residualBlock(mv::CompositionalModel& model, mv::Data::TensorIterator input)
{

    auto inputShape = input->getShape();
    auto branch2a = convBatchNormBlock(model, input, mv::Shape(3, 3, inputShape[2], inputShape[2]), {1, 1}, {1, 1, 1, 1});
    branch2a = model.relu(branch2a);
    auto branch2b = convBatchNormBlock(model, branch2a, mv::Shape(3, 3, inputShape[2], inputShape[2]), {1, 1}, {1, 1, 1, 1});

    auto res = model.add(input, branch2b);
    return model.relu(res);

}

/**
 * @brief Helper function that attaches a residual block (with conv2d on branch b) to the selected input tensor
 * @param model Master compositional model
 * @param input Tensor that is an input data for first stages of residual block 
 * @return mv::Data::TensorIterator Iterator referencing the created residual block output
 */
mv::Data::TensorIterator residualConvBlock(mv::CompositionalModel& model, mv::Data::TensorIterator input, mv::unsigned_type outputDepth, mv::UnsignedVector2D stride)
{

    auto inputShape = input->getShape();
    auto branch1 = convBatchNormBlock(model, input, mv::Shape(1, 1, inputShape[2], outputDepth), stride, {0, 0, 0, 0});
    auto branch2a = convBatchNormBlock(model, input, mv::Shape(3, 3, inputShape[2], outputDepth), {1, 1}, {1, 1, 1, 1});
    branch2a = model.relu(branch2a);
    auto branch2b = convBatchNormBlock(model, branch2a, mv::Shape(3, 3, outputDepth, outputDepth), stride, {1, 1, 1, 1});

    auto res = model.add(branch1, branch2b);
    return model.relu(res);

}

int main()
{
<<<<<<< HEAD
=======
    mv::OpModel om(mv::Logger::VerboseLevel::VerboseInfo);
    auto input = om.input(mv::Shape(224, 224, 3), mv::DType::Float, mv::Order::ColumnMajor);

    auto conv1 = convBatchNormBlock(om, input, mv::Shape(7, 7, 3, 64), {2, 2}, {3, 3, 3, 3});
    conv1 = om.relu(conv1);
    auto pool1 = om.maxpool2D(conv1, {3, 3}, {2, 2}, {1, 1, 1, 1});
    auto res2a = residualConvBlock(om, pool1, 64, {1, 1});
    auto res2b = residualBlock(om, res2a);
    auto res3a = residualConvBlock(om, res2b, 128, {2, 2});
    auto res3b = residualBlock(om, res3a);
    auto res4a = residualConvBlock(om, res3b, 256, {2, 2});
    auto res4b = residualBlock(om, res4a);
    auto res5a = residualConvBlock(om, res4b, 512, {2, 2});
    auto res5b = residualBlock(om, res5a);
    auto pool5 = om.avgpool2D(res5b, {7, 7}, {1, 1,}, {0, 0, 0, 0});
    mv::dynamic_vector<mv::float_type> weightsData = mv::utils::generateSequence<mv::float_type>(pool5->getShape().totalSize() * 1000u);
    auto weights = om.constant(weightsData, mv::Shape(pool5->getShape().totalSize(), 1000), mv::DType::Float, mv::Order::ColumnMajor);
    auto fc1000 = om.fullyConnected(pool5, weights);
    auto softmax = om.softmax(fc1000);

    om.output(softmax);

    mv::FStdOStream ostream("cm1.dot");
    mv::pass::GenerateDot generateDot(ostream, mv::pass::GenerateDot::OutputScope::ExecOpControlModel, mv::pass::GenerateDot::ContentLevel::ContentFull);
    bool dotResult = generateDot.run(om);    
    if (dotResult)
        (void)system("dot -Tsvg cm1.dot -o cm1.svg");
>>>>>>> 3166f4c8

    // Define the primary compilation unit
    mv::CompilationUnit unit(mv::Logger::VerboseLevel::VerboseInfo);

    // Obtain compositional model from the compilation unit
    mv::CompositionalModel& cm = unit.model();

    // Compose the model for ResNet18
    auto input = cm.input(mv::Shape(224, 224, 3), mv::DType::Float, mv::Order::LastDimMajor);
    auto conv1 = convBatchNormBlock(cm, input, mv::Shape(7, 7, 3, 64), {2, 2}, {3, 3, 3, 3});
    conv1 = cm.relu(conv1);
    auto pool1 = cm.maxpool2D(conv1, {3, 3}, {2, 2}, {1, 1, 1, 1});
    auto res2a = residualConvBlock(cm, pool1, 64, {1, 1});
    auto res2b = residualBlock(cm, res2a);
    auto res3a = residualConvBlock(cm, res2b, 128, {2, 2});
    auto res3b = residualBlock(cm, res3a);
    auto res4a = residualConvBlock(cm, res3b, 256, {2, 2});
    auto res4b = residualBlock(cm, res4a);
    auto res5a = residualConvBlock(cm, res4b, 512, {2, 2});
    auto res5b = residualBlock(cm, res5a);
    auto pool5 = cm.avgpool2D(res5b, {7, 7}, {1, 1,}, {0, 0, 0, 0});
    mv::dynamic_vector<mv::float_type> weightsData = mv::utils::generateSequence<mv::float_type>(pool5->getShape().totalSize() * 1000u);
    auto weights = cm.constant(weightsData, mv::Shape(pool5->getShape().totalSize(), 1000), mv::DType::Float, mv::Order::LastDimMajor);
    auto fc1000 = cm.fullyConnected(pool5, weights);
    auto softmax = cm.softmax(fc1000);
    cm.output(softmax);

    // Load target descriptor for the selected target to the compilation unit
    std::string targetDescPath = std::getenv("MCM_HOME") + std::string("/config/target/ma2480.json");
    unit.targetDescriptor().load(targetDescPath);
    
    // Define the manadatory arguments for passes using compilation descriptor obtained from compilation unit
    unit.compilationDescriptor()["GenerateDot"]["output"] = std::string("cm_resnet18.dot");
    unit.compilationDescriptor()["GenerateDot"]["scope"] = std::string("ExecOpControlModel");
    unit.compilationDescriptor()["GenerateDot"]["content"] = std::string("full");
    unit.compilationDescriptor()["GenerateDot"]["html"] = true;
    unit.compilationDescriptor()["GenerateBlob"]["output"] = std::string("cm_resnet18.blob");
    
    // Initialize compilation 
    unit.initialize();
    unit.passManager().disablePass(mv::PassGenre::Serialization);

    // Run all passes
    unit.run();

    system("dot -Tsvg cm_resnet18.dot -o cm_resnet18.svg");
    system("dot -Tsvg cm_resnet18_adapt.dot -o cm_resnet18_adapt.svg");
    system("dot -Tsvg cm_resnet18_final.dot -o cm_resnet18_final.svg");
    return 0;

}<|MERGE_RESOLUTION|>--- conflicted
+++ resolved
@@ -36,18 +36,10 @@
     mv::dynamic_vector<mv::float_type> varianceData = mv::utils::generateSequence<mv::float_type>(conv->getShape()[-1]);
     mv::dynamic_vector<mv::float_type> offsetData = mv::utils::generateSequence<mv::float_type>(conv->getShape()[-1]);
     mv::dynamic_vector<mv::float_type> scaleData = mv::utils::generateSequence<mv::float_type>(conv->getShape()[-1]);
-<<<<<<< HEAD
-   
-    auto bnmean = model.constant(meanData, conv->getShape()[-1], mv::DType::Float, mv::Order::LastDimMajor);
-    auto bnvariance = model.constant(varianceData, conv->getShape()[-1], mv::DType::Float, mv::Order::LastDimMajor);
-    auto bnoffset = model.constant(offsetData, conv->getShape()[-1], mv::DType::Float, mv::Order::LastDimMajor);
-    auto bnscale = model.constant(scaleData, conv->getShape()[-1], mv::DType::Float, mv::Order::LastDimMajor);
-=======
     auto bnmean = model.constant(meanData, conv->getShape()[-1], mv::DType::Float, mv::Order::ColumnMajor);
     auto bnvariance = model.constant(varianceData, conv->getShape()[-1], mv::DType::Float, mv::Order::ColumnMajor);
     auto bnoffset = model.constant(offsetData, conv->getShape()[-1], mv::DType::Float, mv::Order::ColumnMajor);
     auto bnscale = model.constant(scaleData, conv->getShape()[-1], mv::DType::Float, mv::Order::ColumnMajor);
->>>>>>> 3166f4c8
     return model.batchNorm(conv, bnmean, bnvariance, bnoffset, bnscale, 1e-6);
 
 }
@@ -93,36 +85,6 @@
 
 int main()
 {
-<<<<<<< HEAD
-=======
-    mv::OpModel om(mv::Logger::VerboseLevel::VerboseInfo);
-    auto input = om.input(mv::Shape(224, 224, 3), mv::DType::Float, mv::Order::ColumnMajor);
-
-    auto conv1 = convBatchNormBlock(om, input, mv::Shape(7, 7, 3, 64), {2, 2}, {3, 3, 3, 3});
-    conv1 = om.relu(conv1);
-    auto pool1 = om.maxpool2D(conv1, {3, 3}, {2, 2}, {1, 1, 1, 1});
-    auto res2a = residualConvBlock(om, pool1, 64, {1, 1});
-    auto res2b = residualBlock(om, res2a);
-    auto res3a = residualConvBlock(om, res2b, 128, {2, 2});
-    auto res3b = residualBlock(om, res3a);
-    auto res4a = residualConvBlock(om, res3b, 256, {2, 2});
-    auto res4b = residualBlock(om, res4a);
-    auto res5a = residualConvBlock(om, res4b, 512, {2, 2});
-    auto res5b = residualBlock(om, res5a);
-    auto pool5 = om.avgpool2D(res5b, {7, 7}, {1, 1,}, {0, 0, 0, 0});
-    mv::dynamic_vector<mv::float_type> weightsData = mv::utils::generateSequence<mv::float_type>(pool5->getShape().totalSize() * 1000u);
-    auto weights = om.constant(weightsData, mv::Shape(pool5->getShape().totalSize(), 1000), mv::DType::Float, mv::Order::ColumnMajor);
-    auto fc1000 = om.fullyConnected(pool5, weights);
-    auto softmax = om.softmax(fc1000);
-
-    om.output(softmax);
-
-    mv::FStdOStream ostream("cm1.dot");
-    mv::pass::GenerateDot generateDot(ostream, mv::pass::GenerateDot::OutputScope::ExecOpControlModel, mv::pass::GenerateDot::ContentLevel::ContentFull);
-    bool dotResult = generateDot.run(om);    
-    if (dotResult)
-        (void)system("dot -Tsvg cm1.dot -o cm1.svg");
->>>>>>> 3166f4c8
 
     // Define the primary compilation unit
     mv::CompilationUnit unit(mv::Logger::VerboseLevel::VerboseInfo);
@@ -131,7 +93,7 @@
     mv::CompositionalModel& cm = unit.model();
 
     // Compose the model for ResNet18
-    auto input = cm.input(mv::Shape(224, 224, 3), mv::DType::Float, mv::Order::LastDimMajor);
+    auto input = cm.input(mv::Shape(224, 224, 3), mv::DType::Float, mv::Order::ColumnMajor);
     auto conv1 = convBatchNormBlock(cm, input, mv::Shape(7, 7, 3, 64), {2, 2}, {3, 3, 3, 3});
     conv1 = cm.relu(conv1);
     auto pool1 = cm.maxpool2D(conv1, {3, 3}, {2, 2}, {1, 1, 1, 1});
@@ -145,7 +107,7 @@
     auto res5b = residualBlock(cm, res5a);
     auto pool5 = cm.avgpool2D(res5b, {7, 7}, {1, 1,}, {0, 0, 0, 0});
     mv::dynamic_vector<mv::float_type> weightsData = mv::utils::generateSequence<mv::float_type>(pool5->getShape().totalSize() * 1000u);
-    auto weights = cm.constant(weightsData, mv::Shape(pool5->getShape().totalSize(), 1000), mv::DType::Float, mv::Order::LastDimMajor);
+    auto weights = cm.constant(weightsData, mv::Shape(pool5->getShape().totalSize(), 1000), mv::DType::Float, mv::Order::ColumnMajor);
     auto fc1000 = cm.fullyConnected(pool5, weights);
     auto softmax = cm.softmax(fc1000);
     cm.output(softmax);
