--- conflicted
+++ resolved
@@ -88,12 +88,7 @@
 int main()
 {
     // Define the primary compilation unit
-<<<<<<< HEAD
     mv::CompilationUnit unit("ResNet18");
-=======
-    mv::CompilationUnit unit(mv::Logger::VerboseLevel::VerboseDebug);
-
->>>>>>> c8217433
 
     // Obtain compositional model from the compilation unit
     mv::CompositionalModel& cm = unit.model();
