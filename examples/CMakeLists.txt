--- conflicted
+++ resolved
@@ -116,7 +116,6 @@
     add_executable(streaming_manual_example streaming_manual_example.cpp)
     target_link_libraries(streaming_manual_example cm)
 
-<<<<<<< HEAD
     add_executable(streaming_manual_res2abranch2a_example streaming_manual_res2abranch2a_example.cpp)
     target_link_libraries(streaming_manual_res2abranch2a_example cm)
 
@@ -126,8 +125,6 @@
     add_executable(zconv_example zconv_example.cpp)
     target_link_libraries(zconv_example cm)
 
-=======
->>>>>>> 531d8921
     add_executable(dpu_task_example dpu_task_example.cpp)
     target_link_libraries(dpu_task_example cm)
 
