--- conflicted
+++ resolved
@@ -1,10 +1,6 @@
 //This file is the parsed network which is created through python.
 #include "include/mcm/compiler/compilation_unit.hpp"
 #include "include/mcm/utils/data_generator.hpp"
-<<<<<<< HEAD
-
-=======
->>>>>>> 7174630f
 #include "meta/include/mcm/op_model.hpp"
 #include "include/mcm/utils/hardware_tests.hpp"
 
@@ -30,9 +26,6 @@
 
     auto pool0 = om.maxPool(bias_c0, {2, 2}, {2, 2}, {0, 0, 0, 0}, true, "", "floor", {{0},{0.003921568859368563},{0.0},{1.0}}, "pool1/max_pool#35");
 
-<<<<<<< HEAD
-    std::string compDescPath = mv::utils::projectRootPath() + "/config/compilation/debug_ma2490.json";
-=======
     std::vector<int64_t> weightsData1 = mv::utils::generateSequence<int64_t> (3*3*16*32);
     auto weights1 = om.constantInt(weightsData1,{3,3,16,32}, mv::DType("UInt8"), mv::Order::getZMajorID(4), {{119},{0.002742463955655694},{-0.32530343532562256},{0.374024897813797}}, "conv2_weights#5");
     auto conv1 = om.conv(pool0, weights1, {1, 1}, {1, 1, 1, 1}, 1, 1, {{0},{0.003921568859368563},{0.0},{1.0}}, "conv2#36");
@@ -110,7 +103,6 @@
     om.output(bias_c8);
 
     std::string compDescPath = mv::utils::projectRootPath() + "/config/compilation/debug_ma2490-tiny-yolo-full-size-streaming-multiclustering.json";
->>>>>>> 7174630f
     unit.loadCompilationDescriptor(compDescPath);
 
     unit.loadTargetDescriptor(mv::Target::ma2490);
