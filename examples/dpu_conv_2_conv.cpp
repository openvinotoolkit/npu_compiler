#include "include/mcm/compiler/compilation_unit.hpp"
#include "include/mcm/utils/data_generator.hpp"
#include "include/mcm/utils/serializer/Fp16Convert.h"
#include "meta/include/mcm/op_model.hpp"
#include "include/mcm/utils/hardware_tests.hpp"

#include <iostream>
#include <fstream>

// This example demonstrates the DPUConvolution pass:
// which replaces all convolution operations with DPU tasks,
// and adds appropriate DMA tasks (for DDR-to-CMX and back),
// and de-allocation tasks for the temporary CMX buffers.

int main()
{
    mv::Logger::setVerboseLevel(mv::VerboseLevel::Debug);
    mv::CompilationUnit unit("testModel");
    mv::OpModel& om = unit.model();

<<<<<<< HEAD
    auto input = om.input({56, 56, 64}, mv::DType("Float16"), mv::Order("CHW"));
=======
    auto input = om.input({16, 16, 15, 1}, mv::DType("Float16"), mv::Order("NCHW"));
>>>>>>> b3d610c7

    std::vector<double> weightsData = mv::utils::generateSequence<double>(1*1*64*64);
    auto weights = om.constant(weightsData, {1, 1, 64, 64}, mv::DType("Float16"), mv::Order("NCWH"));
    auto conv = om.conv(input, weights, {1, 1}, {0, 0, 0, 0});

    // std::vector<double> weightsData1 = mv::utils::generateSequence<double>(1*1*15*15);
    // auto weights1 = om.constant(weightsData1, {1, 1, 15, 15}, mv::DType("Float16"), mv::Order("NCWH"));
    // auto conv1 = om.conv(conv, weights1, {1, 1}, {0, 0, 0, 0});

    om.output(conv);

    std::string compDescPath = mv::utils::projectRootPath() + "/config/compilation/debug_ma2490.json";
    unit.loadCompilationDescriptor(compDescPath);
    //compDesc.setPassArg("GenerateDot", "scope", std::string("ControlModel"));

    unit.loadTargetDescriptor(mv::Target::ma2490);
    unit.initialize();
    unit.run();

    system("dot -Tpng original_model.dot -o original_model.png");
    system("dot -Tpng adapt_model.dot -o adapt_model.png");
    system("dot -Tpng keembay_adapt_model.dot -o keembay_adapt_model.png");
    system("dot -Tpng dma_model.dot -o dma_model.png");
    system("dot -Tpng control_model.dot -o control_model.png");
    system("dot -Tpng final_model.dot -o final_model.png");
}<|MERGE_RESOLUTION|>--- conflicted
+++ resolved
@@ -18,11 +18,7 @@
     mv::CompilationUnit unit("testModel");
     mv::OpModel& om = unit.model();
 
-<<<<<<< HEAD
     auto input = om.input({56, 56, 64}, mv::DType("Float16"), mv::Order("CHW"));
-=======
-    auto input = om.input({16, 16, 15, 1}, mv::DType("Float16"), mv::Order("NCHW"));
->>>>>>> b3d610c7
 
     std::vector<double> weightsData = mv::utils::generateSequence<double>(1*1*64*64);
     auto weights = om.constant(weightsData, {1, 1, 64, 64}, mv::DType("Float16"), mv::Order("NCWH"));
