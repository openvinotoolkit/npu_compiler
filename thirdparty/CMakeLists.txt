--- conflicted
+++ resolved
@@ -293,25 +293,12 @@
     PUBLIC
         "${IE_MAIN_VPUX_PLUGIN_SOURCE_DIR}/src/mcmCompiler/include/huffman_encoding"
         "${IE_MAIN_VPUX_PLUGIN_SOURCE_DIR}/src/mcmCompiler"
-<<<<<<< HEAD
-)
-
-#
-# json
-#
-
-if(ENABLE_KMB_SAMPLES)
-    set(SAMPLES_JSON "${CMAKE_CURRENT_SOURCE_DIR}/json/single_include/nlohmann/" CACHE INTERNAL "")
-endif()
+)
 
 #
 # nn cost model
 #
-
 set(VPUNN_BUILD_SHARED_LIB OFF CACHE BOOL "" FORCE)
 set(VPUNN_BUILD_EXAMPLES OFF CACHE BOOL "" FORCE)
 set(VPUNN_BUILD_TESTS OFF CACHE BOOL "" FORCE)
-add_subdirectory(vpucostmodel)
-=======
-)
->>>>>>> db34c658
+add_subdirectory(vpucostmodel)