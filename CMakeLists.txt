--- conflicted
+++ resolved
@@ -66,17 +66,14 @@
     "src/tensor/tensor.cpp"
     "src/tensor/math.cpp"
     "src/tensor/dtype.cpp"
-<<<<<<< HEAD
     "src/computation/op/op_entry.cpp"
     "src/computation/op/op_registry.cpp"
     "src/computation/op/def2/*.cpp"
 )
 
 file (GLOB model
-=======
     "src/tensor/order/*.cpp"
     "src/tensor/order/order_def/*.cpp"
->>>>>>> 572537cb
     "src/computation/model/computation_model.cpp"
     "src/computation/model/base_op_model.cpp"
     "src/computation/model/op_model.cpp"
@@ -92,40 +89,8 @@
     "src/computation/resource/stage.cpp"
     "src/computation/resource/nce1.cpp"
     "src/computation/resource/nce1_utils.cpp"
-<<<<<<< HEAD
     "src/computation/op/op.cpp"
     "src/computation/model/model_element.cpp"
-=======
-    "src/computation/op/source_op.cpp"
-    "src/computation/op/sink_op.cpp"
-    "src/computation/op/pool2d_op.cpp"
-    "src/computation/op/activation_op.cpp"
-    "src/computation/op/eltwise_op.cpp"
-    "src/computation/op/op_type.cpp"
-    "src/computation/op/def/add.cpp"
-    "src/computation/op/def/avgpool2d.cpp"
-    "src/computation/op/def/batch_norm.cpp"
-    "src/computation/op/def/bias.cpp"
-    "src/computation/op/def/concat.cpp"
-    "src/computation/op/def/constant.cpp"
-    "src/computation/op/def/conv2d.cpp"
-    "src/computation/op/def/depthwise_conv2d.cpp"
-    "src/computation/op/def/divide.cpp"
-    "src/computation/op/def/matmul.cpp"
-    "src/computation/op/def/input.cpp"
-    "src/computation/op/def/maxpool2d.cpp"
-    "src/computation/op/def/multiply.cpp"
-    "src/computation/op/def/output.cpp"
-    "src/computation/op/def/relu.cpp"
-    "src/computation/op/def/prelu.cpp"
-    "src/computation/op/def/reshape.cpp"
-    "src/computation/op/def/scale.cpp"
-    "src/computation/op/def/softmax.cpp"
-    "src/computation/op/def/subtract.cpp"
-    "src/computation/op/def/fully_connected.cpp"
-    "src/computation/op/def/conversion.cpp"
-    "src/computation/op/def/drop_out.cpp"
->>>>>>> 572537cb
 )
 
 
@@ -135,8 +100,8 @@
 )
 
 file(GLOB pass
-    #"src/deployer/*.cpp"
-    #"src/deployer/blob_serialization/*.cpp"
+    "src/deployer/*.cpp"
+    "src/deployer/blob_serialization/*.cpp"
     "src/pass/pass_registry.cpp"
     "src/pass/pass_manager.cpp"
     "src/pass/pass_entry.cpp"
@@ -146,12 +111,7 @@
     "src/pass/adaptation/replacement_passes.cpp"
     "src/pass/finalization/*.cpp"
     "src/pass/validation/*.cpp"
-<<<<<<< HEAD
-    #[["src/pass/serialization/*.cpp"
-=======
-    "src/pass/serialization/generate_blob.cpp"
-    "src/pass/serialization/generate_json.cpp"
->>>>>>> 572537cb
+    "src/pass/serialization/*.cpp"
     "src/deployer/*.cpp"
     "src/deployer/blob_serialization/*.cpp"]]
 )
@@ -166,11 +126,8 @@
     "src/compiler/*"
 )
 
-<<<<<<< HEAD
 add_subdirectory(meta)
 
-=======
->>>>>>> 572537cb
 if (MSVC)
     add_library(cm OBJECT ${compiler} ${pass})
     add_library(corebase OBJECT ${base} ${logger})
@@ -179,21 +136,13 @@
     add_dependencies(cm generate-comp-api)
     add_dependencies(model generate-comp-api)
 else()
-<<<<<<< HEAD
-    add_library(cm SHARED ${compiler} ${pass})
+if(VALIDATION)
+    add_library(cm SHARED ${base} ${logger} ${pass} ${compiler} ${pass_validation})
     add_library(corebase SHARED ${base} ${logger})
     add_library(model SHARED ${model})
     target_link_libraries(cm corebase metamodel)
     add_dependencies(cm generate-comp-api)
     add_dependencies(model generate-comp-api)
-    #add_subdirectory(python/api)
-	add_subdirectory(tests)
-	add_subdirectory(contrib/googletest)
-endif()
-=======
-
-if(VALIDATION)
-    add_library(cm SHARED ${base} ${logger} ${pass} ${compiler} ${pass_validation})
     target_link_libraries(cm ${Caffe_LIBRARIES} ${Boost_FILESYSTEM_LIBRARY} ${Boost_SYSTEM_LIBRARY} ${Boost_REGEX_LIBRARY} ${PROTOBUF_LIBRARY})
     target_compile_definitions(cm PRIVATE CPU_ONLY=1)
     add_subdirectory(python/api)
@@ -209,7 +158,6 @@
 endif(VALIDATION)
 
 endif(MSVC)
->>>>>>> 572537cb
 
 add_subdirectory(examples)
 #add_subdirectory(docs/internal/tutorials)