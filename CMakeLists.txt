cmake_minimum_required(VERSION 3.5.0)
project(mcmComplier VERSION 0.0.1)

set(CMAKE_LIBRARY_OUTPUT_DIRECTORY ${PROJECT_BINARY_DIR}/lib)

if (NOT EXISTS ${CMAKE_BINARY_DIR}/CMakeCache.txt)
    if (NOT CMAKE_BUILD_TYPE)
        set(CMAKE_BUILD_TYPE "Release" CACHE STRING "" FORCE)
    endif()
endif()

add_compile_options(-std=c++11)

if (MSVC)

    add_compile_options("/W4" "$<$<CONFIG:RELEASE>:/O2>")
    SET(VALIDATION true)

else()

    add_compile_options("-Wall" "-Wextra" "-Wshadow" "-Wnon-virtual-dtor" "-pedantic" "$<$<CONFIG:RELEASE>:-O3>")
    SET(VALIDATION true CACHE BOOL "Flag to include additional external libaries for validation testing")

endif()

include_directories(${PROJECT_SOURCE_DIR})
include_directories(${PROJECT_SOURCE_DIR}/include)
include_directories(${PROJECT_SOURCE_DIR}/contrib/flatbuffers/include)

if(VALIDATION)

    include_directories("/opt/movidius/caffe/include")
    include_directories("/opt/movidius/caffe/build/include")
    include_directories("/opt/movidius/caffe/build/include/caffe/proto")

    #Protobuf
    find_package(Protobuf REQUIRED)
    include_directories(${PROTOBUF_INCLUDE_DIR})

    #MVNC
    find_library(mvnc REQUIRED)

    #Boost
    find_package(Boost COMPONENTS regex system filesystem REQUIRED)

    #Caffe
    set(Caffe_INCLUDE_DIRS "/opt/movidius/caffe/build/include/caffe/proto;/opt/movidius/caffe/include;/opt/movidius/caffe/build/include")
    set(Caffe_LIBRARIES "/opt/movidius/caffe/build/lib/libcaffe.so")

    file(GLOB pass_validation
        "src/pass/adaptation/generate_caffe.cpp"
    )

endif(VALIDATION)


file(GLOB base
    "src/base/attribute_registry.cpp"
    "src/base/attribute_entry.cpp"
    "src/base/attribute_def/*.cpp"
    "src/base/printable.cpp"
    "src/base/jsonable.cpp"
    "src/base/binarizable.cpp"
    "src/base/json/object.cpp"
    "src/base/json/array.cpp"
    "src/base/json/value.cpp"
    "src/base/json/value_content.cpp"
    "src/base/json/number_integer.cpp"
    "src/base/json/number_float.cpp"
    "src/base/json/string.cpp"
    "src/base/json/bool.cpp"
    "src/base/json/null.cpp"
    "src/base/dma_direction.cpp"
    "src/utils/parser/json_text.cpp"
    "src/utils/serializer/file_buffer.cpp"
    "src/deployer/Fp16Convert.cpp"
    "src/base/exception/*.cpp"
    "src/utils/env_loader.cpp"
    "src/utils/custom_math.cpp"
    "src/base/element.cpp"
    "src/tensor/shape.cpp"
    "src/tensor/tensor.cpp"
    "src/tensor/binary_data.cpp"
    "src/tensor/order/*.cpp"
    "src/tensor/order/order_def/*.cpp"
    "src/tensor/math.cpp"
    "src/tensor/dtype.cpp"
    "src/computation/op/op_entry.cpp"
    "src/computation/op/op_registry.cpp"
    "src/computation/op/def/*.cpp"
    "src/computation/model/runtime_binary.cpp"
    "src/target/keembay/attribute_def/*.cpp"
    "src/target/keembay/tasks/def/*.cpp"
    "src/target/keembay/runtime_model/*.cpp"
)

file (GLOB model
    "src/computation/model/computation_model.cpp"
    "src/computation/model/base_op_model.cpp"
    "src/computation/model/op_model.cpp"
    "src/computation/model/data_model.cpp"
    "src/computation/model/control_model.cpp"
    "src/computation/model/computation_element.cpp"
    "src/api/compositional_model.cpp"
    "src/utils/recorded_compositional_model.cpp"
    "src/computation/model/group.cpp"
    "src/computation/flow/control_flow.cpp"
    "src/computation/flow/data_flow.cpp"
    "src/computation/resource/memory_allocator.cpp"
    "src/computation/resource/stage.cpp"
    "src/computation/resource/nce1.cpp"
    "src/computation/resource/nce1_utils.cpp"
    "src/computation/op/op.cpp"
    "src/computation/model/model_element.cpp"
    #"src/target/keembay/attribute_def/*.cpp"
    #"src/target/keembay/tasks/*.cpp"
    #"src/target/keembay/tasks/def/*.cpp"
    #"src/target/keembay/types/*.cpp"
    "src/target/keembay/tasks/*.cpp"
)

file(GLOB logger
    "src/logger/logger.cpp"
    "src/logger/log_sender.cpp"
)

file(GLOB pass
    "src/deployer/*.cpp"
    "src/deployer/blob_serialization/*.cpp"
    "src/pass/pass_registry.cpp"
    "src/pass/pass_manager.cpp"
    "src/pass/pass_entry.cpp"
    "src/target/target_descriptor.cpp"
    "src/pass/common_functions.cpp"
    "src/pass/adaptation/fuse_passes.cpp"
    "src/pass/adaptation/remove_passes.cpp"
    "src/pass/adaptation/replacement_passes.cpp"
    "src/pass/adaptation/conv_dilation_pass.cpp"
    "src/pass/finalization/*.cpp"
    "src/pass/validation/*.cpp"
    "src/pass/serialization/*.cpp"
    "src/deployer/*.cpp"
    "src/deployer/blob_serialization/*.cpp"
)

file(GLOB compiler
    "src/compiler/*"
    "src/utils/hardware_tests.cpp"
)

add_subdirectory(meta)

if (MSVC)
    add_library(cm OBJECT ${pass} ${compiler} $<TARGET_OBJECTS:corebase> $<TARGET_OBJECTS:metamodel>)
	target_link_libraries(cm corebase metamodel)
    add_library(corebase OBJECT ${base} ${logger})
    add_library(model OBJECT ${model} $<TARGET_OBJECTS:corebase>)
    target_link_libraries(model corebase)
    add_dependencies(cm generate-comp-api)	
    add_dependencies(cm generate-graphfile-headers)
    add_dependencies(model generate-comp-api)
else()
if(VALIDATION)

    file(GLOB deployer
        "src/utils/deployer/*"
    )
    add_library(cm SHARED ${base} ${logger} ${pass} ${compiler} ${pass_validation})
    add_library(corebase SHARED ${base} ${logger})
    add_library(model SHARED ${model})
    add_library(dep SHARED ${deployer})
    target_link_libraries(dep mvnc)
<<<<<<< HEAD
    target_link_libraries(cm corebase metamodel)
=======
>>>>>>> 56f0462f
    target_link_libraries(cm corebase metamodel flatbuffers)
    add_dependencies(cm generate-comp-api)
    add_dependencies(model generate-comp-api)
    add_dependencies(cm generate-graphfile-headers)
    target_link_libraries(cm ${Caffe_LIBRARIES} ${Boost_FILESYSTEM_LIBRARY} ${Boost_SYSTEM_LIBRARY} ${Boost_REGEX_LIBRARY} ${PROTOBUF_LIBRARY})
    target_compile_definitions(cm PRIVATE CPU_ONLY=1)
    add_subdirectory(python/api)
    add_subdirectory(tests)
    add_subdirectory(contrib/googletest)
    #add_subdirectory(recordings)
else()
    add_library(cm SHARED ${base} ${logger} ${pass} ${compiler})

    add_library(corebase SHARED ${base} ${logger})
    add_library(model SHARED ${model})
    target_link_libraries(cm corebase metamodel flatbuffers)
    add_dependencies(cm generate-comp-api)
    add_dependencies(model generate-comp-api)
    add_dependencies(cm generate-graphfile-headers)
    add_subdirectory(python/api)
    add_subdirectory(tests)
    add_subdirectory(contrib/googletest)
    #add_subdirectory(recordings)
endif(VALIDATION)

endif(MSVC)

add_subdirectory(examples)
#add_subdirectory(docs/internal/tutorials)
add_subdirectory(tools)
add_subdirectory(schema)
add_subdirectory(contrib/flatbuffers)<|MERGE_RESOLUTION|>--- conflicted
+++ resolved
@@ -170,10 +170,6 @@
     add_library(model SHARED ${model})
     add_library(dep SHARED ${deployer})
     target_link_libraries(dep mvnc)
-<<<<<<< HEAD
-    target_link_libraries(cm corebase metamodel)
-=======
->>>>>>> 56f0462f
     target_link_libraries(cm corebase metamodel flatbuffers)
     add_dependencies(cm generate-comp-api)
     add_dependencies(model generate-comp-api)
