cmake_minimum_required(VERSION 3.5.0)
project(mcmComplier VERSION 0.0.1)

set(CMAKE_LIBRARY_OUTPUT_DIRECTORY ${PROJECT_BINARY_DIR}/lib)
SET(CMAKE_MODULE_PATH "${PROJECT_SOURCE_DIR}/cmake-modules")
SET(CMAKE_VERBOSE_MAKEFILE ON) # for debugging

#############################################################################################
### Setup
#############################################################################################
SET(PROJECT_VERSION_MAJOR 0)
SET(PROJECT_VERSION_MINOR 1)
SET(PROJECT_VERSION_PATCH 0)

if (NOT EXISTS ${CMAKE_BINARY_DIR}/CMakeCache.txt)
    if (NOT CMAKE_BUILD_TYPE)
        set(CMAKE_BUILD_TYPE "Release" CACHE STRING "" FORCE)
    endif()
endif()

add_compile_options(-std=c++11)

#############################################################################################
### Test Coverage - off by default. Pass param CODE_COVERAGE=ON
### > cmake -DCODE_COVERAGE=ON -DCMAKE_BUILD_TYPE=Debug ..
#############################################################################################
include(cmake-modules/code-coverage.cmake)
add_code_coverage()


#############################################################################################
### Find packages - uses Find*.cmake files in /cmake-modules dir
#############################################################################################
find_package(METIS)
if(METIS_FOUND)
    set(METIS_LIBS ${METIS_LIBRARIES})
    include_directories(${METIS_INCLUDE_DIRS})
else()
    message(STATUS "Metis not found!")
endif(METIS_FOUND)


<<<<<<< HEAD
    add_compile_options("-Wall" "-Wextra" "-Wshadow" "-Wnon-virtual-dtor" "-fpermissive" "-pedantic" "$<$<CONFIG:RELEASE>:-O3>")
=======
# find_package(Flatbuffers)
# if(FLATBUFFERS_FOUND)
#     include_directories(${FLATBUFFERS_INCLUDE_DIR})
# else()
#     message(STATUS "Flatbuffers not found!")
# endif(FLATBUFFERS_FOUND)

#############################################################################################
### Main build
#############################################################################################
if (MSVC)
    add_compile_options("/W4" "$<$<CONFIG:RELEASE>:/O2>")
    SET(VALIDATION false)
else()
    add_compile_options("-Wall" "-Wextra" "-Wshadow" "-Wnon-virtual-dtor" "-pedantic" "$<$<CONFIG:RELEASE>:-O3>")
>>>>>>> b292b117
    SET(VALIDATION false CACHE BOOL "Flag to include additional external libaries for validation testing")
endif()

include_directories(${PROJECT_SOURCE_DIR})
include_directories(${PROJECT_SOURCE_DIR}/include)
include_directories(${PROJECT_SOURCE_DIR}/contrib/flatbuffers/include)

if(VALIDATION)
    include_directories("/opt/movidius/caffe/include")
    include_directories("/opt/movidius/caffe/build/include")
    include_directories("/opt/movidius/caffe/build/include/caffe/proto")

    #Protobuf
    find_package(Protobuf REQUIRED)
    include_directories(${PROTOBUF_INCLUDE_DIR})

    #MVNC
    find_library(mvnc REQUIRED)

    #Boost
    find_package(Boost COMPONENTS regex system filesystem REQUIRED)

    #Caffe
    set(Caffe_INCLUDE_DIRS "/opt/movidius/caffe/build/include/caffe/proto;/opt/movidius/caffe/include;/opt/movidius/caffe/build/include")
    set(Caffe_LIBRARIES "/opt/movidius/caffe/build/lib/libcaffe.so")

    SET(pass_validation
        "${PROJECT_SOURCE_DIR}/src/pass/adaptation/generate_caffe.cpp"
    )
endif(VALIDATION)

SET(base
    "${PROJECT_SOURCE_DIR}/src/base/attribute_def/bool.cpp" 
    "${PROJECT_SOURCE_DIR}/src/base/attribute_def/double.cpp" 
    "${PROJECT_SOURCE_DIR}/src/base/attribute_def/dtype.cpp"
    "${PROJECT_SOURCE_DIR}/src/base/attribute_def/int.cpp"
    "${PROJECT_SOURCE_DIR}/src/base/attribute_def/mv_element.cpp"
    "${PROJECT_SOURCE_DIR}/src/base/attribute_def/order.cpp"
    "${PROJECT_SOURCE_DIR}/src/base/attribute_def/quantization_params.cpp"
    "${PROJECT_SOURCE_DIR}/src/base/attribute_def/shape.cpp"
    "${PROJECT_SOURCE_DIR}/src/base/attribute_def/std_array_unsigned_short_2.cpp"
    "${PROJECT_SOURCE_DIR}/src/base/attribute_def/std_array_unsigned_short_3.cpp"
    "${PROJECT_SOURCE_DIR}/src/base/attribute_def/std_array_unsigned_short_4.cpp"
    "${PROJECT_SOURCE_DIR}/src/base/attribute_def/std_map_std_string_element.cpp"
    "${PROJECT_SOURCE_DIR}/src/base/attribute_def/std_set_std_string.cpp"
    "${PROJECT_SOURCE_DIR}/src/base/attribute_def/std_size_t.cpp"
    "${PROJECT_SOURCE_DIR}/src/base/attribute_def/std_string.cpp"
    "${PROJECT_SOURCE_DIR}/src/base/attribute_def/std_vec_mv_data_element.cpp"
    "${PROJECT_SOURCE_DIR}/src/base/attribute_def/std_vec_mv_element.cpp"
    "${PROJECT_SOURCE_DIR}/src/base/attribute_def/std_vector_double.cpp"
    "${PROJECT_SOURCE_DIR}/src/base/attribute_def/std_vector_int64.cpp"
    "${PROJECT_SOURCE_DIR}/src/base/attribute_def/std_vector_std_size_t.cpp"
    "${PROJECT_SOURCE_DIR}/src/base/attribute_def/std_vector_std_string.cpp"
    "${PROJECT_SOURCE_DIR}/src/base/attribute_def/std_vector_unsigned.cpp"
    "${PROJECT_SOURCE_DIR}/src/base/attribute_def/unsigned_short.cpp"
    "${PROJECT_SOURCE_DIR}/src/base/attribute_def/unsigned.cpp"
    
    "${PROJECT_SOURCE_DIR}/src/base/exception/argument_error.cpp"
    "${PROJECT_SOURCE_DIR}/src/base/exception/attribute_error.cpp"
    "${PROJECT_SOURCE_DIR}/src/base/exception/binarydata_error.cpp"
    "${PROJECT_SOURCE_DIR}/src/base/exception/dtype_error.cpp"
    "${PROJECT_SOURCE_DIR}/src/base/exception/index_error.cpp"
    "${PROJECT_SOURCE_DIR}/src/base/exception/logged_error.cpp"
    "${PROJECT_SOURCE_DIR}/src/base/exception/logic_error.cpp"
    "${PROJECT_SOURCE_DIR}/src/base/exception/master_error.cpp"
    "${PROJECT_SOURCE_DIR}/src/base/exception/op_error.cpp"
    "${PROJECT_SOURCE_DIR}/src/base/exception/order_error.cpp"
    "${PROJECT_SOURCE_DIR}/src/base/exception/parsing_error.cpp"
    "${PROJECT_SOURCE_DIR}/src/base/exception/runtime_error.cpp"
    "${PROJECT_SOURCE_DIR}/src/base/exception/shape_error.cpp"
    "${PROJECT_SOURCE_DIR}/src/base/exception/value_error.cpp"
    
    "${PROJECT_SOURCE_DIR}/src/base/json/array.cpp"
    "${PROJECT_SOURCE_DIR}/src/base/json/bool.cpp"
    "${PROJECT_SOURCE_DIR}/src/base/json/null.cpp"
    "${PROJECT_SOURCE_DIR}/src/base/json/number_float.cpp"
    "${PROJECT_SOURCE_DIR}/src/base/json/number_integer.cpp"
    "${PROJECT_SOURCE_DIR}/src/base/json/object.cpp"
    "${PROJECT_SOURCE_DIR}/src/base/json/string.cpp"
    "${PROJECT_SOURCE_DIR}/src/base/json/value_content.cpp"
    "${PROJECT_SOURCE_DIR}/src/base/json/value.cpp"
    
    "${PROJECT_SOURCE_DIR}/src/base/attribute_entry.cpp"
    "${PROJECT_SOURCE_DIR}/src/base/attribute_registry.cpp"
    "${PROJECT_SOURCE_DIR}/src/base/binarizable.cpp"
    "${PROJECT_SOURCE_DIR}/src/base/element.cpp"
    "${PROJECT_SOURCE_DIR}/src/base/jsonable.cpp"
    "${PROJECT_SOURCE_DIR}/src/base/printable.cpp"
    
    "${PROJECT_SOURCE_DIR}/src/computation/model/runtime_binary.cpp"

    "${PROJECT_SOURCE_DIR}/src/computation/op/def/add.cpp"
    "${PROJECT_SOURCE_DIR}/src/computation/op/def/average_pool.cpp"
    "${PROJECT_SOURCE_DIR}/src/computation/op/def/batch_normalization.cpp"
    "${PROJECT_SOURCE_DIR}/src/computation/op/def/bias.cpp"
    "${PROJECT_SOURCE_DIR}/src/computation/op/def/clamp.cpp"
    "${PROJECT_SOURCE_DIR}/src/computation/op/def/concat.cpp"
    "${PROJECT_SOURCE_DIR}/src/computation/op/def/constant.cpp"
    "${PROJECT_SOURCE_DIR}/src/computation/op/def/conv.cpp"
    "${PROJECT_SOURCE_DIR}/src/computation/op/def/conversion.cpp"
    "${PROJECT_SOURCE_DIR}/src/computation/op/def/depthwise_conv.cpp"
    "${PROJECT_SOURCE_DIR}/src/computation/op/def/divide.cpp"
    "${PROJECT_SOURCE_DIR}/src/computation/op/def/dropout.cpp"
    "${PROJECT_SOURCE_DIR}/src/computation/op/def/elu.cpp"
    "${PROJECT_SOURCE_DIR}/src/computation/op/def/fully_connected.cpp"
    "${PROJECT_SOURCE_DIR}/src/computation/op/def/identity.cpp"
    "${PROJECT_SOURCE_DIR}/src/computation/op/def/input.cpp"
    "${PROJECT_SOURCE_DIR}/src/computation/op/def/leaky_relu.cpp"
    "${PROJECT_SOURCE_DIR}/src/computation/op/def/local_response_normalization.cpp"
    "${PROJECT_SOURCE_DIR}/src/computation/op/def/matmul.cpp"
    "${PROJECT_SOURCE_DIR}/src/computation/op/def/max_pool.cpp"
    "${PROJECT_SOURCE_DIR}/src/computation/op/def/multiply.cpp"
    "${PROJECT_SOURCE_DIR}/src/computation/op/def/output.cpp"
    "${PROJECT_SOURCE_DIR}/src/computation/op/def/permute.cpp"
    "${PROJECT_SOURCE_DIR}/src/computation/op/def/prelu.cpp"
    "${PROJECT_SOURCE_DIR}/src/computation/op/def/region_yolo.cpp"
    "${PROJECT_SOURCE_DIR}/src/computation/op/def/relu.cpp"
    "${PROJECT_SOURCE_DIR}/src/computation/op/def/reorder.cpp"
    "${PROJECT_SOURCE_DIR}/src/computation/op/def/reorg_yolo.cpp"
    "${PROJECT_SOURCE_DIR}/src/computation/op/def/reshape.cpp"
    "${PROJECT_SOURCE_DIR}/src/computation/op/def/scale.cpp"
    "${PROJECT_SOURCE_DIR}/src/computation/op/def/sigmoid.cpp"
    "${PROJECT_SOURCE_DIR}/src/computation/op/def/softmax.cpp"
    "${PROJECT_SOURCE_DIR}/src/computation/op/def/subtract.cpp"
    "${PROJECT_SOURCE_DIR}/src/computation/op/def/tanh.cpp"
    
    "${PROJECT_SOURCE_DIR}/src/computation/op/op_entry.cpp"
    "${PROJECT_SOURCE_DIR}/src/computation/op/op_registry.cpp"

    "${PROJECT_SOURCE_DIR}/src/deployer/Fp16Convert.cpp"

    "${PROJECT_SOURCE_DIR}/src/target/keembay/barrier_definition.cpp"
    "${PROJECT_SOURCE_DIR}/src/target/keembay/barrier_deps.cpp"
    "${PROJECT_SOURCE_DIR}/src/target/keembay/dma_direction.cpp"
    "${PROJECT_SOURCE_DIR}/src/target/keembay/ppe_fixed_function.cpp"
    "${PROJECT_SOURCE_DIR}/src/target/keembay/ppe_layer_type.cpp"
    "${PROJECT_SOURCE_DIR}/src/target/keembay/workloads.cpp"
    "${PROJECT_SOURCE_DIR}/src/target/keembay/attribute_def/barrier_definition.cpp"
    "${PROJECT_SOURCE_DIR}/src/target/keembay/attribute_def/barrier_deps.cpp"
    "${PROJECT_SOURCE_DIR}/src/target/keembay/attribute_def/dma_direction.cpp"
    "${PROJECT_SOURCE_DIR}/src/target/keembay/attribute_def/workloads.cpp"
    "${PROJECT_SOURCE_DIR}/src/target/keembay/tasks/def/barrier_task.cpp"
    "${PROJECT_SOURCE_DIR}/src/target/keembay/tasks/def/deallocate_task.cpp"
    "${PROJECT_SOURCE_DIR}/src/target/keembay/tasks/def/dma_task.cpp"
    "${PROJECT_SOURCE_DIR}/src/target/keembay/tasks/def/dpu_task.cpp"
    "${PROJECT_SOURCE_DIR}/src/target/keembay/tasks/def/placeholder_task.cpp"
    "${PROJECT_SOURCE_DIR}/src/target/keembay/tasks/def/sparsity_map.cpp"

    "${PROJECT_SOURCE_DIR}/src/tensor/dtype/dtype_def/bin.cpp"
    "${PROJECT_SOURCE_DIR}/src/tensor/dtype/dtype_def/float8.cpp"
    "${PROJECT_SOURCE_DIR}/src/tensor/dtype/dtype_def/float16.cpp"
    "${PROJECT_SOURCE_DIR}/src/tensor/dtype/dtype_def/float32.cpp"
    "${PROJECT_SOURCE_DIR}/src/tensor/dtype/dtype_def/float64.cpp"
    "${PROJECT_SOURCE_DIR}/src/tensor/dtype/dtype_def/int2.cpp"
    "${PROJECT_SOURCE_DIR}/src/tensor/dtype/dtype_def/int2x.cpp"
    "${PROJECT_SOURCE_DIR}/src/tensor/dtype/dtype_def/int4.cpp"
    "${PROJECT_SOURCE_DIR}/src/tensor/dtype/dtype_def/int4x.cpp"
    "${PROJECT_SOURCE_DIR}/src/tensor/dtype/dtype_def/int8.cpp"
    "${PROJECT_SOURCE_DIR}/src/tensor/dtype/dtype_def/int16.cpp"
    "${PROJECT_SOURCE_DIR}/src/tensor/dtype/dtype_def/int32.cpp"
    "${PROJECT_SOURCE_DIR}/src/tensor/dtype/dtype_def/int64.cpp"
    "${PROJECT_SOURCE_DIR}/src/tensor/dtype/dtype_def/log.cpp"
    "${PROJECT_SOURCE_DIR}/src/tensor/dtype/dtype_def/uint8.cpp"
    "${PROJECT_SOURCE_DIR}/src/tensor/dtype/dtype_def/uint16.cpp"
    "${PROJECT_SOURCE_DIR}/src/tensor/dtype/dtype_def/uint32.cpp"
    "${PROJECT_SOURCE_DIR}/src/tensor/dtype/dtype_def/uint64.cpp"

    "${PROJECT_SOURCE_DIR}/src/tensor/dtype/dtype_entry.cpp"
    "${PROJECT_SOURCE_DIR}/src/tensor/dtype/dtype_registry.cpp"
    "${PROJECT_SOURCE_DIR}/src/tensor/dtype/dtype.cpp"

    "${PROJECT_SOURCE_DIR}/src/tensor/order/order_def/1D.cpp"
    "${PROJECT_SOURCE_DIR}/src/tensor/order/order_def/2D.cpp"
    "${PROJECT_SOURCE_DIR}/src/tensor/order/order_def/3D.cpp"
    "${PROJECT_SOURCE_DIR}/src/tensor/order/order_def/4D.cpp"
    "${PROJECT_SOURCE_DIR}/src/tensor/order/order_def/5D.cpp"
    "${PROJECT_SOURCE_DIR}/src/tensor/order/order_registry.cpp"
    "${PROJECT_SOURCE_DIR}/src/tensor/order/order.cpp"

    "${PROJECT_SOURCE_DIR}/src/tensor/binary_data.cpp"
    "${PROJECT_SOURCE_DIR}/src/tensor/data_element.cpp"
    "${PROJECT_SOURCE_DIR}/src/tensor/math.cpp"
    "${PROJECT_SOURCE_DIR}/src/tensor/quantization_params.cpp"
    "${PROJECT_SOURCE_DIR}/src/tensor/shape.cpp"
    "${PROJECT_SOURCE_DIR}/src/tensor/tensor.cpp"
    
    "${PROJECT_SOURCE_DIR}/src/utils/parser/json_text.cpp"
    "${PROJECT_SOURCE_DIR}/src/utils/serializer/file_buffer.cpp"
    "${PROJECT_SOURCE_DIR}/src/utils/env_loader.cpp"
    "${PROJECT_SOURCE_DIR}/src/utils/custom_math.cpp"
)

SET(model
    "${PROJECT_SOURCE_DIR}/src/computation/model/base_op_model.cpp"
    "${PROJECT_SOURCE_DIR}/src/computation/model/computation_model.cpp"
    "${PROJECT_SOURCE_DIR}/src/computation/model/control_model.cpp"
    "${PROJECT_SOURCE_DIR}/src/computation/model/data_model.cpp"
    "${PROJECT_SOURCE_DIR}/src/computation/model/group.cpp"
    "${PROJECT_SOURCE_DIR}/src/computation/model/model_element.cpp"
    "${PROJECT_SOURCE_DIR}/src/computation/flow/control_flow.cpp"
    "${PROJECT_SOURCE_DIR}/src/computation/flow/data_flow.cpp"
    "${PROJECT_SOURCE_DIR}/src/computation/op/op.cpp"
    "${PROJECT_SOURCE_DIR}/src/computation/resource/memory_allocator.cpp"
    "${PROJECT_SOURCE_DIR}/src/computation/resource/stage.cpp"
    "${PROJECT_SOURCE_DIR}/src/target/myriadx/nce1.cpp"
    "${PROJECT_SOURCE_DIR}/src/target/myriadx/nce1_utils.cpp"    
)

SET(logger
    "${PROJECT_SOURCE_DIR}/src/logger/log_sender.cpp"
    "${PROJECT_SOURCE_DIR}/src/logger/logger.cpp"
)

<<<<<<< HEAD
file(GLOB pass
    "src/deployer/*.cpp"
    "src/deployer/blob_serialization/*.cpp"
    "src/pass/pass_registry.cpp"
    "src/pass/pass_manager.cpp"
    "src/pass/pass_entry.cpp"
    "src/target/target_descriptor.cpp"
    "src/pass/common_functions.cpp"
    "src/pass/adaptation/fuse_passes.cpp"
    "src/pass/adaptation/remove_passes.cpp"
    "src/pass/adaptation/replacement_passes.cpp"
    "src/pass/adaptation/conv_dilation_pass.cpp"
    "src/pass/adaptation/create_source_structure.cpp"
    "src/pass/adaptation/assign_unique_task_id.cpp"
    "src/pass/adaptation/insert_barrier_tasks.cpp"
    "src/pass/adaptation/generate_keembay_sparse_structures.cpp"
    "src/pass/adaptation/assign_unique_op_id.cpp"
    "src/pass/adaptation/convert_to_task_graph.cpp"
    "src/pass/adaptation/keembay_align_weights.cpp"
    "src/pass/adaptation/dma_passes.cpp"
    "src/pass/adaptation/keembay_control_flow.cpp"
    "src/pass/finalization/generate_workloads_pass.cpp"
    "src/pass/adaptation/dpu_conv_pass.cpp"
    "src/pass/finalization/*.cpp"
    "src/pass/validation/*.cpp"
    "src/pass/serialization/*.cpp"
    "src/deployer/*.cpp"
    "src/deployer/blob_serialization/*.cpp"
    "contrib/koala/tinyxml/tinyxml.cpp"
    "contrib/koala/tinyxml/tinyxmlerror.cpp"
    "contrib/koala/tinyxml/tinyxmlparser.cpp"
    "contrib/koala/tinyxml/tinystr.cpp"
=======
SET(pass
    "${PROJECT_SOURCE_DIR}/src/deployer/blob_serialization/blob_serializer.cpp"
    "${PROJECT_SOURCE_DIR}/src/deployer/blob_serialization/bRelocation.cpp"
    "${PROJECT_SOURCE_DIR}/src/deployer/blob_serialization/bTensor.cpp"
    "${PROJECT_SOURCE_DIR}/src/deployer/Fp16Convert.cpp"
    "${PROJECT_SOURCE_DIR}/src/deployer/serializer.cpp"
    
    "${PROJECT_SOURCE_DIR}/src/pass/pass_entry.cpp"
    "${PROJECT_SOURCE_DIR}/src/pass/pass_manager.cpp"
    "${PROJECT_SOURCE_DIR}/src/pass/pass_registry.cpp"
    
    "${PROJECT_SOURCE_DIR}/src/pass/adaptation/assign_unique_op_id.cpp"
    "${PROJECT_SOURCE_DIR}/src/pass/adaptation/assign_unique_task_id.cpp"
    "${PROJECT_SOURCE_DIR}/src/pass/adaptation/conv_dilation_pass.cpp"
    "${PROJECT_SOURCE_DIR}/src/pass/adaptation/dma_passes.cpp"
    "${PROJECT_SOURCE_DIR}/src/pass/adaptation/fuse_passes.cpp"
    "${PROJECT_SOURCE_DIR}/src/pass/adaptation/keembay_align_weights.cpp"
    "${PROJECT_SOURCE_DIR}/src/pass/adaptation/keembay_control_flow.cpp"
    "${PROJECT_SOURCE_DIR}/src/pass/adaptation/convert_to_task_graph.cpp"
    "${PROJECT_SOURCE_DIR}/src/pass/adaptation/create_source_structure.cpp"
    "${PROJECT_SOURCE_DIR}/src/pass/adaptation/generate_keembay_sparse_structures.cpp"
    "${PROJECT_SOURCE_DIR}/src/pass/adaptation/insert_barrier_tasks.cpp"
    "${PROJECT_SOURCE_DIR}/src/pass/adaptation/remove_passes.cpp"
    "${PROJECT_SOURCE_DIR}/src/pass/adaptation/replacement_passes.cpp"
    "${PROJECT_SOURCE_DIR}/src/pass/finalization/align_data_order.cpp"
    "${PROJECT_SOURCE_DIR}/src/pass/finalization/allocate_memory_keem_bay.cpp"
    "${PROJECT_SOURCE_DIR}/src/pass/finalization/allocate_memory_myriadX.cpp"
    "${PROJECT_SOURCE_DIR}/src/pass/finalization/arrange_execution.cpp"
    "${PROJECT_SOURCE_DIR}/src/pass/finalization/format_mx_weights.cpp"
    "${PROJECT_SOURCE_DIR}/src/pass/finalization/fuse_relu_mx.cpp"
    "${PROJECT_SOURCE_DIR}/src/pass/finalization/generate_workloads_pass.cpp"
    "${PROJECT_SOURCE_DIR}/src/pass/finalization/graph_coloring.cpp"
    "${PROJECT_SOURCE_DIR}/src/pass/finalization/manipulate_barrier_refs.cpp"
    "${PROJECT_SOURCE_DIR}/src/pass/finalization/mark_hardware_operations.cpp"
    "${PROJECT_SOURCE_DIR}/src/pass/finalization/max_topological_cut.cpp"
    "${PROJECT_SOURCE_DIR}/src/pass/finalization/myriad_x_paddings.cpp"
    "${PROJECT_SOURCE_DIR}/src/pass/finalization/optimize_convolutions.cpp"
    "${PROJECT_SOURCE_DIR}/src/pass/finalization/optimize_poolings.cpp"
    "${PROJECT_SOURCE_DIR}/src/pass/finalization/quantization.cpp"
    "${PROJECT_SOURCE_DIR}/src/pass/finalization/sparsity.cpp"
    "${PROJECT_SOURCE_DIR}/src/pass/finalization/splits_over_h.cpp"
    "${PROJECT_SOURCE_DIR}/src/pass/finalization/tensor_field_storage.cpp"
    "${PROJECT_SOURCE_DIR}/src/pass/finalization/transitive_reduction.cpp"

    "${PROJECT_SOURCE_DIR}/src/pass/initialization/global_config_params_pass.cpp"
    
    "${PROJECT_SOURCE_DIR}/src/pass/serialization/generate_blob_keembay.cpp"
    "${PROJECT_SOURCE_DIR}/src/pass/serialization/generate_blob.cpp"
    "${PROJECT_SOURCE_DIR}/src/pass/serialization/generate_json.cpp"

    "${PROJECT_SOURCE_DIR}/src/pass/validation/basic_checks.cpp"
    "${PROJECT_SOURCE_DIR}/src/pass/validation/generate_dot.cpp"

    "${PROJECT_SOURCE_DIR}/src/target/target_descriptor.cpp"
>>>>>>> b292b117
)

 SET(compiler
    "${PROJECT_SOURCE_DIR}/src/compiler/compilation_descriptor"
    "${PROJECT_SOURCE_DIR}/src/compiler/compilation_unit"
    "${PROJECT_SOURCE_DIR}/src/utils/hardware_tests.cpp"
    "${PROJECT_SOURCE_DIR}/src/target/keembay/runtime_model/runtime_model.cpp"
)

IF(CMAKE_CROSSCOMPILING)
    message(STATUS "Cross-compiling, assumes meta/ files already generated...")
    add_library(metamodel SHARED
        ${CMAKE_SOURCE_DIR}/meta/src/compositional_model.cpp
        ${CMAKE_SOURCE_DIR}/meta/src/op_model.cpp
        ${CMAKE_SOURCE_DIR}/meta/src/recorded_compositional_model.cpp
    )
    target_link_libraries(metamodel model)
ELSE()
    message(STATUS "Standard build...")
    add_subdirectory(meta)
ENDIF()

if (MSVC)
    add_library(cm OBJECT ${pass} ${compiler} $<TARGET_OBJECTS:corebase> $<TARGET_OBJECTS:metamodel>)
	target_link_libraries(cm corebase metamodel)
    add_library(corebase OBJECT ${base} ${logger})
    add_library(model OBJECT ${model} $<TARGET_OBJECTS:corebase>)
    target_link_libraries(model corebase)
    add_dependencies(cm generate-comp-api)
    add_dependencies(cm generate-graphfile-headers)
    add_dependencies(model generate-comp-api)
else()
    if(VALIDATION)

        SET(deployer
            "${PROJECT_SOURCE_DIR}/src/utils/deployer/*"
        )
        add_library(cm SHARED ${base} ${logger} ${pass} ${compiler} ${pass_validation})
        add_library(corebase SHARED ${base} ${logger})
        add_library(model SHARED ${model})
        add_library(dep SHARED ${deployer})
        target_link_libraries(dep mvnc)
        target_link_libraries(cm corebase metamodel flatbuffers metis)
        add_dependencies(cm generate-comp-api)
        add_dependencies(model generate-comp-api)
        add_dependencies(cm generate-graphfile-headers)
        target_link_libraries(cm ${Caffe_LIBRARIES} ${Boost_FILESYSTEM_LIBRARY} ${Boost_SYSTEM_LIBRARY} ${Boost_REGEX_LIBRARY} ${PROTOBUF_LIBRARY})
        target_compile_definitions(cm PRIVATE CPU_ONLY=1)
        add_subdirectory(python/api)
        add_subdirectory(tests)
        add_subdirectory(contrib/googletest)
    else()
        add_library(cm SHARED ${base} ${logger} ${pass} ${compiler})
        add_library(corebase SHARED ${base} ${logger})
        add_library(model SHARED ${model})

        IF(CMAKE_CROSSCOMPILING)
            #Flatbuffers and Metis not x-compiled yet
            target_link_libraries(cm corebase metamodel)
        ELSE()
            target_link_libraries(cm corebase metamodel flatbuffers metis)
            add_dependencies(cm generate-comp-api)
            add_dependencies(model generate-comp-api)
            add_dependencies(cm generate-graphfile-headers)
            add_subdirectory(python/api)
            add_subdirectory(tests)
            add_subdirectory(contrib/googletest)
        ENDIF(CMAKE_CROSSCOMPILING)
       
    endif(VALIDATION)
endif(MSVC)

IF(NOT CMAKE_CROSSCOMPILING)
    add_subdirectory(examples)
    add_subdirectory(tools)
    add_subdirectory(schema)
    add_subdirectory(contrib/flatbuffers)
ENDIF()<|MERGE_RESOLUTION|>--- conflicted
+++ resolved
@@ -40,9 +40,6 @@
 endif(METIS_FOUND)
 
 
-<<<<<<< HEAD
-    add_compile_options("-Wall" "-Wextra" "-Wshadow" "-Wnon-virtual-dtor" "-fpermissive" "-pedantic" "$<$<CONFIG:RELEASE>:-O3>")
-=======
 # find_package(Flatbuffers)
 # if(FLATBUFFERS_FOUND)
 #     include_directories(${FLATBUFFERS_INCLUDE_DIR})
@@ -57,8 +54,7 @@
     add_compile_options("/W4" "$<$<CONFIG:RELEASE>:/O2>")
     SET(VALIDATION false)
 else()
-    add_compile_options("-Wall" "-Wextra" "-Wshadow" "-Wnon-virtual-dtor" "-pedantic" "$<$<CONFIG:RELEASE>:-O3>")
->>>>>>> b292b117
+    add_compile_options("-Wall" "-Wextra" "-Wshadow" "-Wnon-virtual-dtor" "-fpermissive" "-pedantic" "$<$<CONFIG:RELEASE>:-O3>")
     SET(VALIDATION false CACHE BOOL "Flag to include additional external libaries for validation testing")
 endif()
 
@@ -272,40 +268,6 @@
     "${PROJECT_SOURCE_DIR}/src/logger/logger.cpp"
 )
 
-<<<<<<< HEAD
-file(GLOB pass
-    "src/deployer/*.cpp"
-    "src/deployer/blob_serialization/*.cpp"
-    "src/pass/pass_registry.cpp"
-    "src/pass/pass_manager.cpp"
-    "src/pass/pass_entry.cpp"
-    "src/target/target_descriptor.cpp"
-    "src/pass/common_functions.cpp"
-    "src/pass/adaptation/fuse_passes.cpp"
-    "src/pass/adaptation/remove_passes.cpp"
-    "src/pass/adaptation/replacement_passes.cpp"
-    "src/pass/adaptation/conv_dilation_pass.cpp"
-    "src/pass/adaptation/create_source_structure.cpp"
-    "src/pass/adaptation/assign_unique_task_id.cpp"
-    "src/pass/adaptation/insert_barrier_tasks.cpp"
-    "src/pass/adaptation/generate_keembay_sparse_structures.cpp"
-    "src/pass/adaptation/assign_unique_op_id.cpp"
-    "src/pass/adaptation/convert_to_task_graph.cpp"
-    "src/pass/adaptation/keembay_align_weights.cpp"
-    "src/pass/adaptation/dma_passes.cpp"
-    "src/pass/adaptation/keembay_control_flow.cpp"
-    "src/pass/finalization/generate_workloads_pass.cpp"
-    "src/pass/adaptation/dpu_conv_pass.cpp"
-    "src/pass/finalization/*.cpp"
-    "src/pass/validation/*.cpp"
-    "src/pass/serialization/*.cpp"
-    "src/deployer/*.cpp"
-    "src/deployer/blob_serialization/*.cpp"
-    "contrib/koala/tinyxml/tinyxml.cpp"
-    "contrib/koala/tinyxml/tinyxmlerror.cpp"
-    "contrib/koala/tinyxml/tinyxmlparser.cpp"
-    "contrib/koala/tinyxml/tinystr.cpp"
-=======
 SET(pass
     "${PROJECT_SOURCE_DIR}/src/deployer/blob_serialization/blob_serializer.cpp"
     "${PROJECT_SOURCE_DIR}/src/deployer/blob_serialization/bRelocation.cpp"
@@ -360,7 +322,11 @@
     "${PROJECT_SOURCE_DIR}/src/pass/validation/generate_dot.cpp"
 
     "${PROJECT_SOURCE_DIR}/src/target/target_descriptor.cpp"
->>>>>>> b292b117
+
+    "${PROJECT_SOURCE_DIR}/contrib/koala/tinyxml/tinyxml.cpp"
+    "${PROJECT_SOURCE_DIR}/contrib/koala/tinyxml/tinyxmlerror.cpp"
+    "${PROJECT_SOURCE_DIR}/contrib/koala/tinyxml/tinyxmlparser.cpp"
+    "${PROJECT_SOURCE_DIR}/contrib/koala/tinyxml/tinystr.cpp"
 )
 
  SET(compiler
