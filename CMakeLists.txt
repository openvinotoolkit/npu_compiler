cmake_minimum_required(VERSION 3.5.0)
project(mcmComplier VERSION 0.0.1)

set(CMAKE_LIBRARY_OUTPUT_DIRECTORY ${PROJECT_BINARY_DIR}/lib)
SET(CMAKE_MODULE_PATH "${PROJECT_SOURCE_DIR}/cmake-modules")
SET(CMAKE_VERBOSE_MAKEFILE OFF) # for debugging

#############################################################################################
### Setup
#############################################################################################
SET(PROJECT_VERSION_MAJOR 0)
SET(PROJECT_VERSION_MINOR 1)
SET(PROJECT_VERSION_PATCH 0)

if (NOT EXISTS ${CMAKE_BINARY_DIR}/CMakeCache.txt)
    if (NOT CMAKE_BUILD_TYPE)
        set(CMAKE_BUILD_TYPE "Debug" CACHE STRING "" FORCE)
    endif()
endif()

add_compile_options(-std=c++11)

SET(PROFILER FALSE CACHE BOOL "Enable integrated profiler")
SET(LOG TRUE CACHE BOOL "Enable logger")
SET(PROFILE_PHASE TRUE CACHE BOOL "Enable profiling at compilation phases level")
SET(PROFILE_BASE TRUE CACHE BOOL "Enable profiling at base components level")
SET(PROFILE_PASS TRUE CACHE BOOL "Enable profiling at compilation passes level")
SET(PROFILE_COMP TRUE CACHE BOOL "Enable profiling at ops composition level")
SET(PROFILE_ALGO TRUE CACHE BOOL "Enable profiling at internal algorithms level")
SET(PROFILE_BULD TRUE CACHE BOOL "Enable profiling at building blocks level")
SET(PROFILE_MATH TRUE CACHE BOOL "Enable profiling at tensor math operations level")


if (${LOG})
    add_definitions(-DMV_LOG_ENABLED)
endif()

if (${PROFILER})

    if (${UNIX})
<<<<<<< HEAD

=======
    
>>>>>>> 7af7af41
        add_definitions(-DMV_PROFILER_ENABLED)
        include_directories(${PROJECT_SOURCE_DIR}/contrib/easy_profiler/easy_profiler_core/include)
        add_subdirectory(contrib/easy_profiler)

        if (${PROFILE_PHASE})
            add_definitions(-DMV_PROFILE_PHASE_ENABLED)
        endif()

        if (${PROFILE_BASE})
            add_definitions(-DMV_PROFILE_BASE_ENABLED)
        endif()

        if (${PROFILE_PASS})
            add_definitions(-DMV_PROFILE_PASS_ENABLED)
        endif()

        if (${PROFILE_COMP})
            add_definitions(-DMV_PROFILE_COMP_ENABLED)
        endif()

        if (${PROFILE_ALGO})
            add_definitions(-DMV_PROFILE_ALGO_ENABLED)
        endif()

        if (${PROFILE_BULD})
            add_definitions(-DMV_PROFILE_BULD_ENABLED)
        endif()

        if (${PROFILE_MATH})
            add_definitions(-DMV_PROFILE_MATH_ENABLED)
        endif()

    else()

        message("Ignoring PROFILER=ON flag, profiling only available for Linux/UNIX")

    endif()

endif()

#############################################################################################
### Test Coverage - off by default. Pass param CODE_COVERAGE=ON
### > cmake -DCODE_COVERAGE=ON -DCMAKE_BUILD_TYPE=Debug ..
#############################################################################################
include(cmake-modules/code-coverage.cmake)
add_code_coverage()


#############################################################################################
### Find packages - uses Find*.cmake files in /cmake-modules dir
#############################################################################################
find_package(METIS)
if(METIS_FOUND)
    set(METIS_LIBS ${METIS_LIBRARIES})
    include_directories(${METIS_INCLUDE_DIRS})
else()
    message(STATUS "Metis not found!")
endif(METIS_FOUND)

set(CMAKE_POSITION_INDEPENDENT_CODE ON)

# find_package(Flatbuffers)
# if(FLATBUFFERS_FOUND)
#     include_directories(${FLATBUFFERS_INCLUDE_DIR})
# else()
#     message(STATUS "Flatbuffers not found!")
# endif(FLATBUFFERS_FOUND)

#############################################################################################
### Main build
#############################################################################################
if (MSVC)
    add_compile_options("/W4" "$<$<CONFIG:RELEASE>:/O2>")
    SET(VALIDATION false)
else()
    add_compile_options("-Wall" "-Wextra" "-Wshadow" "-Wnon-virtual-dtor" "-pedantic" "$<$<CONFIG:RELEASE>:-O3>")
    SET(VALIDATION false CACHE BOOL "Flag to include additional external libaries for validation testing")
endif()

include_directories(${PROJECT_SOURCE_DIR})
include_directories(${PROJECT_SOURCE_DIR}/include)
include_directories(${PROJECT_SOURCE_DIR}/contrib/flatbuffers/include)


if(VALIDATION)
    include_directories("/opt/movidius/caffe/include")
    include_directories("/opt/movidius/caffe/build/include")
    include_directories("/opt/movidius/caffe/build/include/caffe/proto")

    #Protobuf
    find_package(Protobuf REQUIRED)
    include_directories(${PROTOBUF_INCLUDE_DIR})

    #MVNC
    find_library(mvnc REQUIRED)

    #Boost
    find_package(Boost COMPONENTS regex system filesystem REQUIRED)

    #Caffe
    set(Caffe_INCLUDE_DIRS "/opt/movidius/caffe/build/include/caffe/proto;/opt/movidius/caffe/include;/opt/movidius/caffe/build/include")
    set(Caffe_LIBRARIES "/opt/movidius/caffe/build/lib/libcaffe.so")

    SET(pass_validation
        "${PROJECT_SOURCE_DIR}/src/pass/adaptation/generate_caffe.cpp"
    )
endif(VALIDATION)

SET(base
    "${PROJECT_SOURCE_DIR}/src/base/attribute_def/bool.cpp"
    "${PROJECT_SOURCE_DIR}/src/base/attribute_def/double.cpp"
    "${PROJECT_SOURCE_DIR}/src/base/attribute_def/dtype.cpp"
    "${PROJECT_SOURCE_DIR}/src/base/attribute_def/implicit_flow.cpp"
    "${PROJECT_SOURCE_DIR}/src/base/attribute_def/int.cpp"
    "${PROJECT_SOURCE_DIR}/src/base/attribute_def/int64.cpp"
    "${PROJECT_SOURCE_DIR}/src/base/attribute_def/mem_location.cpp"
    "${PROJECT_SOURCE_DIR}/src/base/attribute_def/mv_element.cpp"
    "${PROJECT_SOURCE_DIR}/src/base/attribute_def/order.cpp"
    "${PROJECT_SOURCE_DIR}/src/base/attribute_def/shape.cpp"
    "${PROJECT_SOURCE_DIR}/src/base/attribute_def/std_array_unsigned_short_2.cpp"
    "${PROJECT_SOURCE_DIR}/src/base/attribute_def/std_array_unsigned_short_3.cpp"
    "${PROJECT_SOURCE_DIR}/src/base/attribute_def/std_array_unsigned_short_4.cpp"
    "${PROJECT_SOURCE_DIR}/src/base/attribute_def/std_map_std_string_element.cpp"
    "${PROJECT_SOURCE_DIR}/src/base/attribute_def/std_set_std_string.cpp"
    "${PROJECT_SOURCE_DIR}/src/base/attribute_def/std_size_t.cpp"
    "${PROJECT_SOURCE_DIR}/src/base/attribute_def/std_string.cpp"
    "${PROJECT_SOURCE_DIR}/src/base/attribute_def/std_vec_mv_data_element.cpp"
    "${PROJECT_SOURCE_DIR}/src/base/attribute_def/std_vec_mv_element.cpp"
    "${PROJECT_SOURCE_DIR}/src/base/attribute_def/std_vector_double.cpp"
    "${PROJECT_SOURCE_DIR}/src/base/attribute_def/std_vector_int64.cpp"
    "${PROJECT_SOURCE_DIR}/src/base/attribute_def/std_vector_std_size_t.cpp"
    "${PROJECT_SOURCE_DIR}/src/base/attribute_def/std_vector_std_string.cpp"
    "${PROJECT_SOURCE_DIR}/src/base/attribute_def/std_vector_unsigned.cpp"
    "${PROJECT_SOURCE_DIR}/src/base/attribute_def/unsigned_short.cpp"
    "${PROJECT_SOURCE_DIR}/src/base/attribute_def/unsigned.cpp"
    "${PROJECT_SOURCE_DIR}/src/target/keembay/attribute_def/quantization_params.cpp"

    "${PROJECT_SOURCE_DIR}/src/base/exception/argument_error.cpp"
    "${PROJECT_SOURCE_DIR}/src/base/exception/attribute_error.cpp"
    "${PROJECT_SOURCE_DIR}/src/base/exception/binarydata_error.cpp"
    "${PROJECT_SOURCE_DIR}/src/base/exception/dtype_error.cpp"
    "${PROJECT_SOURCE_DIR}/src/base/exception/index_error.cpp"
    "${PROJECT_SOURCE_DIR}/src/base/exception/logged_error.cpp"
    "${PROJECT_SOURCE_DIR}/src/base/exception/logic_error.cpp"
    "${PROJECT_SOURCE_DIR}/src/base/exception/master_error.cpp"
    "${PROJECT_SOURCE_DIR}/src/base/exception/op_error.cpp"
    "${PROJECT_SOURCE_DIR}/src/base/exception/order_error.cpp"
    "${PROJECT_SOURCE_DIR}/src/base/exception/parsing_error.cpp"
    "${PROJECT_SOURCE_DIR}/src/base/exception/runtime_error.cpp"
    "${PROJECT_SOURCE_DIR}/src/base/exception/shape_error.cpp"
    "${PROJECT_SOURCE_DIR}/src/base/exception/value_error.cpp"

    "${PROJECT_SOURCE_DIR}/src/base/json/array.cpp"
    "${PROJECT_SOURCE_DIR}/src/base/json/bool.cpp"
    "${PROJECT_SOURCE_DIR}/src/base/json/null.cpp"
    "${PROJECT_SOURCE_DIR}/src/base/json/number_float.cpp"
    "${PROJECT_SOURCE_DIR}/src/base/json/number_integer.cpp"
    "${PROJECT_SOURCE_DIR}/src/base/json/object.cpp"
    "${PROJECT_SOURCE_DIR}/src/base/json/string.cpp"
    "${PROJECT_SOURCE_DIR}/src/base/json/value_content.cpp"
    "${PROJECT_SOURCE_DIR}/src/base/json/value.cpp"
    "${PROJECT_SOURCE_DIR}/src/base/json/json.cpp"
<<<<<<< HEAD

=======
    
>>>>>>> 7af7af41
    "${PROJECT_SOURCE_DIR}/src/base/attribute_entry.cpp"
    "${PROJECT_SOURCE_DIR}/src/base/attribute_registry.cpp"
    "${PROJECT_SOURCE_DIR}/src/base/binarizable.cpp"
    "${PROJECT_SOURCE_DIR}/src/base/element.cpp"
    "${PROJECT_SOURCE_DIR}/src/base/jsonable.cpp"
    "${PROJECT_SOURCE_DIR}/src/base/printable.cpp"

    "${PROJECT_SOURCE_DIR}/src/computation/model/runtime_binary.cpp"

    "${PROJECT_SOURCE_DIR}/src/computation/op/def/add.cpp"
    "${PROJECT_SOURCE_DIR}/src/computation/op/def/average_pool.cpp"
    "${PROJECT_SOURCE_DIR}/src/computation/op/def/batch_normalization.cpp"
    "${PROJECT_SOURCE_DIR}/src/computation/op/def/bias.cpp"
    "${PROJECT_SOURCE_DIR}/src/computation/op/def/clamp.cpp"
    "${PROJECT_SOURCE_DIR}/src/computation/op/def/concat.cpp"
    "${PROJECT_SOURCE_DIR}/src/computation/op/def/copy.cpp"
    "${PROJECT_SOURCE_DIR}/src/computation/op/def/constant.cpp"
    "${PROJECT_SOURCE_DIR}/src/computation/op/def/conv.cpp"
    "${PROJECT_SOURCE_DIR}/src/computation/op/def/conversion.cpp"
    "${PROJECT_SOURCE_DIR}/src/computation/op/def/depthwise_conv.cpp"
    "${PROJECT_SOURCE_DIR}/src/computation/op/def/divide.cpp"
    "${PROJECT_SOURCE_DIR}/src/computation/op/def/dropout.cpp"
    "${PROJECT_SOURCE_DIR}/src/computation/op/def/elu.cpp"
    "${PROJECT_SOURCE_DIR}/src/computation/op/def/fully_connected.cpp"
    "${PROJECT_SOURCE_DIR}/src/computation/op/def/identity.cpp"
    "${PROJECT_SOURCE_DIR}/src/computation/op/def/input.cpp"
    "${PROJECT_SOURCE_DIR}/src/computation/op/def/leaky_relu.cpp"
    "${PROJECT_SOURCE_DIR}/src/computation/op/def/local_response_normalization.cpp"
    "${PROJECT_SOURCE_DIR}/src/computation/op/def/matmul.cpp"
    "${PROJECT_SOURCE_DIR}/src/computation/op/def/max_pool.cpp"
    "${PROJECT_SOURCE_DIR}/src/computation/op/def/multiply.cpp"
    "${PROJECT_SOURCE_DIR}/src/computation/op/def/output.cpp"
    "${PROJECT_SOURCE_DIR}/src/computation/op/def/permute.cpp"
    "${PROJECT_SOURCE_DIR}/src/computation/op/def/prelu.cpp"
    "${PROJECT_SOURCE_DIR}/src/computation/op/def/region_yolo.cpp"
    "${PROJECT_SOURCE_DIR}/src/computation/op/def/relu.cpp"
    "${PROJECT_SOURCE_DIR}/src/computation/op/def/reorder.cpp"
    "${PROJECT_SOURCE_DIR}/src/computation/op/def/reorg_yolo.cpp"
    "${PROJECT_SOURCE_DIR}/src/computation/op/def/reshape.cpp"
    "${PROJECT_SOURCE_DIR}/src/computation/op/def/scale.cpp"
    "${PROJECT_SOURCE_DIR}/src/computation/op/def/slice.cpp"
    "${PROJECT_SOURCE_DIR}/src/computation/op/def/sigmoid.cpp"
    "${PROJECT_SOURCE_DIR}/src/computation/op/def/softmax.cpp"
    "${PROJECT_SOURCE_DIR}/src/computation/op/def/subtract.cpp"
    "${PROJECT_SOURCE_DIR}/src/computation/op/def/tanh.cpp"

    "${PROJECT_SOURCE_DIR}/src/computation/op/op_entry.cpp"
    "${PROJECT_SOURCE_DIR}/src/computation/op/op_registry.cpp"

    "${PROJECT_SOURCE_DIR}/src/deployer/Fp16Convert.cpp"

    "${PROJECT_SOURCE_DIR}/src/target/keembay/barrier_definition.cpp"
    "${PROJECT_SOURCE_DIR}/src/target/keembay/barrier_deps.cpp"
    "${PROJECT_SOURCE_DIR}/src/target/keembay/dma_direction.cpp"
    "${PROJECT_SOURCE_DIR}/src/target/keembay/ppe_fixed_function.cpp"
    "${PROJECT_SOURCE_DIR}/src/target/keembay/ppe_layer_type.cpp"
    "${PROJECT_SOURCE_DIR}/src/target/keembay/ppe_task.cpp"
    "${PROJECT_SOURCE_DIR}/src/target/keembay/workloads.cpp"
    "${PROJECT_SOURCE_DIR}/src/target/keembay/attribute_def/barrier_definition.cpp"
    "${PROJECT_SOURCE_DIR}/src/target/keembay/attribute_def/barrier_deps.cpp"
    "${PROJECT_SOURCE_DIR}/src/target/keembay/attribute_def/dma_direction.cpp"
    "${PROJECT_SOURCE_DIR}/src/target/keembay/attribute_def/workloads.cpp"
    "${PROJECT_SOURCE_DIR}/src/target/keembay/attribute_def/ppe_task.cpp"
    "${PROJECT_SOURCE_DIR}/src/target/keembay/attribute_def/ppe_fixed_function.cpp"
    "${PROJECT_SOURCE_DIR}/src/target/keembay/tasks/def/barrier_task.cpp"
    "${PROJECT_SOURCE_DIR}/src/target/keembay/tasks/def/deallocate_task.cpp"
    "${PROJECT_SOURCE_DIR}/src/target/keembay/tasks/def/dma_task.cpp"
    "${PROJECT_SOURCE_DIR}/src/target/keembay/tasks/def/dpu_task.cpp"
    "${PROJECT_SOURCE_DIR}/src/target/keembay/tasks/def/placeholder_task.cpp"
    "${PROJECT_SOURCE_DIR}/src/target/keembay/tasks/def/sparsity_map.cpp"
    "${PROJECT_SOURCE_DIR}/src/target/keembay/tasks/def/weights_table.cpp"
    "${PROJECT_SOURCE_DIR}/src/target/keembay/metisGraphStructure.cpp"
    "${PROJECT_SOURCE_DIR}/src/target/keembay/tasks/def/implicit_concat.cpp"


    "${PROJECT_SOURCE_DIR}/src/tensor/dtype/dtype_def/bin.cpp"
    "${PROJECT_SOURCE_DIR}/src/tensor/dtype/dtype_def/float8.cpp"
    "${PROJECT_SOURCE_DIR}/src/tensor/dtype/dtype_def/float16.cpp"
    "${PROJECT_SOURCE_DIR}/src/tensor/dtype/dtype_def/float32.cpp"
    "${PROJECT_SOURCE_DIR}/src/tensor/dtype/dtype_def/float64.cpp"
    "${PROJECT_SOURCE_DIR}/src/tensor/dtype/dtype_def/int2.cpp"
    "${PROJECT_SOURCE_DIR}/src/tensor/dtype/dtype_def/int2x.cpp"
    "${PROJECT_SOURCE_DIR}/src/tensor/dtype/dtype_def/int4.cpp"
    "${PROJECT_SOURCE_DIR}/src/tensor/dtype/dtype_def/int4x.cpp"
    "${PROJECT_SOURCE_DIR}/src/tensor/dtype/dtype_def/int8.cpp"
    "${PROJECT_SOURCE_DIR}/src/tensor/dtype/dtype_def/int16.cpp"
    "${PROJECT_SOURCE_DIR}/src/tensor/dtype/dtype_def/int32.cpp"
    "${PROJECT_SOURCE_DIR}/src/tensor/dtype/dtype_def/int64.cpp"
    "${PROJECT_SOURCE_DIR}/src/tensor/dtype/dtype_def/log.cpp"
    "${PROJECT_SOURCE_DIR}/src/tensor/dtype/dtype_def/uint8.cpp"
    "${PROJECT_SOURCE_DIR}/src/tensor/dtype/dtype_def/uint16.cpp"
    "${PROJECT_SOURCE_DIR}/src/tensor/dtype/dtype_def/uint32.cpp"
    "${PROJECT_SOURCE_DIR}/src/tensor/dtype/dtype_def/uint64.cpp"

    "${PROJECT_SOURCE_DIR}/src/tensor/dtype/dtype_entry.cpp"
    "${PROJECT_SOURCE_DIR}/src/tensor/dtype/dtype_registry.cpp"
    "${PROJECT_SOURCE_DIR}/src/tensor/dtype/dtype.cpp"

    "${PROJECT_SOURCE_DIR}/src/tensor/order/order_def/1D.cpp"
    "${PROJECT_SOURCE_DIR}/src/tensor/order/order_def/2D.cpp"
    "${PROJECT_SOURCE_DIR}/src/tensor/order/order_def/3D.cpp"
    "${PROJECT_SOURCE_DIR}/src/tensor/order/order_def/4D.cpp"
    "${PROJECT_SOURCE_DIR}/src/tensor/order/order_def/5D.cpp"
    "${PROJECT_SOURCE_DIR}/src/tensor/order/order_registry.cpp"
    "${PROJECT_SOURCE_DIR}/src/tensor/order/order.cpp"

    "${PROJECT_SOURCE_DIR}/src/tensor/binary_data.cpp"
    "${PROJECT_SOURCE_DIR}/src/tensor/data_element.cpp"
    "${PROJECT_SOURCE_DIR}/src/tensor/math.cpp"
    "${PROJECT_SOURCE_DIR}/src/tensor/quantization_params.cpp"
    "${PROJECT_SOURCE_DIR}/src/tensor/shape.cpp"
    "${PROJECT_SOURCE_DIR}/src/tensor/tensor.cpp"

    "${PROJECT_SOURCE_DIR}/src/utils/parser/json_text.cpp"
    "${PROJECT_SOURCE_DIR}/src/utils/serializer/file_buffer.cpp"
    "${PROJECT_SOURCE_DIR}/src/utils/env_loader.cpp"
    "${PROJECT_SOURCE_DIR}/src/utils/custom_math.cpp"
    "${PROJECT_SOURCE_DIR}/src/utils/custom_strings.cpp"

)

SET(model
    "${PROJECT_SOURCE_DIR}/src/computation/model/base_op_model.cpp"
    "${PROJECT_SOURCE_DIR}/src/computation/model/computation_model.cpp"
    "${PROJECT_SOURCE_DIR}/src/computation/model/control_model.cpp"
    "${PROJECT_SOURCE_DIR}/src/computation/model/data_model.cpp"
    "${PROJECT_SOURCE_DIR}/src/computation/model/group.cpp"
    "${PROJECT_SOURCE_DIR}/src/computation/model/model_element.cpp"
    "${PROJECT_SOURCE_DIR}/src/computation/flow/control_flow.cpp"
    "${PROJECT_SOURCE_DIR}/src/computation/flow/data_flow.cpp"
    "${PROJECT_SOURCE_DIR}/src/computation/op/op.cpp"
    "${PROJECT_SOURCE_DIR}/src/computation/resource/memory_allocator.cpp"
    "${PROJECT_SOURCE_DIR}/src/computation/resource/stage.cpp"
    "${PROJECT_SOURCE_DIR}/src/target/myriadx/nce1.cpp"
    "${PROJECT_SOURCE_DIR}/src/target/myriadx/nce1_utils.cpp"
    "${PROJECT_SOURCE_DIR}/src/target/keembay/koala_graph_scheduler.cpp"
)

SET(logger
    "${PROJECT_SOURCE_DIR}/src/logger/log_sender.cpp"
    "${PROJECT_SOURCE_DIR}/src/logger/logger.cpp"
)

SET(pass
    "${PROJECT_SOURCE_DIR}/src/deployer/blob_serialization/blob_serializer.cpp"
    "${PROJECT_SOURCE_DIR}/src/deployer/blob_serialization/bRelocation.cpp"
    "${PROJECT_SOURCE_DIR}/src/deployer/blob_serialization/bTensor.cpp"
    "${PROJECT_SOURCE_DIR}/src/deployer/Fp16Convert.cpp"
    "${PROJECT_SOURCE_DIR}/src/deployer/serializer.cpp"

    "${PROJECT_SOURCE_DIR}/src/pass/pass_entry.cpp"
    "${PROJECT_SOURCE_DIR}/src/pass/pass_manager.cpp"
    "${PROJECT_SOURCE_DIR}/src/pass/pass_registry.cpp"
    "${PROJECT_SOURCE_DIR}/src/pass/pass_utils.cpp"

    "${PROJECT_SOURCE_DIR}/src/pass/initialization/global_config_params_pass.cpp"
    "${PROJECT_SOURCE_DIR}/src/pass/initialization/compute_memory.cpp"

    "${PROJECT_SOURCE_DIR}/src/pass/initialization/assign_unique_op_id.cpp"
    "${PROJECT_SOURCE_DIR}/src/pass/initialization/create_source_structure.cpp"

    "${PROJECT_SOURCE_DIR}/src/pass/adaptation/conv_dilation_pass.cpp"
    "${PROJECT_SOURCE_DIR}/src/pass/adaptation/fuse_passes.cpp"

    "${PROJECT_SOURCE_DIR}/src/pass/adaptation/remove_passes.cpp"
    "${PROJECT_SOURCE_DIR}/src/pass/adaptation/replacement_passes.cpp"

    "${PROJECT_SOURCE_DIR}/src/pass/keembay_adaptation/concat_as_implicit.cpp"
    "${PROJECT_SOURCE_DIR}/src/pass/keembay_adaptation/update_implicit_layers_quatization_params.cpp"


    "${PROJECT_SOURCE_DIR}/src/pass/keembay_adaptation/keembay_align_weights.cpp"
    "${PROJECT_SOURCE_DIR}/src/pass/keembay_adaptation/keembay_control_flow.cpp"
    "${PROJECT_SOURCE_DIR}/src/pass/keembay_adaptation/compute_tensors_quant.cpp"
    "${PROJECT_SOURCE_DIR}/src/pass/keembay_adaptation/convert_to_task_graph.cpp"
    "${PROJECT_SOURCE_DIR}/src/pass/keembay_adaptation/dpu_task_memory_location.cpp"

    "${PROJECT_SOURCE_DIR}/src/pass/keembay_adaptation/strategy_from_layers_to_tensors.cpp"
    "${PROJECT_SOURCE_DIR}/src/pass/keembay_adaptation/keembay_order_conversion.cpp"
    "${PROJECT_SOURCE_DIR}/src/pass/keembay_adaptation/insert_barrier_tasks.cpp"
    "${PROJECT_SOURCE_DIR}/src/pass/keembay_adaptation/dma_passes.cpp"
    "${PROJECT_SOURCE_DIR}/src/pass/keembay_adaptation/deallocation_passes.cpp"
    "${PROJECT_SOURCE_DIR}/src/pass/keembay_adaptation/assign_unique_task_id.cpp"
    "${PROJECT_SOURCE_DIR}/src/pass/keembay_adaptation/splitting_across_clusters.cpp"
    "${PROJECT_SOURCE_DIR}/src/pass/keembay_adaptation/store_layer_split_strategy.cpp"
    "${PROJECT_SOURCE_DIR}/src/pass/keembay_adaptation/store_workload_strategy.cpp"
    "${PROJECT_SOURCE_DIR}/src/pass/keembay_adaptation/implicit_operation_passes.cpp"
    "${PROJECT_SOURCE_DIR}/src/pass/keembay_adaptation/sparsity/sparsity_maps.cpp"
    "${PROJECT_SOURCE_DIR}/src/pass/keembay_adaptation/sparsity/weights_tables.cpp"
    "${PROJECT_SOURCE_DIR}/src/pass/keembay_adaptation/sparsity/eltwise_ops.cpp"
    "${PROJECT_SOURCE_DIR}/src/pass/keembay_adaptation/keembay_align_to_16_channels.cpp"
    "${PROJECT_SOURCE_DIR}/src/pass/keembay_adaptation/streaming/spatial_split_streaming.cpp"
    "${PROJECT_SOURCE_DIR}/src/pass/keembay_adaptation/keembay_align_slice_ops.cpp"
    "${PROJECT_SOURCE_DIR}/src/pass/keembay_adaptation/force_serialize.cpp"
    "${PROJECT_SOURCE_DIR}/src/pass/finalization/max_topological_cut.cpp"
    "${PROJECT_SOURCE_DIR}/src/pass/finalization/align_data_order.cpp"
    "${PROJECT_SOURCE_DIR}/src/pass/finalization/allocate_memory_keem_bay.cpp"
    "${PROJECT_SOURCE_DIR}/src/pass/finalization/arrange_execution.cpp"
    "${PROJECT_SOURCE_DIR}/src/pass/finalization/format_mx_weights.cpp"
    "${PROJECT_SOURCE_DIR}/src/pass/finalization/fuse_relu_mx.cpp"
    "${PROJECT_SOURCE_DIR}/src/pass/finalization/generate_workloads_pass.cpp"
    "${PROJECT_SOURCE_DIR}/src/pass/finalization/tensor_graph_coloring.cpp"
    "${PROJECT_SOURCE_DIR}/src/pass/finalization/manipulate_barrier_refs.cpp"
    "${PROJECT_SOURCE_DIR}/src/pass/finalization/mark_hardware_operations.cpp"
    "${PROJECT_SOURCE_DIR}/src/pass/finalization/myriad_x_paddings.cpp"
    "${PROJECT_SOURCE_DIR}/src/pass/finalization/optimize_convolutions.cpp"
    "${PROJECT_SOURCE_DIR}/src/pass/finalization/optimize_poolings.cpp"
    "${PROJECT_SOURCE_DIR}/src/pass/finalization/splits_over_h.cpp"
    "${PROJECT_SOURCE_DIR}/src/pass/finalization/tensor_field_storage.cpp"
    "${PROJECT_SOURCE_DIR}/src/pass/finalization/transitive_reduction.cpp"
    "${PROJECT_SOURCE_DIR}/src/pass/finalization/is_dag.cpp"
    "${PROJECT_SOURCE_DIR}/src/pass/finalization/schedule_helper.cpp"

    "${PROJECT_SOURCE_DIR}/src/pass/scheduling/scheduling_passes.cpp"

    "${PROJECT_SOURCE_DIR}/src/pass/serialization/generate_blob_keembay.cpp"
    "${PROJECT_SOURCE_DIR}/src/pass/serialization/generate_blob.cpp"
    "${PROJECT_SOURCE_DIR}/src/pass/serialization/generate_json.cpp"
    "${PROJECT_SOURCE_DIR}/src/pass/serialization/global_params_reset.cpp"

    "${PROJECT_SOURCE_DIR}/src/pass/validation/basic_checks.cpp"
    "${PROJECT_SOURCE_DIR}/src/pass/validation/generate_dot.cpp"

    "${PROJECT_SOURCE_DIR}/src/target/target_descriptor.cpp"

    "${PROJECT_SOURCE_DIR}/src/graph/tensor_interference_graph.cpp"
    "${PROJECT_SOURCE_DIR}/contrib/koala/tinyxml/tinyxml.cpp"
    "${PROJECT_SOURCE_DIR}/contrib/koala/tinyxml/tinyxmlerror.cpp"
    "${PROJECT_SOURCE_DIR}/contrib/koala/tinyxml/tinyxmlparser.cpp"
    "${PROJECT_SOURCE_DIR}/contrib/koala/tinyxml/tinystr.cpp"
)

 SET(compiler
    "${PROJECT_SOURCE_DIR}/src/compiler/compilation_descriptor"
    "${PROJECT_SOURCE_DIR}/src/compiler/compilation_unit"
    "${PROJECT_SOURCE_DIR}/src/utils/hardware_tests.cpp"
    "${PROJECT_SOURCE_DIR}/src/target/keembay/runtime_model/runtime_model.cpp"
)

SET(syscalls
   "${PROJECT_SOURCE_DIR}/src/pass/syscalls/convert_dot.cpp"
   "${PROJECT_SOURCE_DIR}/src/pass/syscalls/convert_flatbuffer.cpp"
)

IF(CMAKE_CROSSCOMPILING)
    message(STATUS "Cross-compiling, assumes meta/ files already generated...")
    add_library(metamodel SHARED
        ${CMAKE_SOURCE_DIR}/meta/src/compositional_model.cpp
        ${CMAKE_SOURCE_DIR}/meta/src/op_model.cpp
        ${CMAKE_SOURCE_DIR}/meta/src/recorded_compositional_model.cpp
    )
    target_link_libraries(metamodel model)
ELSE()
    message(STATUS "Standard build...")
    add_subdirectory(meta)
ENDIF()

if (MSVC)
    add_library(cm OBJECT ${pass} ${compiler} $<TARGET_OBJECTS:corebase> $<TARGET_OBJECTS:metamodel>)
        target_link_libraries(cm corebase metamodel)
    add_library(corebase OBJECT ${base} ${logger})
    add_library(model OBJECT ${model} $<TARGET_OBJECTS:corebase>)
    target_link_libraries(model corebase)
    add_dependencies(cm generate-comp-api)
    add_dependencies(cm generate-graphfile-headers)
    add_dependencies(model generate-comp-api)
else()
    if(VALIDATION)

        SET(deployer
            "${PROJECT_SOURCE_DIR}/src/utils/deployer/deployer_utils.cpp"
            "${PROJECT_SOURCE_DIR}/src/utils/deployer/executor.cpp"
        )
        add_library(cm SHARED ${base} ${logger} ${pass} ${compiler} ${pass_validation})
        add_library(corebase SHARED ${base} ${logger})
        add_library(model SHARED ${model})
        add_library(dep SHARED ${deployer})
        target_link_libraries(dep mvnc)
        target_link_libraries(cm corebase metamodel flatbuffers metis)
        add_dependencies(cm generate-comp-api)
        add_dependencies(model generate-comp-api)
        add_dependencies(cm generate-graphfile-headers)
        target_link_libraries(cm ${Caffe_LIBRARIES} ${Boost_FILESYSTEM_LIBRARY} ${Boost_SYSTEM_LIBRARY} ${Boost_REGEX_LIBRARY} ${PROTOBUF_LIBRARY})
        target_compile_definitions(cm PRIVATE CPU_ONLY=1)
        add_subdirectory(python/api)
        add_subdirectory(tests)
        add_subdirectory(contrib/googletest)
        target_link_libraries(cm model)

    else()
        add_library(cm SHARED ${base} ${logger} ${pass} ${compiler} ${syscalls})
        add_library(corebase SHARED ${base} ${logger})
        add_library(model SHARED ${model})
        target_link_libraries(cm model)
<<<<<<< HEAD

=======
        
>>>>>>> 7af7af41
        IF(CMAKE_CROSSCOMPILING)
            #Flatbuffers and Metis not x-compiled yet
            target_link_libraries(cm corebase metamodel)
        ELSE()
            target_link_libraries(cm corebase metamodel flatbuffers metis)
            add_dependencies(cm generate-comp-api)
            add_dependencies(model generate-comp-api)
            add_dependencies(cm generate-graphfile-headers)
            add_subdirectory(python/api)
            add_subdirectory(tests)
            add_subdirectory(contrib/googletest)
        ENDIF(CMAKE_CROSSCOMPILING)

    endif(VALIDATION)
endif(MSVC)

IF(NOT CMAKE_CROSSCOMPILING)
    add_subdirectory(examples)
    add_subdirectory(tools)
    add_subdirectory(schema)
    add_subdirectory(contrib/flatbuffers)
ENDIF()

if (${PROFILER} AND ${UNIX})
    target_link_libraries(cm easy_profiler)
endif()<|MERGE_RESOLUTION|>--- conflicted
+++ resolved
@@ -38,11 +38,6 @@
 if (${PROFILER})
 
     if (${UNIX})
-<<<<<<< HEAD
-
-=======
-    
->>>>>>> 7af7af41
         add_definitions(-DMV_PROFILER_ENABLED)
         include_directories(${PROJECT_SOURCE_DIR}/contrib/easy_profiler/easy_profiler_core/include)
         add_subdirectory(contrib/easy_profiler)
@@ -205,11 +200,6 @@
     "${PROJECT_SOURCE_DIR}/src/base/json/value_content.cpp"
     "${PROJECT_SOURCE_DIR}/src/base/json/value.cpp"
     "${PROJECT_SOURCE_DIR}/src/base/json/json.cpp"
-<<<<<<< HEAD
-
-=======
-    
->>>>>>> 7af7af41
     "${PROJECT_SOURCE_DIR}/src/base/attribute_entry.cpp"
     "${PROJECT_SOURCE_DIR}/src/base/attribute_registry.cpp"
     "${PROJECT_SOURCE_DIR}/src/base/binarizable.cpp"
@@ -504,11 +494,6 @@
         add_library(corebase SHARED ${base} ${logger})
         add_library(model SHARED ${model})
         target_link_libraries(cm model)
-<<<<<<< HEAD
-
-=======
-        
->>>>>>> 7af7af41
         IF(CMAKE_CROSSCOMPILING)
             #Flatbuffers and Metis not x-compiled yet
             target_link_libraries(cm corebase metamodel)
