cmake_minimum_required(VERSION 3.10.0)

project(mcmComplier VERSION 1.0.0)

option(MCM_COMPILER_BUILD_PYTHON "Build Python wrappers" ON)
option(MCM_COMPILER_BUILD_TESTS "Build tests" ON)
option(MCM_COMPILER_BUILD_EXAMPLES "Build examples" ON)
option(MCM_COMPILER_BUILD_TOOLS "Build tools" ON)
option(MCM_COMPILER_FORCE_BUILD_LEMON "Force build lemon library" OFF)

if (NOT MCM_COMPILER_IS_SUBPROJECT)
    set(CMAKE_LIBRARY_OUTPUT_DIRECTORY ${PROJECT_BINARY_DIR}/lib)
endif()
set(CMAKE_MODULE_PATH "${PROJECT_SOURCE_DIR}/cmake-modules")

set(CMAKE_VERBOSE_MAKEFILE OFF) # for debugging

add_definitions(-DPROJECT_DIR=\"${PROJECT_SOURCE_DIR}\")

set(META_DIR_PATH "${PROJECT_BINARY_DIR}/meta")
include_directories(${META_DIR_PATH})


#############################################################################################
### Setup
#############################################################################################

if (NOT CMAKE_BUILD_TYPE)
    # Due to the current development pace, Debug is default build type
    set(CMAKE_BUILD_TYPE "Release" CACHE STRING "" FORCE)
endif()
message(STATUS "Build type: ${CMAKE_BUILD_TYPE}")

add_compile_options(-std=c++11 --no-gnu-unique)
set(CMAKE_CXX_STANDARD 11)
set(CMAKE_CXX_STANDARD_REQUIRED ON)
set(CMAKE_POSITION_INDEPENDENT_CODE ON)

set(PROFILER FALSE CACHE BOOL "Enable integrated profiler")
set(LOG TRUE CACHE BOOL "Enable logger")
set(PROFILE_PHASE TRUE CACHE BOOL "Enable profiling at compilation phases level")
set(PROFILE_BASE TRUE CACHE BOOL "Enable profiling at base components level")
set(PROFILE_PASS TRUE CACHE BOOL "Enable profiling at compilation passes level")
set(PROFILE_COMP TRUE CACHE BOOL "Enable profiling at ops composition level")
set(PROFILE_ALGO TRUE CACHE BOOL "Enable profiling at internal algorithms level")
set(PROFILE_BULD TRUE CACHE BOOL "Enable profiling at building blocks level")
set(PROFILE_MATH TRUE CACHE BOOL "Enable profiling at tensor math operations level")

if (${LOG})
    add_definitions(-DMV_LOG_ENABLED)
endif()

if (${PROFILER})
    if (${UNIX})
        add_definitions(-DMV_PROFILER_ENABLED)
        include_directories(${PROJECT_SOURCE_DIR}/contrib/easy_profiler/easy_profiler_core/include)
        add_subdirectory(contrib/easy_profiler)

        if (${PROFILE_PHASE})
            add_definitions(-DMV_PROFILE_PHASE_ENABLED)
        endif()

        if (${PROFILE_BASE})
            add_definitions(-DMV_PROFILE_BASE_ENABLED)
        endif()

        if (${PROFILE_PASS})
            add_definitions(-DMV_PROFILE_PASS_ENABLED)
        endif()

        if (${PROFILE_COMP})
            add_definitions(-DMV_PROFILE_COMP_ENABLED)
        endif()

        if (${PROFILE_ALGO})
            add_definitions(-DMV_PROFILE_ALGO_ENABLED)
        endif()

        if (${PROFILE_BULD})
            add_definitions(-DMV_PROFILE_BULD_ENABLED)
        endif()

        if (${PROFILE_MATH})
            add_definitions(-DMV_PROFILE_MATH_ENABLED)
        endif()
    else()
        message("Ignoring PROFILER=ON flag, profiling only available for Linux/UNIX")
    endif()
endif()

#############################################################################################
### Test Coverage - off by default. Pass param CODE_COVERAGE=ON
### > cmake -DCODE_COVERAGE=ON -DCMAKE_BUILD_TYPE=Debug ..
#############################################################################################

include(cmake-modules/code-coverage.cmake)
add_code_coverage()

#############################################################################################
### Find packages - uses Find*.cmake files in /cmake-modules dir
#############################################################################################

find_package(LEMON QUIET)
if(LEMON_FOUND AND NOT MCM_COMPILER_FORCE_BUILD_LEMON)
    message(STATUS "Found LEMON installed on target system : ${LEMON_LIBRARY}")

    add_library(lemon UNKNOWN IMPORTED)
    set_target_properties(lemon PROPERTIES
        IMPORTED_LOCATION "${LEMON_LIBRARY}"
        INTERFACE_INCLUDE_DIRECTORIES "${LEMON_INCLUDE_DIR}")
else()
    message(STATUS "LEMON library is not installed on target system, build it from the sources...")
    add_subdirectory(contrib/lemon)

    target_include_directories(lemon PUBLIC
        ${CMAKE_CURRENT_SOURCE_DIR}/contrib/lemon
        ${CMAKE_CURRENT_BINARY_DIR}/contrib/lemon)
endif()

set(FLATBUFFERS_BUILD_TESTS OFF CACHE BOOL "" FORCE)
if(CMAKE_CROSSCOMPILING)
    set(FLATBUFFERS_BUILD_FLATC OFF CACHE BOOL "" FORCE)
endif()
add_subdirectory(contrib/flatbuffers)
add_subdirectory(contrib/huffman_encoding)

#############################################################################################
### Main build
#############################################################################################

if (MSVC)
    add_compile_options("/W4" "$<$<CONFIG:RELEASE>:/O2>" "/GS")
else()
    add_compile_options("-Wall" "-Wextra" "-Wshadow" "-Wnon-virtual-dtor" "-pedantic" "$<$<CONFIG:RELEASE>:-O3>" "-fstack-protector-all")
endif()

include_directories(${PROJECT_SOURCE_DIR})
include_directories(${PROJECT_SOURCE_DIR}/include)
include_directories(${PROJECT_SOURCE_DIR}/contrib/flatbuffers/include)
include_directories(${PROJECT_SOURCE_DIR}/contrib/huffman_encoding/include)

set(base
    "${PROJECT_SOURCE_DIR}/src/base/exception/argument_error.cpp"
    "${PROJECT_SOURCE_DIR}/src/base/exception/attribute_error.cpp"
    "${PROJECT_SOURCE_DIR}/src/base/exception/dtype_error.cpp"
    "${PROJECT_SOURCE_DIR}/src/base/exception/index_error.cpp"
    "${PROJECT_SOURCE_DIR}/src/base/exception/logged_error.cpp"
    "${PROJECT_SOURCE_DIR}/src/base/exception/logic_error.cpp"
    "${PROJECT_SOURCE_DIR}/src/base/exception/master_error.cpp"
    "${PROJECT_SOURCE_DIR}/src/base/exception/op_error.cpp"
    "${PROJECT_SOURCE_DIR}/src/base/exception/order_error.cpp"
    "${PROJECT_SOURCE_DIR}/src/base/exception/parsing_error.cpp"
    "${PROJECT_SOURCE_DIR}/src/base/exception/runtime_error.cpp"
    "${PROJECT_SOURCE_DIR}/src/base/exception/shape_error.cpp"
    "${PROJECT_SOURCE_DIR}/src/base/exception/value_error.cpp"

    "${PROJECT_SOURCE_DIR}/src/base/json/array.cpp"
    "${PROJECT_SOURCE_DIR}/src/base/json/bool.cpp"
    "${PROJECT_SOURCE_DIR}/src/base/json/null.cpp"
    "${PROJECT_SOURCE_DIR}/src/base/json/number_float.cpp"
    "${PROJECT_SOURCE_DIR}/src/base/json/number_integer.cpp"
    "${PROJECT_SOURCE_DIR}/src/base/json/object.cpp"
    "${PROJECT_SOURCE_DIR}/src/base/json/string.cpp"
    "${PROJECT_SOURCE_DIR}/src/base/json/value_content.cpp"
    "${PROJECT_SOURCE_DIR}/src/base/json/value.cpp"
    "${PROJECT_SOURCE_DIR}/src/base/json/json.cpp"

    "${PROJECT_SOURCE_DIR}/src/base/attribute_entry.cpp"
    "${PROJECT_SOURCE_DIR}/src/base/binarizable.cpp"
    "${PROJECT_SOURCE_DIR}/src/base/element.cpp"
    "${PROJECT_SOURCE_DIR}/src/base/jsonable.cpp"
    "${PROJECT_SOURCE_DIR}/src/base/printable.cpp"

    "${PROJECT_SOURCE_DIR}/src/computation/model/runtime_binary.cpp"

    "${PROJECT_SOURCE_DIR}/src/computation/op/op_entry.cpp"
    "${PROJECT_SOURCE_DIR}/src/tensor/dtype/dtype_def/default.cpp"
    "${PROJECT_SOURCE_DIR}/src/tensor/dtype/dtype_def/bin.cpp"
    "${PROJECT_SOURCE_DIR}/src/tensor/dtype/dtype_def/float8.cpp"
    "${PROJECT_SOURCE_DIR}/src/tensor/dtype/dtype_def/float16.cpp"
    "${PROJECT_SOURCE_DIR}/src/tensor/dtype/dtype_def/float32.cpp"
    "${PROJECT_SOURCE_DIR}/src/tensor/dtype/dtype_def/float64.cpp"
    "${PROJECT_SOURCE_DIR}/src/tensor/dtype/dtype_def/int2.cpp"
    "${PROJECT_SOURCE_DIR}/src/tensor/dtype/dtype_def/int2x.cpp"
    "${PROJECT_SOURCE_DIR}/src/tensor/dtype/dtype_def/int4.cpp"
    "${PROJECT_SOURCE_DIR}/src/tensor/dtype/dtype_def/int4x.cpp"
    "${PROJECT_SOURCE_DIR}/src/tensor/dtype/dtype_def/int8.cpp"
    "${PROJECT_SOURCE_DIR}/src/tensor/dtype/dtype_def/int16.cpp"
    "${PROJECT_SOURCE_DIR}/src/tensor/dtype/dtype_def/int32.cpp"
    "${PROJECT_SOURCE_DIR}/src/tensor/dtype/dtype_def/int64.cpp"
    "${PROJECT_SOURCE_DIR}/src/tensor/dtype/dtype_def/log.cpp"
    "${PROJECT_SOURCE_DIR}/src/tensor/dtype/dtype_def/uint8.cpp"
    "${PROJECT_SOURCE_DIR}/src/tensor/dtype/dtype_def/uint16.cpp"
    "${PROJECT_SOURCE_DIR}/src/tensor/dtype/dtype_def/uint32.cpp"
    "${PROJECT_SOURCE_DIR}/src/tensor/dtype/dtype_def/uint64.cpp"

    "${PROJECT_SOURCE_DIR}/src/tensor/dtype/dtype_entry.cpp"
    "${PROJECT_SOURCE_DIR}/src/tensor/dtype/dtype_registry.cpp"
    "${PROJECT_SOURCE_DIR}/src/tensor/dtype/dtype.cpp"

    # Single compilation unit for all Kmb attributes and operations in order
    "${PROJECT_SOURCE_DIR}/src/target/kmb/kmb_registry.cpp"

    "${PROJECT_SOURCE_DIR}/src/target/kmb/barrier_definition.cpp"
    "${PROJECT_SOURCE_DIR}/src/target/kmb/barrier_deps.cpp"
    "${PROJECT_SOURCE_DIR}/src/target/kmb/dma_direction.cpp"
    "${PROJECT_SOURCE_DIR}/src/target/kmb/ppe_fixed_function.cpp"
    "${PROJECT_SOURCE_DIR}/src/target/kmb/ppe_layer_type.cpp"
    "${PROJECT_SOURCE_DIR}/src/target/kmb/ppe_task.cpp"
    "${PROJECT_SOURCE_DIR}/src/target/kmb/workloads.cpp"

    "${PROJECT_SOURCE_DIR}/src/tensor/order/order_def/1D.cpp"
    "${PROJECT_SOURCE_DIR}/src/tensor/order/order_def/2D.cpp"
    "${PROJECT_SOURCE_DIR}/src/tensor/order/order_def/3D.cpp"
    "${PROJECT_SOURCE_DIR}/src/tensor/order/order_def/4D.cpp"
    "${PROJECT_SOURCE_DIR}/src/tensor/order/order_def/5D.cpp"
    "${PROJECT_SOURCE_DIR}/src/tensor/order/order_registry.cpp"
    "${PROJECT_SOURCE_DIR}/src/tensor/order/order.cpp"

    "${PROJECT_SOURCE_DIR}/src/tensor/data_element.cpp"
    "${PROJECT_SOURCE_DIR}/src/tensor/math.cpp"
    "${PROJECT_SOURCE_DIR}/src/tensor/quantization_params.cpp"
    "${PROJECT_SOURCE_DIR}/src/tensor/shape.cpp"
    "${PROJECT_SOURCE_DIR}/src/tensor/tensor.cpp"

    "${PROJECT_SOURCE_DIR}/src/utils/parser/json_text.cpp"
    "${PROJECT_SOURCE_DIR}/src/utils/serializer/file_buffer.cpp"
    "${PROJECT_SOURCE_DIR}/src/utils/env_loader.cpp"
    "${PROJECT_SOURCE_DIR}/src/utils/custom_math.cpp"
    "${PROJECT_SOURCE_DIR}/src/utils/custom_strings.cpp"
)

set(model
    "${PROJECT_SOURCE_DIR}/src/computation/model/base_op_model.cpp"
    "${PROJECT_SOURCE_DIR}/src/computation/model/computation_model.cpp"
    "${PROJECT_SOURCE_DIR}/src/computation/model/control_model.cpp"
    "${PROJECT_SOURCE_DIR}/src/computation/model/data_model.cpp"
    "${PROJECT_SOURCE_DIR}/src/computation/model/group.cpp"
    "${PROJECT_SOURCE_DIR}/src/computation/model/model_element.cpp"
    "${PROJECT_SOURCE_DIR}/src/computation/flow/control_flow.cpp"
    "${PROJECT_SOURCE_DIR}/src/computation/flow/data_flow.cpp"
    "${PROJECT_SOURCE_DIR}/src/computation/op/op.cpp"
    "${PROJECT_SOURCE_DIR}/src/computation/resource/memory_allocator.cpp"
    "${PROJECT_SOURCE_DIR}/src/computation/resource/stage.cpp"
    "${PROJECT_SOURCE_DIR}/src/target/kmb/lemon_graph_scheduler.cpp"
)

set(logger
    "${PROJECT_SOURCE_DIR}/src/logger/log_sender.cpp"
    "${PROJECT_SOURCE_DIR}/src/logger/logger.cpp"
)

set(pass
    "${PROJECT_SOURCE_DIR}/src/pass/pass_entry.cpp"
    "${PROJECT_SOURCE_DIR}/src/pass/pass_manager.cpp"
    "${PROJECT_SOURCE_DIR}/src/pass/pass_registry.cpp"
    "${PROJECT_SOURCE_DIR}/src/pass/pass_utils.cpp"

    "${PROJECT_SOURCE_DIR}/src/pass/quantization/propagate_fake_quantize.cpp"

    "${PROJECT_SOURCE_DIR}/src/pass/initialization/global_config_params_pass.cpp"
    "${PROJECT_SOURCE_DIR}/src/pass/initialization/compute_memory.cpp"

    "${PROJECT_SOURCE_DIR}/src/pass/initialization/assign_unique_op_id.cpp"
    "${PROJECT_SOURCE_DIR}/src/pass/initialization/create_source_structure.cpp"

    "${PROJECT_SOURCE_DIR}/src/pass/adaptation/conv_dilation_pass.cpp"
    "${PROJECT_SOURCE_DIR}/src/pass/adaptation/fuse_passes.cpp"

    "${PROJECT_SOURCE_DIR}/src/pass/adaptation/remove_passes.cpp"
    "${PROJECT_SOURCE_DIR}/src/pass/adaptation/replacement_passes.cpp"
    "${PROJECT_SOURCE_DIR}/src/pass/adaptation/ppe_replacement.cpp"

    "${PROJECT_SOURCE_DIR}/src/pass/kmb_adaptation/concat_as_implicit.cpp"
    "${PROJECT_SOURCE_DIR}/src/pass/kmb_adaptation/reshape_as_implicit.cpp"
    "${PROJECT_SOURCE_DIR}/src/pass/kmb_adaptation/permute_as_implicit.cpp"
    "${PROJECT_SOURCE_DIR}/src/pass/kmb_adaptation/update_implicit_layers_quatization_params.cpp"


    "${PROJECT_SOURCE_DIR}/src/pass/kmb_adaptation/kmb_align_weights.cpp"
    "${PROJECT_SOURCE_DIR}/src/pass/kmb_adaptation/kmb_control_flow.cpp"
    "${PROJECT_SOURCE_DIR}/src/pass/kmb_adaptation/compute_output_dtype.cpp"
    "${PROJECT_SOURCE_DIR}/src/pass/kmb_adaptation/place_operations.cpp"
    "${PROJECT_SOURCE_DIR}/src/pass/kmb_adaptation/compute_tensors_quant.cpp"
    "${PROJECT_SOURCE_DIR}/src/pass/kmb_adaptation/convert_to_task_graph.cpp"
    "${PROJECT_SOURCE_DIR}/src/pass/kmb_adaptation/task_memory_location.cpp"

    "${PROJECT_SOURCE_DIR}/src/pass/kmb_adaptation/strategy_from_layers_to_tensors.cpp"
    "${PROJECT_SOURCE_DIR}/src/pass/kmb_adaptation/kmb_order_conversion.cpp"
    "${PROJECT_SOURCE_DIR}/src/pass/kmb_adaptation/insert_barrier_tasks.cpp"
    "${PROJECT_SOURCE_DIR}/src/pass/kmb_adaptation/dma_passes.cpp"
    "${PROJECT_SOURCE_DIR}/src/pass/kmb_adaptation/deallocation_passes.cpp"
    "${PROJECT_SOURCE_DIR}/src/pass/kmb_adaptation/assign_unique_task_id.cpp"
    "${PROJECT_SOURCE_DIR}/src/pass/kmb_adaptation/splitting_across_clusters.cpp"
    "${PROJECT_SOURCE_DIR}/src/pass/kmb_adaptation/store_layer_split_strategy.cpp"
    "${PROJECT_SOURCE_DIR}/src/pass/kmb_adaptation/store_workload_strategy.cpp"
    "${PROJECT_SOURCE_DIR}/src/pass/kmb_adaptation/implicit_operation_passes.cpp"
    "${PROJECT_SOURCE_DIR}/src/pass/kmb_adaptation/sparsity/sparsity_maps.cpp"
    "${PROJECT_SOURCE_DIR}/src/pass/kmb_adaptation/sparsity/weights_tables.cpp"
    "${PROJECT_SOURCE_DIR}/src/pass/kmb_adaptation/sparsity/eltwise_ops.cpp"
    "${PROJECT_SOURCE_DIR}/src/pass/kmb_adaptation/kmb_align_to_16_channels.cpp"
    "${PROJECT_SOURCE_DIR}/src/pass/kmb_adaptation/real_pad_tensors.cpp"
    "${PROJECT_SOURCE_DIR}/src/pass/kmb_adaptation/streaming/spatial_split_streaming.cpp"
    "${PROJECT_SOURCE_DIR}/src/pass/kmb_adaptation/kmb_quantize.cpp"
    "${PROJECT_SOURCE_DIR}/src/pass/kmb_adaptation/force_serialize.cpp"

    "${PROJECT_SOURCE_DIR}/src/pass/finalization/max_topological_cut.cpp"
    "${PROJECT_SOURCE_DIR}/src/pass/finalization/allocate_memory_kmb.cpp"
    "${PROJECT_SOURCE_DIR}/src/pass/finalization/generate_workloads_pass.cpp"
    "${PROJECT_SOURCE_DIR}/src/pass/finalization/tensor_graph_coloring.cpp"
    "${PROJECT_SOURCE_DIR}/src/pass/finalization/manipulate_barrier_refs.cpp"
    "${PROJECT_SOURCE_DIR}/src/pass/finalization/transitive_reduction.cpp"
    "${PROJECT_SOURCE_DIR}/src/pass/finalization/is_dag.cpp"
    "${PROJECT_SOURCE_DIR}/src/pass/finalization/schedule_helper.cpp"
    "${PROJECT_SOURCE_DIR}/src/pass/finalization/arrange_execution.cpp"

    "${PROJECT_SOURCE_DIR}/src/pass/optimization/graph_parameter_optimization.cpp"
    "${PROJECT_SOURCE_DIR}/src/pass/optimization/strategy_manager.cpp"
    "${PROJECT_SOURCE_DIR}/src/pass/optimization/MetaGraph.cpp"
    "${PROJECT_SOURCE_DIR}/src/pass/optimization/strategy_registry.cpp"
    "${PROJECT_SOURCE_DIR}/src/pass/optimization/kmb_default_configs.cpp"

    "${PROJECT_SOURCE_DIR}/src/pass/scheduling/scheduling_passes.cpp"

    "${PROJECT_SOURCE_DIR}/src/pass/serialization/generate_blob_kmb.cpp"
    "${PROJECT_SOURCE_DIR}/src/pass/serialization/generate_json.cpp"
    "${PROJECT_SOURCE_DIR}/src/pass/serialization/global_params_reset.cpp"

    "${PROJECT_SOURCE_DIR}/src/pass/validation/basic_checks.cpp"
    "${PROJECT_SOURCE_DIR}/src/pass/validation/generate_dot.cpp"


    "${PROJECT_SOURCE_DIR}/src/pass/lp_scheduler/lp_scheduler_pass.cpp"
    "${PROJECT_SOURCE_DIR}/src/pass/lp_scheduler/remove_redundant_update_barriers.cpp"
    "${PROJECT_SOURCE_DIR}/src/pass/lp_scheduler/op_model_cutter.cpp"

    "${PROJECT_SOURCE_DIR}/src/target/target_descriptor.cpp"

    "${PROJECT_SOURCE_DIR}/src/graph/tensor_interference_graph.cpp"



)

set(compiler
    "${PROJECT_SOURCE_DIR}/src/compiler/compilation_descriptor"
    "${PROJECT_SOURCE_DIR}/src/compiler/compilation_unit"
    "${PROJECT_SOURCE_DIR}/src/target/kmb/runtime_model/runtime_model.cpp"
)

set(syscalls
   "${PROJECT_SOURCE_DIR}/src/pass/syscalls/convert_dot.cpp"
   "${PROJECT_SOURCE_DIR}/src/pass/syscalls/convert_flatbuffer.cpp"
)

if(CMAKE_CROSSCOMPILING)
    find_file(MCM_COMPILER_EXPORT_FILE mcmCompilerExecutables.cmake DOC "Path to the export file from a native build")

    if(MCM_COMPILER_EXPORT_FILE)
        message(STATUS "Cross-compiling, using executables from native build : ${MCM_COMPILER_EXPORT_FILE}")
        include(${MCM_COMPILER_EXPORT_FILE})
    endif()
endif()

add_subdirectory(meta)
add_subdirectory(schema)

if(NOT CMAKE_CROSSCOMPILING)
    # Export the generator targets to a file, so it can be imported (see above) by another build.
    export(TARGETS flatc gen_composition_api FILE ${CMAKE_BINARY_DIR}/mcmCompilerExecutables.cmake)
endif()

if (MSVC)
    add_library(cm OBJECT ${pass} ${compiler} $<TARGET_OBJECTS:metamodel>)
    add_library(model OBJECT ${model})

    add_dependencies(cm generate-comp-api)
    add_dependencies(cm generate-graphfile-headers)
    add_dependencies(model generate-comp-api)

    target_link_libraries(cm PUBLIC metamodel)
else()
    add_library(cm SHARED ${base} ${logger} ${pass} ${compiler} ${syscalls})
    add_library(model SHARED ${model})
    
    if(TARGET generate-comp-api)
        add_dependencies(cm generate-comp-api)
        add_dependencies(model generate-comp-api)
    endif()
    if(TARGET generate-graphfile-headers)
        add_dependencies(cm generate-graphfile-headers)
    endif()

<<<<<<< HEAD
    target_link_libraries(cm PUBLIC model metamodel flatbuffers hde)
    target_link_libraries(model PUBLIC lemon)
=======
    target_link_libraries(cm PUBLIC model metamodel PRIVATE flatbuffers lemon)
    target_link_libraries(model PRIVATE lemon)

    # setup warnings as errors
    target_compile_options(cm PRIVATE -Wall -Wextra)
    target_compile_options(model PRIVATE -Wall -Wextra)
>>>>>>> 7e83bd24

    if(NOT CMAKE_CROSSCOMPILING)
        if(MCM_COMPILER_BUILD_PYTHON)
            add_subdirectory(python/api)
        endif()
        if(MCM_COMPILER_BUILD_TESTS)
            add_subdirectory(contrib/googletest)
        endif()
    endif()
endif()

add_subdirectory(src/scheduler)
add_subdirectory(src/pass/lp_scheduler)
add_dependencies(cm lp_scheduler lp_scheduler_pass)

set(CM_INCLUDE_DIRECTORIES ${PROJECT_SOURCE_DIR}/include
                           ${PROJECT_SOURCE_DIR}
                           ${PROJECT_SOURCE_DIR}/contrib/flatbuffers/include
                           ${META_DIR_PATH})

target_include_directories(cm
        PUBLIC
            "$<BUILD_INTERFACE:${CM_INCLUDE_DIRECTORIES}>"
            "$<INSTALL_INTERFACE:.>"
        PRIVATE
            ${PROJECT_SOURCE_DIR}/src/pass
            ${PROJECT_SOURCE_DIR}/src/)

if (${PROFILER} AND ${UNIX})
    target_link_libraries(cm easy_profiler)
endif()

if(NOT CMAKE_CROSSCOMPILING)
    # add_subdirectory(tools) # testing without
    if(MCM_COMPILER_BUILD_EXAMPLES)
        add_subdirectory(examples)
    endif()
    if(MCM_COMPILER_BUILD_TESTS)
        add_subdirectory(tests)
    endif()
    if(MCM_COMPILER_BUILD_TOOLS)
        add_subdirectory(tools)
    endif()
endif()

install(TARGETS cm model
        EXPORT mcmCompilerTargets
        ARCHIVE DESTINATION lib
        LIBRARY DESTINATION lib
        RUNTIME DESTINATION lib
        INCLUDES DESTINATION "include")

install(DIRECTORY ${PROJECT_SOURCE_DIR}/config
        DESTINATION "."
        PATTERN ".gitignore" EXCLUDE)

install(DIRECTORY ${PROJECT_SOURCE_DIR}/include/
        DESTINATION "include")

install(DIRECTORY ${META_DIR_PATH}/include
                  ${META_DIR_PATH}/schema
        DESTINATION "include/mcm/meta")

install(EXPORT mcmCompilerTargets DESTINATION "share/cmake/mcmCompiler")

include(CMakePackageConfigHelpers)

configure_package_config_file(
        "${CMAKE_CURRENT_LIST_DIR}/cmake/mcmCompilerConfig.cmake.in"
        "${CMAKE_BINARY_DIR}/mcmCompilerConfig.cmake"
        INSTALL_DESTINATION "share/cmake/mcmCompiler"
        NO_SET_AND_CHECK_MACRO
        NO_CHECK_REQUIRED_COMPONENTS_MACRO)

install(FILES "${CMAKE_BINARY_DIR}/mcmCompilerConfig.cmake"
        DESTINATION "share/cmake/mcmCompiler")<|MERGE_RESOLUTION|>--- conflicted
+++ resolved
@@ -391,17 +391,12 @@
         add_dependencies(cm generate-graphfile-headers)
     endif()
 
-<<<<<<< HEAD
-    target_link_libraries(cm PUBLIC model metamodel flatbuffers hde)
-    target_link_libraries(model PUBLIC lemon)
-=======
-    target_link_libraries(cm PUBLIC model metamodel PRIVATE flatbuffers lemon)
+    target_link_libraries(cm PUBLIC model metamodel PRIVATE flatbuffers lemon hde)
     target_link_libraries(model PRIVATE lemon)
 
     # setup warnings as errors
     target_compile_options(cm PRIVATE -Wall -Wextra)
     target_compile_options(model PRIVATE -Wall -Wextra)
->>>>>>> 7e83bd24
 
     if(NOT CMAKE_CROSSCOMPILING)
         if(MCM_COMPILER_BUILD_PYTHON)
@@ -447,7 +442,7 @@
     endif()
 endif()
 
-install(TARGETS cm model
+install(TARGETS cm model hde
         EXPORT mcmCompilerTargets
         ARCHIVE DESTINATION lib
         LIBRARY DESTINATION lib
