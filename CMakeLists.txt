--- conflicted
+++ resolved
@@ -114,29 +114,6 @@
 include_directories(${PROJECT_SOURCE_DIR})
 include_directories(${PROJECT_SOURCE_DIR}/include)
 include_directories(${PROJECT_SOURCE_DIR}/contrib/flatbuffers/include)
-<<<<<<< HEAD
-=======
-
-
-if(VALIDATION)
-    include_directories("/opt/movidius/caffe/include")
-    include_directories("/opt/movidius/caffe/build/include")
-    include_directories("/opt/movidius/caffe/build/include/caffe/proto")
-
-    #Protobuf
-    find_package(Protobuf REQUIRED)
-    include_directories(${PROTOBUF_INCLUDE_DIR})
-
-    #MVNC
-    find_library(mvnc REQUIRED)
-
-    #Boost
-    find_package(Boost COMPONENTS regex system filesystem REQUIRED)
-
-    #Caffe
-    set(Caffe_INCLUDE_DIRS "/opt/movidius/caffe/build/include/caffe/proto;/opt/movidius/caffe/include;/opt/movidius/caffe/build/include")
-    set(Caffe_LIBRARIES "/opt/movidius/caffe/build/lib/libcaffe.so")
->>>>>>> 4440953f
 
 set(base
 
@@ -337,12 +314,7 @@
 
 )
 
-<<<<<<< HEAD
 set(compiler
-=======
-
- SET(compiler
->>>>>>> 4440953f
     "${PROJECT_SOURCE_DIR}/src/compiler/compilation_descriptor"
     "${PROJECT_SOURCE_DIR}/src/compiler/compilation_unit"
     "${PROJECT_SOURCE_DIR}/src/target/kmb/runtime_model/runtime_model.cpp"
@@ -394,10 +366,6 @@
 
 endif(MSVC)
 
-<<<<<<< HEAD
-=======
-
->>>>>>> 4440953f
 add_subdirectory(src/scheduler)
 add_subdirectory(src/pass/lp_scheduler)
 add_dependencies(cm lp_scheduler lp_scheduler_pass)
@@ -407,7 +375,7 @@
 
 IF(NOT CMAKE_CROSSCOMPILING)
     add_subdirectory(examples)
-#add_subdirectory(tools)
+    #add_subdirectory(tools)
     add_subdirectory(schema)
     add_subdirectory(example)
 endif()
