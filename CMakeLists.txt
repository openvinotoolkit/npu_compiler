--- conflicted
+++ resolved
@@ -469,8 +469,6 @@
     add_library(cm SHARED ${base} ${logger} ${pass} ${compiler} ${syscalls} ${EMULATOR_SOURCES})
     add_library(model SHARED ${model})
 
-<<<<<<< HEAD
-=======
     set_target_properties(
         cm
         PROPERTIES
@@ -479,7 +477,6 @@
 
     cotire(cm)
 
->>>>>>> 3a30958a
     if(TARGET generate-comp-api)
         add_dependencies(cm generate-comp-api)
         add_dependencies(model generate-comp-api)
