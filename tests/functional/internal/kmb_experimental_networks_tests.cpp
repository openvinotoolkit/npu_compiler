//
// Copyright 2020 Intel Corporation.
//
// LEGAL NOTICE: Your use of this software and any required dependent software
// (the "Software Package") is subject to the terms and conditions of
// the Intel(R) OpenVINO(TM) Distribution License for the Software Package,
// which may also include notices, disclaimers, or license terms for
// third party or open source software included in or with the Software Package,
// and your use indicates your acceptance of all such terms. Please refer
// to the "third-party-programs.txt" or other similarly-named text file
// included with the Software Package for additional details.
//

#include "test_model/kmb_test_base.hpp"

TEST_F(KmbNetworkTestBase, split_conv_concat) {
    SKIP_INFER("Wrong results - precision issues");  // TODO: create JIRA ticket
    const auto init_input = [=](const ConstInputsDataMap& inputs) {
        IE_ASSERT(inputs.size() == 1);
        registerSingleImage("28x28/image_1_28x28.bmp", inputs.begin()->first, inputs.begin()->second->getTensorDesc());
    };

    const auto check = [=](const BlobMap& actualBlobs, const BlobMap& refBlobs, const ConstInputsDataMap&) {
        compareWithReference(actualBlobs, refBlobs, 1e-2f, CompareMethod::Absolute);
    };
    runTest(
        TestNetworkDesc("KMB_models/INT8/customnets/split_conv_concat.xml")
                .setUserInputPrecision("input", Precision::U8)
                .setUserInputLayout("input", Layout::NHWC)
                .setUserOutputPrecision("output", Precision::FP32),
        init_input, check);
}

TEST_F(KmbNetworkTestBase, precommit_customnet_conv_strided_slice) {
    SKIP_INFER("Wrong results - precision issues");  // TODO: create JIRA ticket
    const auto init_input = [=](const ConstInputsDataMap& inputs) {
        IE_ASSERT(inputs.size() == 1);
        registerSingleImage("28x28/image_1_28x28.bmp", inputs.begin()->first, inputs.begin()->second->getTensorDesc());
    };

    const auto check = [=](const BlobMap& actualBlobs, const BlobMap& refBlobs, const ConstInputsDataMap&) {
        compareWithReference(actualBlobs, refBlobs, 1e-2f, CompareMethod::Absolute);
    };
    runTest(
        TestNetworkDesc("KMB_models/INT8/customnets/conv_strided_slice.xml")
                .setUserInputPrecision("input", Precision::U8)
                .setUserInputLayout("input", Layout::NHWC)
                .setUserOutputPrecision("output", Precision::FP32),
        init_input, check);
}

TEST_F(KmbClassifyNetworkTest, precommit_customnet1_tf_int8_dense_grayscale_fashionmnist) {
    SKIP_INFER("hangs on infer");  // [Track number: S#43799]
    runTest(
        TestNetworkDesc("KMB_models/INT8/customnets/customnet1_tf_int8_dense_grayscale_fashionmnist.xml")
                .setUserInputPrecision("input", Precision::U8)
                .setUserInputLayout("input", Layout::NHWC)
                .setUserOutputPrecision("output", Precision::FP32),
        "28x28/image_1_28x28.bmp",
        1, 0.5f);
}

TEST_F(KmbClassifyNetworkTest, precommit_customnet_sigmoid) {
    runTest(
        TestNetworkDesc("KMB_models/INT8/customnets/customnet_sigmoid.xml")
                .setUserInputPrecision("input", Precision::U8)
                .setUserInputLayout("input", Layout::NHWC)
                .setUserOutputPrecision("output", Precision::FP32),
        "28x28/image_1_28x28.bmp",
        1, 0.5f);
}

TEST_F(KmbClassifyNetworkTest, customnet2_pytorch_int8_dense_cifar10) {
    SKIP_INFER("hangs on infer");  // TODO: create JIRA ticket
    runTest(
        TestNetworkDesc("KMB_models/INT8/customnets/customnet2_pytorch_int8_dense_cifar10.xml")
                .setUserInputPrecision("input", Precision::U8)
                .setUserInputLayout("input", Layout::NHWC)
                .setUserOutputPrecision("output", Precision::FP32),
        "32x32/0_cat.bmp",
        1, 0.5f);
}

TEST_F(KmbClassifyNetworkTest, customnet3_mobilenet_v1_caffe_int8_dense) {
    runTest(
        TestNetworkDesc("KMB_models/INT8/customnets/customnet3_mobilenet_v1.xml")
                .setUserInputPrecision("input", Precision::U8)
                .setUserInputLayout("input", Layout::NHWC)
                .setUserOutputPrecision("output", Precision::FP16)
                .setUserOutputLayout("output", Layout::NHWC),
        "224x224/cat3.bmp",
        1, 0.5f);
}

TEST_F(KmbClassifyNetworkTest, customnet_tanh) {
    SKIP_INFER("Wrong results");  // TODO: create JIRA ticket
    runTest(
        TestNetworkDesc("KMB_models/INT8/customnets/customnet_tanh.xml")
                .setUserInputPrecision("input", Precision::U8)
                .setUserInputLayout("input", Layout::NHWC)
                .setUserOutputPrecision("output", Precision::FP32),
        "28x28/image_1_28x28.bmp",
        1, 0.5f);
}

namespace {
constexpr bool EXPERIMENTAL = true;
}  // namespace

TEST_F(KmbClassifyNetworkTest, experimental_network_0000) {
    runTest(
        TestNetworkDesc("emotions-recognition-retail-0003/emotions-recognition-retail-0003_int8_from_fp16.xml", EXPERIMENTAL)
                .setUserInputPrecision("input", Precision::U8)
                .setUserInputLayout("input", Layout::NHWC)
                .setUserOutputLayout("output", Layout::NHWC)
                .setUserOutputPrecision("output", Precision::FP32),
        "vpu/emotions-recognition-retail-0003.png",
        2, 0.1f);
}

TEST_F(KmbClassifyNetworkTest, efficient_b0_cars) {
    SKIP_ON("EMULATOR", "Wrong results due to missing implementation for eltwise UPATask");
    runTest(
            TestNetworkDesc("efficientnet-b0-stanford-cars/caffe2/FP16-INT8/efficientnet-b0-stanford-cars.xml", EXPERIMENTAL)
                    .setUserInputPrecision("input", Precision::U8)
                    .setUserOutputPrecision("output", Precision::FP32)
                    .enableLPTRefMode(),
            TestImageDesc("vpu/efficient/car_1.jpg", ImageFormat::RGB),
            1, 0.15f);
}

TEST_F(KmbClassifyNetworkTest, precommit_efficient_b0_dogs) {
    SKIP_ON("EMULATOR", "Wrong results due to missing implementation for eltwise UPATask");
    runTest(
            TestNetworkDesc("efficientnet-b0-stanford-dogs/caffe2/FP16-INT8/efficientnet-b0-stanford-dogs.xml", EXPERIMENTAL)
                    .setUserInputPrecision("input", Precision::U8)
                    .setUserOutputPrecision("output", Precision::FP32)
                    .enableLPTRefMode(),
            TestImageDesc("vpu/efficient/dog_1.jpg", ImageFormat::RGB),
            1, 0.15f);
}

TEST_F(KmbClassifyNetworkTest, efficient_b0_aircrafts) {
    SKIP_ON("EMULATOR", "Wrong results due to missing implementation for eltwise UPATask");
    runTest(
            TestNetworkDesc("efficientnet-b0-aircrafts/caffe2/FP16-INT8/efficientnet-b0-aircrafts.xml", EXPERIMENTAL)
                    .setUserInputPrecision("input", Precision::U8)
                    .setUserOutputPrecision("output", Precision::FP32)
                    .enableLPTRefMode(),
            TestImageDesc("vpu/efficient/aircraft_1.jpg", ImageFormat::RGB),
            1, 0.15f);
}

TEST_F(KmbClassifyNetworkTest, mobilenet_v3_cars) {
    SKIP_ON("EMULATOR", "Wrong results due to missing implementation for eltwise UPATask");
    runTest(
            TestNetworkDesc("mobilenet-v3-small-stanford-cars/caffe2/FP16-INT8/mobilenet-v3-small-stanford-cars.xml", EXPERIMENTAL)
                    .setUserInputPrecision("input", Precision::U8)
                    .setUserOutputPrecision("output", Precision::FP32),
            TestImageDesc("vpu/efficient/car_1.jpg", ImageFormat::RGB),
            1, 0.15f);
}

// TODO: [Track number: E#9578]
TEST_F(KmbClassifyNetworkTest, precommit_mobilenet_v3_dogs) {
    SKIP_ON("HDDL2", "Bad accuracy");
    SKIP_ON("EMULATOR", "Wrong results due to missing implementation for eltwise UPATask");
    runTest(
            TestNetworkDesc("mobilenet-v3-small-stanford-dogs/caffe2/FP16-INT8/mobilenet-v3-small-stanford-dogs.xml", EXPERIMENTAL)
                    .setUserInputPrecision("input", Precision::U8)
                    .setUserOutputPrecision("output", Precision::FP32),
            TestImageDesc("vpu/efficient/dog_1.jpg", ImageFormat::RGB),
            1, 0.15f);
}

// [Track number: E#15866]
TEST_F(KmbClassifyNetworkTest, mobilenet_v3_aircrafts) {
    SKIP_INFER("bad results");
    runTest(
            TestNetworkDesc("mobilenet-v3-small-aircrafts/caffe2/FP16-INT8/mobilenet-v3-small-aircrafts.xml", EXPERIMENTAL)
                    .setUserInputPrecision("input", Precision::U8)
                    .setUserOutputPrecision("output", Precision::FP32),
            TestImageDesc("vpu/efficient/aircraft_1.jpg", ImageFormat::RGB),
            1, 0.17f);
}

TEST_P(ModelAdk, precommit_ModelA_ADK3) {
    runTest(
            TestNetworkDesc("ADK3/ModelA_INT8/ModelA_INT8.xml", EXPERIMENTAL)
                    .setUserInputPrecision("input", GetParam())
                    .setUserOutputPrecision("output", Precision::FP16),
            TestImageDesc("224x224/cat3.bmp", ImageFormat::BGR),
            0.0035f);
}

TEST_F(ModelAdk, ModelE_ADK3) {
    runTest(
            TestNetworkDesc("ADK3/ModelE_INT8/ModelE_INT8.xml", EXPERIMENTAL)
                    .setUserInputPrecision("input", Precision::FP16)
                    .setUserOutputPrecision("PostProcess/stage0/x1/Sigmoid", Precision::FP16)
                    .setUserOutputPrecision("PostProcess/stage0/x4/Sigmoid", Precision::FP16)
                    .setUserOutputPrecision("PostProcess/stage1/x1/Sigmoid", Precision::FP16)
                    .setUserOutputPrecision("PostProcess/stage1/x4/Sigmoid", Precision::FP16),
            TestImageDesc("224x224/cat3.bmp", ImageFormat::BGR),
            0.0025f);
}

// [Track number: EISW-10831]
TEST_F(ModelAdk, DISABLED_DeBlur_AA_BDK2) {
    SKIP_INFER("bad results");
    runTest(
            TestNetworkDesc(
                    "../clientmodels/BDK2/Deblur/AccuracyAware/2020.1_INT8_Deblur_AccuracyAwareQuantization.xml", EXPERIMENTAL)
                    .setUserInputPrecision("img_placeholder", Precision::U8)
                    .setUserOutputPrecision("output", Precision::FP16)
                    .setCompileConfig({{"VPUX_THROUGHPUT_STREAMS", "1"}}),
            TestImageDesc("224x224/cat3.bmp", ImageFormat::BGR),
            0.0025f);
}

// TODO: this is temporary added test to verify #E16291.
// The test should be replaced by a sub-graph test
// to verify different patterns which can be applied
// for detect_input_fq ngraph pass
// [Track number: #E19643]
TEST_F(KmbClassifyNetworkTest, googlenet_v3_BDK2) {
    runTest(
        TestNetworkDesc("googlenet_v3/FP16-INT8/googlenet-v3.xml", EXPERIMENTAL)
            .setUserInputPrecision("input", Precision::FP32),
        TestImageDesc("299x299/lassy_googlenet_big.bmp", ImageFormat::RGB),
        1, 0.03f);
}

const static std::vector<InferenceEngine::Precision> inputPrecision = {
                InferenceEngine::Precision::U8,
                InferenceEngine::Precision::FP16,
                InferenceEngine::Precision::FP32};

INSTANTIATE_TEST_SUITE_P(PrecisionCase, ModelAdk, ::testing::ValuesIn(inputPrecision));

TEST_F(UnetNetworkTest, UnetCamvidAva0001_ADK3) {
    runTest(
            TestNetworkDesc("ADK3/unet-camvid-onnx-0001/caffe2/FP16-INT8/unet-camvid-onnx-0001.xml", EXPERIMENTAL)
                    .setUserInputPrecision("input", Precision::U8)
                    .setUserOutputPrecision("output", Precision::FP16),
            TestImageDesc("480x360/0016E5_07959.png", ImageFormat::RGB),
            0.4f);  // mean intersection over union tolerance
}

TEST_F(KmbClassifyNetworkTest, precommit_MobilenetV2_ADK3) {
    runTest(
            TestNetworkDesc("ADK3/mobilenet-v2/caffe2/FP16-INT8/mobilenet-v2.xml", EXPERIMENTAL)
                    .setUserInputPrecision("input", Precision::U8)
                    .setUserOutputPrecision("output", Precision::FP16),
            TestImageDesc("224x224/watch.bmp", ImageFormat::RGB),
            1, 2.0f);
<<<<<<< HEAD
}

// [Track number: S#47647]
TEST_F(KmbSuperResNetworkTest, precommit_SuperResolution_ADK3) {
    SKIP_INFER("bad results");
    const std::string imgName  = "netInput";
    const std::string paramName1 = "t_param";
    const std::string paramName2 = "t_param1";
    runTest(
            TestNetworkDesc("ADK3/SuperRes_INT8/SuperRes_INT8.xml", EXPERIMENTAL)
            .setUserInputPrecision(imgName, Precision::U8)
            .setUserInputLayout(imgName, Layout::NHWC)
            .setUserInputPrecision(paramName1, Precision::U8)
            .setUserInputLayout(paramName1, Layout::C)
            .setUserInputPrecision(paramName2, Precision::U8)
            .setUserInputLayout(paramName2, Layout::C)
            .setUserOutputPrecision("tl_unet1x2x4x/out1x/add_2", Precision::FP16)
            .setUserOutputPrecision("tl_unet1x2x4x/out2x/add_2", Precision::FP16)
            .setUserOutputPrecision("tl_unet1x2x4x/out4x/add_1", Precision::FP16),
            imgName,
            TestBinFileDesc("vpu/super_resolution_input/input-0-U8.bin", {1, 3, 192, 192}, Precision::U8),
            paramName1,
            TestBinFileDesc("vpu/super_resolution_input/input-1-U8.bin", {1}, Precision::U8),
            paramName2,
            TestBinFileDesc("vpu/super_resolution_input/input-2-U8.bin", {1}, Precision::U8));
}

class KmbSuperResNetworkTestParameterized : public KmbSuperResNetworkTest,
    public testing::WithParamInterface<std::tuple<InferenceEngine::Precision, InferenceEngine::Precision>> {};

// [Track number: S#47647]
TEST_P(KmbSuperResNetworkTestParameterized, PrecisionTest) {
    SKIP_INFER("bad results");
    auto inputPrecision = std::get<0>(GetParam());
    auto outputPrecision = std::get<1>(GetParam());
    const std::string imgName  = "netInput";
    const std::string paramName1 = "t_param";
    const std::string paramName2 = "t_param1";

    std::map<InferenceEngine::Precision, std::string> precisionToStr = {
        {InferenceEngine::Precision::U8, "U8"},
        {InferenceEngine::Precision::FP16, "FP16"},
        {InferenceEngine::Precision::FP32, "FP32"}
    };
    runTest(
            TestNetworkDesc("ADK3/SuperRes_INT8/SuperRes_INT8.xml", EXPERIMENTAL)
            .setUserInputPrecision(imgName, inputPrecision)
            .setUserInputLayout(imgName, Layout::NHWC)
            .setUserInputPrecision(paramName1, inputPrecision)
            .setUserInputLayout(paramName1, Layout::C)
            .setUserInputPrecision(paramName2, inputPrecision)
            .setUserInputLayout(paramName2, Layout::C)
            .setUserOutputPrecision("tl_unet1x2x4x/out1x/add_2", outputPrecision)
            .setUserOutputPrecision("tl_unet1x2x4x/out2x/add_2", outputPrecision)
            .setUserOutputPrecision("tl_unet1x2x4x/out4x/add_1", outputPrecision),
            imgName,
            TestBinFileDesc("vpu/super_resolution_input/input-0-"+precisionToStr[inputPrecision]+".bin", {1, 3, 192, 192}, inputPrecision),
            paramName1,
            TestBinFileDesc("vpu/super_resolution_input/input-1-"+precisionToStr[inputPrecision]+".bin", {1}, inputPrecision),
            paramName2,
            TestBinFileDesc("vpu/super_resolution_input/input-2-"+precisionToStr[inputPrecision]+".bin", {1}, inputPrecision));
    }

static const std::vector<InferenceEngine::Precision> SRInputPrecision = {
            InferenceEngine::Precision::U8,
            InferenceEngine::Precision::FP16,
            InferenceEngine::Precision::FP32
};

static const std::vector<InferenceEngine::Precision> SROutputPrecision = {
            InferenceEngine::Precision::FP16,
            InferenceEngine::Precision::FP32
};

static const auto allPrecisionCombine = ::testing::Combine(
        ::testing::ValuesIn(SRInputPrecision),
        ::testing::ValuesIn(SROutputPrecision));

INSTANTIATE_TEST_SUITE_P(PrecisionCombine, KmbSuperResNetworkTestParameterized, allPrecisionCombine);
=======
}
>>>>>>> d4e48b30
<|MERGE_RESOLUTION|>--- conflicted
+++ resolved
@@ -254,86 +254,4 @@
                     .setUserOutputPrecision("output", Precision::FP16),
             TestImageDesc("224x224/watch.bmp", ImageFormat::RGB),
             1, 2.0f);
-<<<<<<< HEAD
-}
-
-// [Track number: S#47647]
-TEST_F(KmbSuperResNetworkTest, precommit_SuperResolution_ADK3) {
-    SKIP_INFER("bad results");
-    const std::string imgName  = "netInput";
-    const std::string paramName1 = "t_param";
-    const std::string paramName2 = "t_param1";
-    runTest(
-            TestNetworkDesc("ADK3/SuperRes_INT8/SuperRes_INT8.xml", EXPERIMENTAL)
-            .setUserInputPrecision(imgName, Precision::U8)
-            .setUserInputLayout(imgName, Layout::NHWC)
-            .setUserInputPrecision(paramName1, Precision::U8)
-            .setUserInputLayout(paramName1, Layout::C)
-            .setUserInputPrecision(paramName2, Precision::U8)
-            .setUserInputLayout(paramName2, Layout::C)
-            .setUserOutputPrecision("tl_unet1x2x4x/out1x/add_2", Precision::FP16)
-            .setUserOutputPrecision("tl_unet1x2x4x/out2x/add_2", Precision::FP16)
-            .setUserOutputPrecision("tl_unet1x2x4x/out4x/add_1", Precision::FP16),
-            imgName,
-            TestBinFileDesc("vpu/super_resolution_input/input-0-U8.bin", {1, 3, 192, 192}, Precision::U8),
-            paramName1,
-            TestBinFileDesc("vpu/super_resolution_input/input-1-U8.bin", {1}, Precision::U8),
-            paramName2,
-            TestBinFileDesc("vpu/super_resolution_input/input-2-U8.bin", {1}, Precision::U8));
-}
-
-class KmbSuperResNetworkTestParameterized : public KmbSuperResNetworkTest,
-    public testing::WithParamInterface<std::tuple<InferenceEngine::Precision, InferenceEngine::Precision>> {};
-
-// [Track number: S#47647]
-TEST_P(KmbSuperResNetworkTestParameterized, PrecisionTest) {
-    SKIP_INFER("bad results");
-    auto inputPrecision = std::get<0>(GetParam());
-    auto outputPrecision = std::get<1>(GetParam());
-    const std::string imgName  = "netInput";
-    const std::string paramName1 = "t_param";
-    const std::string paramName2 = "t_param1";
-
-    std::map<InferenceEngine::Precision, std::string> precisionToStr = {
-        {InferenceEngine::Precision::U8, "U8"},
-        {InferenceEngine::Precision::FP16, "FP16"},
-        {InferenceEngine::Precision::FP32, "FP32"}
-    };
-    runTest(
-            TestNetworkDesc("ADK3/SuperRes_INT8/SuperRes_INT8.xml", EXPERIMENTAL)
-            .setUserInputPrecision(imgName, inputPrecision)
-            .setUserInputLayout(imgName, Layout::NHWC)
-            .setUserInputPrecision(paramName1, inputPrecision)
-            .setUserInputLayout(paramName1, Layout::C)
-            .setUserInputPrecision(paramName2, inputPrecision)
-            .setUserInputLayout(paramName2, Layout::C)
-            .setUserOutputPrecision("tl_unet1x2x4x/out1x/add_2", outputPrecision)
-            .setUserOutputPrecision("tl_unet1x2x4x/out2x/add_2", outputPrecision)
-            .setUserOutputPrecision("tl_unet1x2x4x/out4x/add_1", outputPrecision),
-            imgName,
-            TestBinFileDesc("vpu/super_resolution_input/input-0-"+precisionToStr[inputPrecision]+".bin", {1, 3, 192, 192}, inputPrecision),
-            paramName1,
-            TestBinFileDesc("vpu/super_resolution_input/input-1-"+precisionToStr[inputPrecision]+".bin", {1}, inputPrecision),
-            paramName2,
-            TestBinFileDesc("vpu/super_resolution_input/input-2-"+precisionToStr[inputPrecision]+".bin", {1}, inputPrecision));
-    }
-
-static const std::vector<InferenceEngine::Precision> SRInputPrecision = {
-            InferenceEngine::Precision::U8,
-            InferenceEngine::Precision::FP16,
-            InferenceEngine::Precision::FP32
-};
-
-static const std::vector<InferenceEngine::Precision> SROutputPrecision = {
-            InferenceEngine::Precision::FP16,
-            InferenceEngine::Precision::FP32
-};
-
-static const auto allPrecisionCombine = ::testing::Combine(
-        ::testing::ValuesIn(SRInputPrecision),
-        ::testing::ValuesIn(SROutputPrecision));
-
-INSTANTIATE_TEST_SUITE_P(PrecisionCombine, KmbSuperResNetworkTestParameterized, allPrecisionCombine);
-=======
-}
->>>>>>> d4e48b30
+}