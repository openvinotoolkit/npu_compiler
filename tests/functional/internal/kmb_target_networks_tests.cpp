//
// Copyright 2020 Intel Corporation.
//
// This software and the related documents are Intel copyrighted materials,
// and your use of them is governed by the express license under which they
// were provided to you (End User License Agreement for the Intel(R) Software
// Development Products (Version May 2017)). Unless the License provides
// otherwise, you may not use, modify, copy, publish, distribute, disclose or
// transmit this software or the related documents without Intel's prior
// written permission.
//
// This software and the related documents are provided as is, with no
// express or implied warranties, other than those that are expressly
// stated in the License.
//

#include <file_utils.h>

#include "test_model/kmb_test_base.hpp"

// TODO: [Track number: C#40310]
//       We need to remove or transform XML based tests before opening the source.

//
// ResNet50 FP16 IRv10
//
// [Track number: S#48139]
TEST_F(KmbClassifyNetworkTest, precommit_resnet_50_pytorch_dense_fp16_IRv10) {
    SKIP_INFER_BYPASS_ON("VPUX", "bad results");
    runTest(
        TestNetworkDesc("KMB_models/FP16/resnet_50_pytorch/resnet-50-pytorch.xml")
            .setUserInputLayout("input", Layout::NHWC)
            .setUserInputPrecision("input", Precision::FP16)
            .setUserOutputPrecision("output", Precision::FP16),
        "224x224/cat3.bmp",
        3, 0.05);
}

// [Track number: S#48139]
TEST_F(KmbClassifyNetworkTest, precommit_resnet_50_pytorch_dense_fp16_IRv10_u8_input) {
    SKIP_INFER_BYPASS_ON("VPUX", "bad results");
    runTest(
            TestNetworkDesc("KMB_models/FP16/resnet_50_pytorch/resnet-50-pytorch.xml")
                    .setUserInputLayout("input", Layout::NHWC)
                    .setUserInputPrecision("input", Precision::U8)
                    .setUserOutputPrecision("output", Precision::FP16)
                    .setCompileConfig({{"VPU_COMPILER_ALLOW_U8_INPUT_FOR_FP16_MODELS", "YES"}}),
            "224x224/cat3.bmp",
            3, 0.05);
}

// [Track number: S#48139]
TEST_F(KmbClassifyNetworkTest, precommit_mobilenet_v2_pytorch_dense_IRv10_fp16) {
    SKIP_INFER_BYPASS_ON("VPUX", "bad results");
    runTest(
            TestNetworkDesc("KMB_models/FP16/MobileNet_v2_pytorch/mobilenet-v2_pytorch_dense_fp16_ww34.xml")
                    .setUserInputPrecision("input", Precision::FP16)
                    .setUserInputLayout("input", Layout::NHWC)
                    .setUserOutputPrecision("output", Precision::FP16),
            TestImageDesc("224x224/watch.bmp", ImageFormat::RGB),
            3, 2.5f);
}

TEST_F(KmbClassifyNetworkTest, INT8_Dense_PyTorch_IRv10_ResNet_50) {
    runTest(
        TestNetworkDesc("KMB_models/INT8/public/ResNet-50/resnet-50-pytorch-from-icv-bench-cache.xml")
            .setUserInputPrecision("input", Precision::U8)
            .setUserInputLayout("input", Layout::NHWC)
            .setUserOutputPrecision("output", Precision::FP16),
        TestImageDesc("224x224/watch.bmp", ImageFormat::RGB),
        1, 2.5f);
}

TEST_F(KmbClassifyNetworkTest, precommit_INT8_Dense_Caffe2_IRv10_ResNet_50_v1) {
    runTest(
        TestNetworkDesc("KMB_models/INT8/private/ResNet-50/resnet50_v1_caffe2_dense_int8_IRv10.xml")
            .setUserInputPrecision("input", Precision::U8)
            .setUserOutputPrecision("output", Precision::FP32),
        TestImageDesc("224x224/watch.bmp", ImageFormat::BGR),
        1, 2.5f);
}

TEST_F(KmbClassifyNetworkTest, precommit_INT8_Dense_Caffe2_IRv10_ResNet_50_v2) {
    runTest(
        TestNetworkDesc("KMB_models/INT8/private/ResNet-50/resnet50_v2_caffe2_dense_int8_IRv10.xml")
            .setUserInputPrecision("input", Precision::U8)
            .setUserOutputPrecision("output", Precision::FP32),
        TestImageDesc("224x224/watch.bmp", ImageFormat::BGR),
        1, 2.5f);
}

//
// MobileNetV2
//

TEST_F(KmbClassifyNetworkTest, INT8_Dense_Caffe_IRv10_MobileNet_V2) {
    runTest(
        TestNetworkDesc("KMB_models/INT8/public/MobileNet_V2/mobilenet-v2-caffe-IRv10.xml")
            .setUserInputPrecision("input", Precision::U8)
            .setUserInputLayout("input", Layout::NHWC)
            .setUserOutputPrecision("output", Precision::FP16)
            .setUserOutputLayout("output", Layout::NHWC),
        TestImageDesc("224x224/watch.bmp", ImageFormat::RGB),
        2, 0.7f);
}

// CPU : Supported primitive descriptors list is empty for node: Add1_/Fused_Add_
TEST_F(KmbClassifyNetworkTest, INT8_Dense_PyTorch_IRv10_MobileNet_V2) {
    runTest(
        TestNetworkDesc("KMB_models/INT8/public/MobileNet_V2/mobilenet-v2-pytorch-from-icv-bench-cache.xml")
            .setUserInputPrecision("input", Precision::U8)
            .setUserInputLayout("input", Layout::NHWC)
            .setUserOutputPrecision("output", Precision::FP16),
        TestImageDesc("224x224/watch.bmp", ImageFormat::RGB),
        3, 2.15f);
}

//
// InceptionV1
//

TEST_F(KmbClassifyNetworkTest, INT8_Dense_Caffe_IRv10_Inception_V1) {
    runTest(
        TestNetworkDesc("KMB_models/INT8/public/inception-v1_caffe/googlenet-v1-caffe-from-icv-bench-cache.xml")
            .setUserInputPrecision("input", Precision::U8)
            .setUserInputLayout("input", Layout::NHWC)
            .setUserOutputPrecision("output", Precision::FP16),
        TestImageDesc("224x224/cat3.bmp", ImageFormat::RGB),
        3, 0.05f);
}

//
// InceptionV3
//

TEST_F(KmbClassifyNetworkTest, INT8_Dense_PyTorch_IRv10_Inception_V3) {
    SKIP_INFER_ON("KMB", "HDDL2", "VPUX", "bad results");
    runTest(
        TestNetworkDesc("KMB_models/INT8/public/inception-v3_tf/googlenet-v3-pytorch-from-icv-bench-cache.xml")
            .setUserInputPrecision("input", Precision::U8)
            .setUserInputLayout("input", Layout::NHWC)
            .setUserOutputPrecision("output", Precision::FP16),
        TestImageDesc("299x299/n01537544_28.bmp", ImageFormat::RGB),
        1, 1e-1f);
}

TEST_F(KmbClassifyNetworkTest, INT8_Dense_TF_IRv10_Inception_V3) {
    runTest(
        TestNetworkDesc("KMB_models/INT8/public/inception-v3_tf/googlenet-v3-tf-frozen-from-icv-bench-cache.xml")
            .setUserInputPrecision("input", Precision::U8)
            .setUserInputLayout("input", Layout::NHWC)
            .setUserOutputPrecision("output", Precision::FP16),
        TestImageDesc("299x299/n01537544_28.bmp", ImageFormat::RGB),
        1, 1e-1f);
}

//
// SqueezeNet 1.1
//

// FIXME: Missing IR in models-ir repository
// ????
TEST_F(KmbClassifyNetworkTest, DISABLED_INT8_Dense_Caffe2_IRv10_SqueezeNet_1_1) {
    runTest(
        TestNetworkDesc("KMB_models/INT8/public/squeezenet1_1_caffe/squeezenet1.1-caffe2-uint8-int8-weights-perchannel-IRv10.xml")
            .setUserInputPrecision("input", Precision::U8)
            .setUserInputLayout("input", Layout::NHWC)
            .setUserOutputPrecision("output", Precision::FP16),
        TestImageDesc("227x227/cat3.bmp", ImageFormat::RGB),
        3, 1e-1f);
}

//
// TinyYolo V1
//

TEST_F(KmbYoloV1NetworkTest, INT8_Dense_TF_DarkNet_TinyYoloV1) {
    runTest(
        TestNetworkDesc("KMB_models/INT8/public/tiny_yolo_v1/tiny_yolo_v1_tf_dense_int8_IRv10_from_fp32.xml")
            .setUserInputPrecision("input", Precision::U8)
            .setUserInputLayout("input", Layout::NHWC)
            .setUserOutputPrecision("output", Precision::FP32),
        TestImageDesc("512x512/dog_croped512.bmp", ImageFormat::RGB),
        0.6, 0.4, 0.4, true);
}

//
// TinyYolo V2
//

// [Track number: S#40783]
TEST_F(KmbYoloV1NetworkTest, INT8_Dense_Cntk_TinyYoloV2) {
    SKIP_INFER_ON("KMB", "HDDL2", "VPUX", "bad results");
    runTest(
        TestNetworkDesc("KMB_models/INT8/private/tiny_yolo_v2/tiny_yolo_v2_cntk_dense_int8_IRv10.xml")
            .setUserInputPrecision("input", Precision::U8)
            .setUserOutputPrecision("output", Precision::FP32),
        TestImageDesc("512x512/dog_croped512.bmp", ImageFormat::BGR),
        0.6, 0.4, 0.4, true);
}

//
// Yolo V3
//

const static std::vector<InferenceEngine::Layout> inputLayout = {
        InferenceEngine::Layout::NCHW,
        InferenceEngine::Layout::NHWC};

const static std::vector<InferenceEngine::Layout> outputLayout = {
        InferenceEngine::Layout::NCHW,
        InferenceEngine::Layout::NHWC};

class KmbYoloV3NetworkTestWithSpecificLayout : public KmbYoloV3NetworkTest,
    public testing::WithParamInterface<std::tuple<InferenceEngine::Layout, InferenceEngine::Layout>> {};

// [Track number: S#48139]
TEST_P(KmbYoloV3NetworkTestWithSpecificLayout, INT8_Dense_TF_YoloV3) {
    SKIP_INFER_BYPASS_ON("VPUX", "exception - load graph to device");
    std::vector<float> anchors = {10.0, 13.0, 16.0, 30.0, 33.0, 23.0, 30.0, 61.0, 62.0,
                        45.0, 59.0, 119.0, 116.0, 90.0, 156.0, 198.0, 373.0, 326.0};
    runTest(
        TestNetworkDesc("KMB_models/INT8/public/yolo_v3/yolo_v3_tf_dense_int8_IRv10.xml")
            .setUserInputPrecision("input", Precision::U8)
            .setUserInputLayout("input", std::get<0>(GetParam()))
            .setUserOutputPrecision("conv2d_58/Conv2D/YoloRegion", Precision::FP32)
            .setUserOutputPrecision("conv2d_66/Conv2D/YoloRegion", Precision::FP32)
            .setUserOutputPrecision("conv2d_74/Conv2D/YoloRegion", Precision::FP32)
            .setUserOutputLayout("conv2d_58/Conv2D/YoloRegion", std::get<1>(GetParam()))
            .setUserOutputLayout("conv2d_66/Conv2D/YoloRegion", std::get<1>(GetParam()))
            .setUserOutputLayout("conv2d_74/Conv2D/YoloRegion", std::get<1>(GetParam())),
        TestImageDesc("416x416/person.bmp", ImageFormat::RGB),
        0.6, 0.4, 0.4, 80, 4, 3,
        anchors);
}

INSTANTIATE_TEST_CASE_P(all_layouts, KmbYoloV3NetworkTestWithSpecificLayout,
    ::testing::Combine(::testing::ValuesIn(inputLayout), ::testing::ValuesIn(outputLayout)));

//////////////////////////////////////////
// Start of test-set for KMB-alpha IRv10
//////////////////////////////////////////

#ifdef KMB_HAS_CUSTOM_OCL_KERNELS
TEST_F(KmbYoloV2NetworkTest, precommit_yolo_tiny_v2_ava_0001_tf_dense_int8_IRv10_from_fp32_custom) {
    const auto customLayers = std::make_pair(VPU_COMPILER_CONFIG_KEY(CUSTOM_LAYERS),
        getIELibraryPath() + "/kmb_custom_ocl_kernels/yolov2.xml");
    runTest(
        TestNetworkDesc("KMB_models/INT8/icv/yolo-tiny-v2-ava-0001/yolo_tiny_v2_ava_0001_tf_dense_int8_IRv10_from_fp32.xml")
            .setUserInputPrecision("input", Precision::U8)
            .setUserInputLayout("input", Layout::NHWC)
            .setUserOutputPrecision("output", Precision::FP32)
            .setCompileConfig({customLayers}),
        TestImageDesc("416x416/person.bmp", ImageFormat::RGB),
        0.6, 0.4, 0.4, false);
}
#endif  // KMB_HAS_CUSTOM_OCL_KERNELS

// KMB : Bad inference results. Possible bug in test system.
// [Track number: S#28790]
TEST_F(KmbYoloV2NetworkTest, precommit_yolo_tiny_v2_ava_0001_tf_dense_int8_IRv10_from_fp32) {
    runTest(
        TestNetworkDesc("KMB_models/INT8/icv/yolo-tiny-v2-ava-0001/yolo_tiny_v2_ava_0001_tf_dense_int8_IRv10_from_fp32.xml")
            .setUserInputPrecision("input", Precision::U8)
            .setUserInputLayout("input", Layout::NHWC)
            .setUserOutputPrecision("output", Precision::FP32),
        TestImageDesc("416x416/person.bmp", ImageFormat::RGB),
        0.6, 0.4, 0.4, false);
}


// Compilation fails on windows
// [Track number: D#44765]
TEST_F(KmbYoloV2NetworkTest, precommit_yolo_v2_ava_0001_tf_dense_int8_IRv10_from_fp32) {
#ifdef _WIN32
    SKIP() << "LpScheduler - RuntimeError: input is not a DAG";
#endif
    runTest(
        TestNetworkDesc("KMB_models/INT8/icv/yolo-v2-ava-0001/yolo_v2_ava_0001_tf_dense_int8_IRv10_from_fp32.xml")
            .setUserInputPrecision("input", Precision::U8)
            .setUserInputLayout("input", Layout::NHWC)
            .setUserOutputPrecision("output", Precision::FP32),
        TestImageDesc("416x416/person.bmp", ImageFormat::RGB),
        0.6, 0.4, 0.4, false);
}

#ifdef KMB_HAS_CUSTOM_OCL_KERNELS
TEST_F(KmbYoloV2NetworkTest, precommit_yolo_v2_ava_0001_tf_dense_int8_IRv10_from_fp32_custom) {
    const auto customLayers = std::make_pair(VPU_COMPILER_CONFIG_KEY(CUSTOM_LAYERS),
        getIELibraryPath() + "/kmb_custom_ocl_kernels/yolov2.xml");
    runTest(
        TestNetworkDesc("KMB_models/INT8/icv/yolo-v2-ava-0001/yolo_v2_ava_0001_tf_dense_int8_IRv10_from_fp32.xml")
            .setUserInputPrecision("input", Precision::U8)
            .setUserInputLayout("input", Layout::NHWC)
            .setUserOutputPrecision("output", Precision::FP32)
            .setCompileConfig({customLayers}),
        TestImageDesc("416x416/person.bmp", ImageFormat::RGB),
        0.6, 0.4, 0.4, false);
}
#endif  // KMB_HAS_CUSTOM_OCL_KERNELS

// Wrong detection results
// [Track number: S#41494]
TEST_F(KmbYoloV2NetworkTest, precommit_yolo_v2_pytorch_dense_int8_IRv10_fp16_to_int8) {
    SKIP_INFER_ON("KMB", "HDDL2", "VPUX", "Wrong detection results");
    runTest(
            TestNetworkDesc("KMB_models/INT8/private/yolo_v2_pytorch/yolov2_pytorch_dense_int8_IRv10.xml")
                    .setUserInputPrecision("input", Precision::U8)
                    .setUserInputLayout("input", Layout::NHWC)
                    .setUserOutputPrecision("output", Precision::FP32),
            TestImageDesc("416x416/person.bmp", ImageFormat::RGB),
            0.6, 0.4, 0.4, false);
}

class KmbClassifyNetworkTestWithSpecificLayout : public KmbClassifyNetworkTest, public testing::WithParamInterface<InferenceEngine::Layout> {};

TEST_P(KmbClassifyNetworkTestWithSpecificLayout, precommit_resnet_50_pytorch_dense_int8_IRv10_from_fp32) {
    runTest(
        TestNetworkDesc("KMB_models/INT8/public/ResNet-50/resnet_50_pytorch_dense_int8_IRv10_from_fp32.xml")
            .setUserInputPrecision("input", Precision::U8)
            .setUserInputLayout("input", GetParam())
            .setUserOutputPrecision("output", Precision::FP32),
        TestImageDesc("224x224/husky.bmp", ImageFormat::RGB),
        1, 0.7f);
}

INSTANTIATE_TEST_CASE_P(precommit, KmbClassifyNetworkTestWithSpecificLayout, ::testing::ValuesIn(inputLayout));

TEST_F(KmbClassifyNetworkTest, precommit_mobilenet_v2_pytorch_caffe2_dense_int8_IRv10_from_fp32) {
    runTest(
        TestNetworkDesc("KMB_models/INT8/public/MobileNet_V2/mobilenet_v2_pytorch_caffe2_dense_int8_IRv10_from_fp32.xml")
            .setUserInputPrecision("input", Precision::U8)
            .setUserInputLayout("input", Layout::NHWC)
            .setUserOutputPrecision("output", Precision::FP32),
        TestImageDesc("224x224/watch.bmp", ImageFormat::RGB),
        1, 7.0f);
}

TEST_F(KmbClassifyNetworkTest, precommit_mobilenet_v2_pytorch_caffe2_dense_int8_IRv10_from_fp32_no_align) {
    runTest(
        TestNetworkDesc("KMB_models/INT8/public/MobileNet_V2/mobilenet_v2_pytorch_caffe2_dense_int8_IRv10_from_fp32.xml")
            .setUserInputPrecision("input", Precision::U8)
            .setUserInputLayout("input", Layout::NHWC)
            .setUserOutputPrecision("output", Precision::FP32)
            .setCompileConfig({{"VPU_COMPILER_ELTWISE_SCALES_ALIGNMENT", "NO"}}),
        TestImageDesc("224x224/watch.bmp", ImageFormat::RGB),
        1, 7.0f);
}

TEST_F(KmbClassifyNetworkTest, precommit_googlenet_v1_tf_dense_int8_IRv10_from_fp32) {
    runTest(
        TestNetworkDesc("KMB_models/INT8/public/googlenet-v1/googlenet_v1_tf_dense_int8_IRv10_from_fp32.xml")
            .setUserInputPrecision("input", Precision::U8)
            .setUserInputLayout("input", Layout::NHWC)
            .setUserOutputPrecision("output", Precision::FP32),
        TestImageDesc("224x224/cat3.bmp", ImageFormat::RGB),
        1, 0.05f);
}

// Bad accuracy
// [Track number: S#39435]
TEST_F(KmbClassifyNetworkTest, precommit_googlenet_v3_tf_dense_int8_IRv10_from_fp32) {
    runTest(
        TestNetworkDesc("KMB_models/INT8/public/googlenet-v3/googlenet_v3_tf_dense_int8_IRv10_from_fp32.xml")
            .setUserInputPrecision("input", Precision::U8)
            .setUserInputLayout("input", Layout::NHWC)
            .setUserOutputPrecision("output", Precision::FP32),
        TestImageDesc("299x299/n01537544_28.bmp", ImageFormat::RGB),
        1, 0.05f);
}

TEST_F(KmbClassifyNetworkTest, precommit_squeezenet1_1_pytorch_caffe2_dense_int8_IRv10_from_fp32) {
    runTest(
        TestNetworkDesc("KMB_models/INT8/public/squeezenet1_1/squeezenet1_1_pytorch_caffe2_dense_int8_IRv10_from_fp32.xml")
            .setUserInputPrecision("input", Precision::U8)
            .setUserInputLayout("input", Layout::NHWC)
            .setUserOutputPrecision("output", Precision::FP32)
            .setUserOutputLayout("output", Layout::NHWC),
        TestImageDesc("227x227/cat3.bmp", ImageFormat::RGB),
        1, 2.0f);
}

TEST_F(KmbClassifyNetworkTest, squeezenet1_1_caffe2_force_compilation) {
    runTest(
        TestNetworkDesc("KMB_models/INT8/public/squeezenet1_1/squeezenet1_1_pytorch_caffe2_dense_int8_IRv10_from_fp32.xml")
            .setUserInputPrecision("input", Precision::U8)
            .setUserInputLayout("input", Layout::NHWC)
            .setUserOutputPrecision("output", Precision::FP32)
            .setUserOutputLayout("output", Layout::NHWC)
            .enableForcedCompilation(),
        TestImageDesc("227x227/cat3.bmp", ImageFormat::RGB),
        1, 2.0f);
}

//////////////////////////////////////////
// End of test-set for KMB-alpha IRv10
//////////////////////////////////////////

//////////////////////////////////////////
// Start of test-set for KMB-beta IRv10
//////////////////////////////////////////

class KmbDetectionNetworkTestWithSpecificLayout : public KmbDetectionNetworkTest, public testing::WithParamInterface<InferenceEngine::Layout> {};

TEST_P(KmbDetectionNetworkTestWithSpecificLayout, face_detection_retail_caffe_IRV10_fp16_int8) {
    runTest(
            TestNetworkDesc("KMB_models/INT8/icv/face-detection-retail-0004/caffe/FP16-INT8/face-detection-retail-0004-ww22.xml")
            .setUserInputPrecision("input", Precision::U8)
            .setUserInputLayout("input", GetParam()),
            TestImageDesc("300x300/20_Family_Group_Family_Group_20_1003.jpg", ImageFormat::RGB),
            0.3f,
            1.f, 0.3f);
}


INSTANTIATE_TEST_CASE_P(precommit, KmbDetectionNetworkTestWithSpecificLayout, ::testing::ValuesIn(inputLayout));

// TODO 4 similar tests face_detection_retail_caffe_IRV10_fp16_int8_*
TEST_F(KmbDetectionNetworkTest, face_detection_retail_caffe_IRV10_fp16_int8_nchw_fuse_scale_input_accuracy_drop) {
    runTest(
            TestNetworkDesc("KMB_models/INT8/icv/face-detection-retail-0004/caffe/FP16-INT8/face-detection-retail-0004-ww22.xml")
            .setUserInputPrecision("input", Precision::U8)
            .setUserInputLayout("input", Layout::NCHW),
            TestImageDesc("300x300/0_Parade_marchingband_1_1004.jpg", ImageFormat::RGB),
            0.3f,
            1.f, 0.3f);
}

// [Track number: S#41097]
TEST_F(KmbDetectionNetworkTest, face_detection_retail_caffe_IRV10_fp16_int8_nhwc_fuse_scale_input_accuracy_drop) {
    runTest(
            TestNetworkDesc("KMB_models/INT8/icv/face-detection-retail-0004/caffe/FP16-INT8/face-detection-retail-0004-ww22.xml")
            .setUserInputPrecision("input", Precision::U8)
            .setUserInputLayout("input", Layout::NHWC),
            TestImageDesc("300x300/0_Parade_marchingband_1_1004.jpg", ImageFormat::RGB),
            0.3f,
            1.f, 0.3f);
}

// Sporadic accuracy fail
// [Track number: S#41921]
TEST_F(KmbSSDNetworkTest, DISABLED_precommit_ssd512_caffe_dense_int8_IRv10_from_fp32) {
    runTest(
            TestNetworkDesc("KMB_models/INT8/public/ssd512/ssd512_caffe_dense_int8_IRv10_from_fp32.xml")
                    .setUserInputPrecision("input", Precision::U8),
            TestImageDesc("512x512/dog_croped512.bmp", ImageFormat::RGB),
            0.3f,
            0.1f, 0.3f);
}

// C++ exception with description "Only single input is supported currently
// kmb-plugin/src/frontend_mcm/src/frontend_mcm.cpp:785
// [Track number: D#2723]
// Convertor for operation McmFC_7719 failed due to runtime error
// Op:McmFC_7719 - OpError: Invalid input data (0) - Inconsistent total size of input tensor (input 0) 204800
// and 1st dimension of weights tensor (input 1) 2048
// [Track number: D#40919]
TEST_F(KmbDetectionNetworkTest, DISABLED_precommit_faster_rcnn_resnet101_coco_tf_dense_int8_IRv10_from_fp32) {
    runTest(
            TestNetworkDesc("KMB_models/INT8/public/faster_rcnn_resnet101_coco/faster_rcnn_resnet101_coco_tf_dense_int8_IRv10_from_fp32.xml")
                    .setUserInputPrecision("input", Precision::U8)
                    .setUserInputLayout("input", Layout::NHWC)
                    .setUserOutputPrecision("output", Precision::FP16),
            TestImageDesc("1024x600/frankfurt_001016.jpg", ImageFormat::RGB),
            0.3f,
            0.1f, 0.3f);
}

TEST_F(KmbClassifyNetworkTest, precommit_googlenet_v4_tf_dense_int8_IRv10_from_fp32) {
    runTest(
            TestNetworkDesc("KMB_models/INT8/public/googlenet-v4/googlenet_v4_tf_dense_int8_IRv10_from_fp32.xml")
                    .setUserInputPrecision("input", Precision::U8)
                    .setUserInputLayout("input", Layout::NHWC)
                    .setUserOutputPrecision("output", Precision::FP32),
            TestImageDesc("300x300/dog.bmp", ImageFormat::RGB),
            1, 0.06f);
}

TEST_F(KmbSSDNetworkTest, precommit_ssd_mobilenet_v1_coco_tf_dense_int8_IRv10_from_fp32) {
    runTest(
            TestNetworkDesc("KMB_models/INT8/public/ssd_mobilenet_v1_coco/ssd_mobilenet_v1_coco_tf_dense_int8_IRv10_from_fp32.xml")
                    .setUserInputPrecision("input", Precision::U8),
            TestImageDesc("300x300/dog.bmp", ImageFormat::RGB),
            0.3f,
            0.1f, 0.3f);
}

// Interrupted by signal 6: SIGABRT
// KmbFunctionalTests: kmb-plugin/src/frontend_mcm/src/frontend_mcm.cpp:1635:
// void vpu::FrontEndMcm::parseNormalize(const CNNLayerPtr&, const McmNodeVector&):
// Assertion `(dims[1] == weightsSize)' failed.
// TODO Check 2918
// [Track number: D#2918]
TEST_F(KmbClassifyNetworkTest, precommit_facenet_20180408_102900_tf_dense_int8_IRv10_from_fp32) {
    runTest(
            TestNetworkDesc("KMB_models/INT8/public/facenet-20180408-102900/facenet_20180408_102900_tf_dense_int8_IRv10_from_fp32.xml")
                    .setUserInputPrecision("input", Precision::U8)
                    .setUserInputLayout("input", Layout::NHWC)
                    .setUserOutputPrecision("output", Precision::FP32),
            TestImageDesc("224x224/cat3.bmp", ImageFormat::RGB),
            1, 0.05f);
}

// [Track number: D#3675]
// ngraph and legacy parsers:
// Op:bottleneck4_2/dim_inc/bn/variance/Fused_Add_ - ArgumentError: attribute identifer splitStrategy - Undefined identifier
TEST_F(KmbDetectionNetworkTest, DISABLED_precommit_person_vehicle_bike_detection_crossroad_0078_caffe_dense_int8_IRv10_from_fp32) {
    runTest(
            TestNetworkDesc("KMB_models/INT8/icv/person-vehicle-bike-detection-crossroad-0078/person_vehicle_bike_detection_crossroad_0078_caffe_dense_int8_IRv10_from_fp32.xml")
                    .setUserInputPrecision("input", Precision::U8)
                    .setUserInputLayout("input", Layout::NHWC)
                    .setUserOutputPrecision("output", Precision::FP16),
            TestImageDesc("1024x1024/frankfurt_001016.png", ImageFormat::RGB),
            0.3f,
            0.1f, 0.3f);
}

TEST_F(KmbDetectionNetworkTest, precommit_vehicle_license_plate_detection_barrier_0106_tf_dense_int8_IRv10_from_fp32) {
    runTest(
            TestNetworkDesc("KMB_models/INT8/icv/vehicle-license-plate-detection-barrier-0106/vehicle_license_plate_detection_barrier_0106_tf_dense_int8_IRv10_from_fp32.xml")
                    .setUserInputPrecision("input", Precision::U8),
            TestImageDesc("736x416/dss_val_05.png", ImageFormat::BGR),
            0.3f,
            0.1f, 0.3f);
}

// TODO Update to YoloV3
// FIXME change adapter to Yolo V3 when available
// [Track number: H#1801262299]
// "output strides are set to represent NHWC"
TEST_F(KmbYoloV2NetworkTest, person_vehicle_bike_detection_crossroad_yolov3_1020) {
    SKIP_INFER_ON("KMB", "HDDL2", "VPUX", "Bad results");
    runTest(
            TestNetworkDesc("KMB_models/INT8/icv/"
                    "person-vehicle-bike-detection-crossroad-yolov3-1020/"
                    "person-vehicle-bike-detection-crossroad-yolov3-1020.xml")
                    .setUserInputPrecision("input", Precision::U8),
            TestImageDesc("500x500/car_fcn8.bmp", ImageFormat::RGB),
            0.6, 0.4, 0.4, false);
}
// Model file KMB_models/INT8/icv/face-detection-retail-0004/face_detection_retail_0004_caffe_dense_int8_IRv10_from_fp32.xml
// cannot be opened!
TEST_F(KmbDetectionNetworkTest, DISABLED_precommit_face_detection_retail_0004_caffe_dense_int8_IRv10_from_fp32) {
    runTest(
            TestNetworkDesc("KMB_models/INT8/icv/face-detection-retail-0004/face_detection_retail_0004_caffe_dense_int8_IRv10_from_fp32.xml")
                    .setUserInputPrecision("input", Precision::U8)
                    .setUserInputLayout("input", Layout::NHWC)
                    .setUserOutputPrecision("output", Precision::FP16),
            TestImageDesc("300x300/dog.bmp", ImageFormat::RGB),
            0.3f,
            0.1f, 0.3f);
}

TEST_F(KmbClassifyNetworkTest, precommit_resnet_101_caffe_dense_int8_IRv10_from_fp32) {
    runTest(
            TestNetworkDesc("KMB_models/INT8/public/resnet-101/resnet_101_caffe_dense_int8_IRv10_from_fp32.xml")
                    .setUserInputPrecision("input", Precision::U8)
                    .setUserInputLayout("input", Layout::NHWC)
                    .setUserOutputPrecision("output", Precision::FP32),
            TestImageDesc("224x224/cat3.bmp", ImageFormat::RGB),
            1, 0.05f);
}

TEST_F(KmbClassifyNetworkTest, precommit_resnet_152_caffe_dense_int8_IRv10_from_fp32) {
    runTest(
            TestNetworkDesc("KMB_models/INT8/public/resnet-152/resnet_152_caffe_dense_int8_IRv10_from_fp32.xml")
                    .setUserInputPrecision("input", Precision::U8)
                    .setUserInputLayout("input", Layout::NHWC)
                    .setUserOutputPrecision("output", Precision::FP32),
            TestImageDesc("224x224/cat3.bmp", ImageFormat::RGB),
            1, 0.065f);
}

// C++ exception with description "Op:conv2 - OpError: Invalid input weights (1) -
// Does not match the channel dimension of input 96
// [Track number: D#2799]
// "OpModel:AlexNet - ArgumentError: op:name slice0 - Duplicated op name
TEST_F(KmbClassifyNetworkTest, DISABLED_precommit_alexnet_caffe_dense_int8_IRv10_from_fp32) {
    runTest(
            TestNetworkDesc("KMB_models/INT8/public/alexnet/alexnet_caffe_dense_int8_IRv10_from_fp32.xml")
                    .setUserInputPrecision("input", Precision::U8)
                    .setUserInputLayout("input", Layout::NHWC)
                    .setUserOutputPrecision("output", Precision::FP32),
            TestImageDesc("227x227/cat3.bmp", ImageFormat::RGB),
            1, 0.05f);
}

// Compilation time is about 10 minutes
// Required > 13 GB DDR
// [Track number: S#42011]
// [Track number: S#39223]
TEST_F(KmbClassifyNetworkTest, DISABLED_vgg16_caffe_dense_int8_IRv10_fp16_to_int8) {
    runTest(
            TestNetworkDesc("KMB_models/INT8/public/vgg16/vgg16_caffe_dense_int8_IRv10_fp16_to_int8.xml")
                    .setUserInputPrecision("input", Precision::U8)
                    .setUserInputLayout("input", Layout::NHWC)
                    .setUserOutputPrecision("output", Precision::FP32),
            TestImageDesc("224x224/cat3.bmp", ImageFormat::RGB),
            1, 0.05f);
}

// Required w/a is disabling SplitOverH clustering strategy in compilation descriptor
// [Track number: H#18012385770]
// [Track number: H#18013202155]
TEST_F(KmbRetinaFaceNetworkTest, precommit_retinaface_mobilenetv2_0_25_modified) {
    runTest(
            TestNetworkDesc("KMB_models/INT8/private/retinaface-mobilenetv2-0.25-modified/retinaface-mobilenetv2-0.25-modified.xml")
                    .setUserInputPrecision("input", Precision::U8),
            "data",
            TestImageDesc("300x300/20_Family_Group_Family_Group_20_1003.jpg", ImageFormat::RGB));
}

//////////////////////////////////////////
// End of test-set for KMB-beta IRv10
//////////////////////////////////////////

////////////////////////////////////////////////////////////
// Start of test-set for IRv10 FP16 to INT8 quantization
////////////////////////////////////////////////////////////

// C++ exception with description "Layer Power_123537 supports only power = 1
// kmb-plugin/src/frontend_mcm/src/frontend_mcm.cpp:1464
// [Track number: D#2809]
// Convertor for operation image_preprocess/sub failed due to runtime error Op:image_preprocess/sub - OpError:
// Invalid input inputs (0) - All the inputs of eltwise ops have to share the same size or the other inputs
// must have size 1 and be populated
// Track ?
TEST_F(KmbYoloV2NetworkTest, DISABLED_yolo_tiny_v2_ava_0001_tf_dense_int8_IRv10_fp16_to_int8) {
    runTest(
            TestNetworkDesc("KMB_models/INT8/icv/yolo-tiny-v2-ava-0001/yolo_tiny_v2_ava_0001_tf_dense_int8_IRv10_fp16_to_int8.xml")
                    .setUserInputPrecision("input", Precision::U8)
                    .setUserInputLayout("input", Layout::NHWC)
                    .setUserOutputPrecision("output", Precision::FP32),
            TestImageDesc("416x416/person.bmp", ImageFormat::RGB),
            0.6, 0.4, 0.4, false);
}

TEST_F(KmbYoloV2NetworkTest, yolo_v2_ava_0001_tf_dense_int8_IRv10_fp16_to_int8) {
    runTest(
            TestNetworkDesc("KMB_models/INT8/icv/yolo-v2-ava-0001/yolo_v2_ava_0001_tf_dense_int8_IRv10_fp16_to_int8.xml")

                    .setUserInputPrecision("input", Precision::U8)
                    .setUserInputLayout("input", Layout::NHWC)
                    .setUserOutputPrecision("output", Precision::FP32),
            TestImageDesc("416x416/person.bmp", ImageFormat::RGB),
            0.6, 0.4, 0.4, false);
}

TEST_F(KmbClassifyNetworkTest, resnet_50_pytorch_dense_int8_IRv10_fp16_to_int8) {
    runTest(
            TestNetworkDesc("KMB_models/INT8/public/ResNet-50/resnet_50_pytorch_dense_int8_IRv10_fp16_to_int8.xml")
                    .setUserInputPrecision("input", Precision::U8)
                    .setUserInputLayout("input", Layout::NHWC)
                    .setUserOutputPrecision("output", Precision::FP32),
            TestImageDesc("224x224/watch.bmp", ImageFormat::RGB),
            1, 2.f);
}

TEST_F(KmbClassifyNetworkTest, mobilenet_v2_pytorch_caffe2_dense_int8_IRv10_fp16_to_int8) {
    runTest(
            TestNetworkDesc("KMB_models/INT8/public/MobileNet_V2/mobilenet_v2_pytorch_caffe2_dense_int8_IRv10_fp16_to_int8.xml")
                    .setUserInputPrecision("input", Precision::U8)
                    .setUserInputLayout("input", Layout::NHWC)
                    .setUserOutputPrecision("output", Precision::FP32),
            TestImageDesc("224x224/watch.bmp", ImageFormat::RGB),
            1, 2.62f);
}

TEST_F(KmbClassifyNetworkTest, googlenet_v1_tf_dense_int8_IRv10_fp16_to_int8) {
    runTest(
            TestNetworkDesc("KMB_models/INT8/public/googlenet-v1/googlenet_v1_tf_dense_int8_IRv10_fp16_to_int8.xml")
                    .setUserInputPrecision("input", Precision::U8)
                    .setUserInputLayout("input", Layout::NHWC)
                    .setUserOutputPrecision("output", Precision::FP32),
            TestImageDesc("224x224/watch.bmp", ImageFormat::RGB),
            1, 0.05f);
}

TEST_F(KmbClassifyNetworkTest, googlenet_v3_tf_dense_int8_IRv10_fp16_to_int8) {
    runTest(
            TestNetworkDesc("KMB_models/INT8/public/googlenet-v3/googlenet_v3_tf_dense_int8_IRv10_fp16_to_int8.xml")
                    .setUserInputPrecision("input", Precision::U8)
                    .setUserInputLayout("input", Layout::NHWC)
                    .setUserOutputPrecision("output", Precision::FP32),
            TestImageDesc("299x299/n01537544_28.bmp", ImageFormat::RGB),
            1, 0.6f);
}

TEST_F(KmbClassifyNetworkTest, squeezenet1_1_pytorch_caffe2_dense_int8_IRv10_fp16_to_int8) {
    runTest(
            TestNetworkDesc("KMB_models/INT8/public/squeezenet1_1/squeezenet1_1_pytorch_caffe2_dense_int8_IRv10_fp16_to_int8.xml")
                    .setUserInputPrecision("input", Precision::U8)
                    .setUserInputLayout("input", Layout::NHWC)
                    .setUserOutputPrecision("output", Precision::FP32)
                    .setUserOutputLayout("output", Layout::NHWC),
            TestImageDesc("227x227/watch.bmp", ImageFormat::RGB),
            1, 0.5f);
}

TEST_F(KmbClassifyNetworkTest, googlenet_v4_tf_dense_int8_IRv10_fp16_to_int8) {
    runTest(
            TestNetworkDesc("KMB_models/INT8/public/googlenet-v4/googlenet_v4_tf_dense_int8_IRv10_fp16_to_int8.xml")
                    .setUserInputPrecision("input", Precision::U8)
                    .setUserInputLayout("input", Layout::NHWC)
                    .setUserOutputPrecision("output", Precision::FP32),
            TestImageDesc("300x300/dog.bmp", ImageFormat::RGB),
            1, 0.06f);
}

TEST_F(KmbClassifyNetworkTest, resnet_101_caffe_dense_int8_IRv10_fp16_to_int8) {
    runTest(
            TestNetworkDesc("KMB_models/INT8/public/resnet-101/resnet_101_caffe_dense_int8_IRv10_fp16_to_int8.xml")
                    .setUserInputPrecision("input", Precision::U8)
                    .setUserInputLayout("input", Layout::NHWC)
                    .setUserOutputPrecision("output", Precision::FP32),
            TestImageDesc("224x224/watch.bmp", ImageFormat::RGB),
            1, 0.5f);
}

TEST_F(KmbClassifyNetworkTest, resnet_152_caffe_dense_int8_IRv10_fp16_to_int8) {
    runTest(
            TestNetworkDesc("KMB_models/INT8/public/resnet-152/resnet_152_caffe_dense_int8_IRv10_fp16_to_int8.xml")
                    .setUserInputPrecision("input", Precision::U8)
                    .setUserInputLayout("input", Layout::NHWC)
                    .setUserOutputPrecision("output", Precision::FP32),
            TestImageDesc("224x224/watch.bmp", ImageFormat::RGB),
            1, 0.5f);
}

// [Track number: D#3453]
// GraphOptimizer-StrategyManager - LogicError: No strategies created for layer data:0_implicit. Layer possibly unsupported.
// [Track number: S#3331]
// Hang on execution
// [Track number: D#41406]
// Unsupported operation: psroipooled_cls_rois with name PSROIPooling_3288 with C++ type ngraph::op::v0::PSROIPooling
TEST_F(KmbRFCNNetworkTest, DISABLED_rfcn_resnet50_caffe_IRV10_fp16_int8) {
    const std::string data_name    = "data";
    const std::string im_info_name = "im_info";
    runTest(
        TestNetworkDesc("KMB_models/INT8/private/rfcn-resnet50/caffe/FP16-INT8/rfcn-resnet50_ww22.xml")
            .setUserInputPrecision(data_name, Precision::U8)
            .setUserInputLayout(data_name, Layout::NCHW)
            .setUserInputPrecision(im_info_name, Precision::FP32)
            .setUserInputLayout(im_info_name, Layout::NC)
            .setUserOutputPrecision("cls_prob_reshape",  Precision::FP32)
            .setUserOutputPrecision("bbox_pred_reshape", Precision::FP32),
        "data",
        TestImageDesc("224x224/cat3.bmp", ImageFormat::RGB),
        "im_info",
        {224.f, 224.f, 1.f});
}

////////////////////////////////////////////////////////////
// End of test-set for IRv10 FP16 to INT8 quantization
////////////////////////////////////////////////////////////

TEST_F(KmbClassifyNetworkTest, emotion_recognition_retail_0003) {
    runTest(
        TestNetworkDesc("KMB_models/INT8/icv/emotions-recognition-retail-0003/emotions-recognition-retail-0003_int8_from_fp16.xml")
            .setUserInputPrecision("input", Precision::U8)
            .setUserInputLayout("input", Layout::NHWC)
            .setUserOutputLayout("output", Layout::NHWC)
            .setUserOutputPrecision("output", Precision::FP32),
        "vpu/emotions-recognition-retail-0003.png",
        2, 0.1f);
}

TEST_F(KmbSegmentationNetworkTest, icnet_camvid_ava_0001) {
    runTest(
        TestNetworkDesc("KMB_models/INT8/icv/icnet-camvid-ava-tf-0001/icnet_camvid_ava_tf_0001_tf_dense_int8_IRv10.xml")
            .setUserInputPrecision("input", Precision::U8)
            .setUserInputLayout("input", Layout::NHWC)
            .setUserOutputLayout("output", Layout::CHW)
            .setUserOutputPrecision("output", Precision::FP32),
        TestImageDesc("1024x1024/frankfurt_001016.png", ImageFormat::RGB),
        0.3f);  // mean intersection over union tolerance
}

// 10Gb Memory allocation failed
// [Track number: S#42880]
class UnetNetworkTestWithSpecificLayout : public UnetNetworkTest, public testing::WithParamInterface<InferenceEngine::Layout> {};
TEST_P(UnetNetworkTestWithSpecificLayout, DISABLED_unet_camvid_ava_0001) {
    runTest(
        TestNetworkDesc("KMB_models/INT8/icv/unet-camvid-onnx-0001/caffe2/FP16-INT8/unet_camvid_onnx_0001_WW34.xml")
            .setUserInputPrecision("input", Precision::U8)
            .setUserInputLayout("input", GetParam())
            .setUserOutputLayout("output", Layout::NCHW),
        TestImageDesc("480x360/0016E5_07959.png", ImageFormat::RGB),
        0.3f);  // mean intersection over union tolerance
}
INSTANTIATE_TEST_CASE_P(precommit, UnetNetworkTestWithSpecificLayout, ::testing::ValuesIn(inputLayout));

// Compilation fails with exception:
// "Caught exception during unit run: QuantizationParams: quantParams -
// ArgumentError: attribute identifer mult - Undefine identifier"
// QuantizationParams: quantParams - ArgumentError: attribute identifer mult - Undefined identifier
// [Track number: D#3707]
TEST_F(GazeEstimationNetworkTest, DISABLED_gaze_estimation_adas_0002) {
    const auto left_eye_input_name = "left_eye_image";
    const auto right_eye_input_name = "right_eye_image";
    const auto head_pos_input_name = "head_pose_angles";
    runTest(
        TestNetworkDesc("KMB_models/INT8/icv/gaze-estimation-adas-0002/gaze_estimation_adas_0002_int8_from_fp16_ww22.xml")
            .setUserInputPrecision(left_eye_input_name, Precision::U8)
            .setUserInputLayout(left_eye_input_name, Layout::NHWC)
            .setUserInputPrecision(right_eye_input_name, Precision::U8)
            .setUserInputLayout(right_eye_input_name, Layout::NHWC)
            .setUserInputPrecision(head_pos_input_name, Precision::FP32)
            .setUserInputLayout(head_pos_input_name, Layout::NC)
            .setUserOutputPrecision("output", Precision::FP32),
        left_eye_input_name,
        "vpu/gm_0000_left.png",
        right_eye_input_name,
        "vpu/gm_0000_right.png",
        head_pos_input_name,
        std::vector<float>{-2.076815605163574, -2.1021695137023926, 0.13159990310668945});
}

class SmokeNetworkTestWithSpecificLayout : public SmokeNetworkTest, public testing::WithParamInterface<InferenceEngine::Layout> {};
TEST_P(SmokeNetworkTestWithSpecificLayout, openpose_pose_cf) {
#ifdef _WIN32
    SKIP() << "Skip openpose_pose_cf test on windows due to unexpected error during test execution";
#endif
    runTest(
        TestNetworkDesc("KMB_models/INT8/public/OpenPose/FP16-INT8/openpose-pose_cf_ww22.xml")
            .setUserInputPrecision("image", Precision::U8)
            .setUserInputLayout("image", GetParam())
            .setUserOutputPrecision("output", Precision::FP32));
}
INSTANTIATE_TEST_CASE_P(precommit, SmokeNetworkTestWithSpecificLayout, ::testing::ValuesIn(inputLayout));

TEST_F(AgeGenderNetworkTest, precommit_age_gender_retail_0013) {
    runTest(
        TestNetworkDesc("KMB_models/INT8/icv/age-gender-recognition-retail-0013/caffe/FP16-INT8/age-gender-recognition-retail-0013_ww22.xml")
            .setUserInputPrecision("input", Precision::U8),
        TestImageDesc("62x62/face62.bmp", ImageFormat::RGB),
        0.1f);
}

// [Track number: D#3604]
TEST_F(KmbSSDNetworkTest, ssdlite_mobilenet_v2) {
    runTest(
        TestNetworkDesc("KMB_models/INT8/public/ssdlite_mobilenet_v2/ssdlite_mobilenet_v2.xml")
            .setUserInputPrecision("image_tensor", Precision::U8),
        TestImageDesc("300x300/dog.bmp", ImageFormat::BGR),
        0.3f,
        0.1f, 0.3f);
}

TEST_F(VehicleAttrRecNetworkTest, vehicle_attributes_recognition_barrier_0042) {
    runTest(
        TestNetworkDesc("KMB_models/INT8/icv/"
                        "vehicle-attributes-recognition-barrier-0042/"
                        "vehicle-attributes-recognition-barrier-0042.xml")
            .setUserInputPrecision("input", Precision::U8),
        TestImageDesc("500x500/test.bmp", ImageFormat::BGR),
        0.25f);
}

// C++ exception with description "Op:L0067_AddBackward1 - OpError: Invalid input inputs (0) -
// All the inputs of eltwise ops have to share the same size
// or the other inputs must have size 1 and be populated
// [Track number: D#3627]
// Convertor for operation L0067_AddBackward1 failed due to runtime error
// TODO Create ticket
TEST_F(KmbSegmentationNetworkTest, DISABLED_road_segmentation_adas_0001) {
    runTest(
        TestNetworkDesc("KMB_models/INT8/public/road_segmentation_adas_0001/road-segmentation-adas-0001.xml"),
        TestImageDesc("512x896/road-segmentation-adas-0001.png", ImageFormat::BGR),
        0.3f);
}

TEST_F(KmbDetectionNetworkTest, face_detection_adas_0001) {
    runTest(
        TestNetworkDesc("KMB_models/INT8/public/face-detection-adas-0001/face-detection-adas-0001.xml")
	    .setUserInputPrecision("input", Precision::U8)
	    .setUserInputLayout("input", Layout::NHWC),
        TestImageDesc("300x300/20_Family_Group_Family_Group_20_1003.jpg", ImageFormat::BGR),
        0.3f,
        1.f, 0.3f);
}

// TODO Create ticket
// Disabled for now due to hw incompatible dtype combination
// U8 input and FP16 weights
// Future PR will provide a mitigation and renable this test case
// Issue to track: CVS-39964
TEST_F(HeadPoseEstimationNetworkTest, DISABLED_head_pose_estimation_adas_0001) {
    SKIP_INFER_ON("KMB", "HDDL2", "VPUX", "hang on infer");
    runTest(
        TestNetworkDesc("KMB_models/INT8/public/head_pose_estimation_adas_0001/head-pose-estimation-adas-0001.xml")
	    .setUserInputPrecision("input", Precision::U8),
        TestImageDesc("60x60/head-pose-estimation-adas-0001.png", ImageFormat::BGR),
        0.1f);
}

TEST_F(PersonAttrRecNetworkTest, person_attribute_recognitnion_crossroad_0234) {
    runTest(
        TestNetworkDesc("KMB_models/INT8/public/person-attributes-recognition-crossroad/person-attributes-recognition-crossroad-0234.xml")
                .setUserInputPrecision("input", Precision::U8)
                .setUserInputLayout("input", Layout::NHWC)
                .setUserOutputPrecision("output", Precision::FP16),
        TestImageDesc("vpu/person-attributes-recognition-crossroad.jpg", ImageFormat::BGR), 0.02f);
}

TEST_F(PersonAttrRecNetworkTest, precommit_person_attribute_recognitnion_crossroad_0238) {
    runTest(
        TestNetworkDesc("KMB_models/INT8/public/person-attributes-recognition-crossroad/person-attributes-recognition-crossroad-0238.xml")
            .setUserInputPrecision("input", Precision::U8)
            .setUserInputLayout("input", Layout::NHWC)
            .setUserOutputPrecision("output", Precision::FP16),
        TestImageDesc("vpu/person-attributes-recognition-crossroad.jpg", ImageFormat::BGR), 0.07f);
}

// C++ exception with description "Tile layer is not supported by kmbPlugin
// Unsupported operation: Tile with name TileIE_1896 with C++ type ngraph::op::TileIE (MR940)
// [Track number: D#3657]
TEST_F(KmbClassifyNetworkTest, DISABLED_license_plate_recognition_barrier_0007) {
    runTest(
        TestNetworkDesc("KMB_models/INT8/public/license-plate-recognition-barrier-0007/license-plate-recognition-barrier-0007.xml")
	    .setUserInputPrecision("input", Precision::U8),
        TestImageDesc("24x94/000000.bmp", ImageFormat::BGR),
        7,
        0.3f);
}

TEST_F(KmbDetectionNetworkTest, person_detection_retail_0013) {
    SKIP_INFER_ON("KMB", "HDDL2", "VPUX", "hang on infer");
    runTest(
        TestNetworkDesc("KMB_models/INT8/public/person-detection-retail-0013/person-detection-retail-0013.xml")
	    .setUserInputPrecision("input", Precision::U8),
        TestImageDesc("544x320/pedestrian.jpg", ImageFormat::BGR),
        0.3f,
        0.1f, 0.3f);
}


TEST_F(KmbClassifyNetworkTest, densenet_121_caffe_dense_int8_IRv10) {
    runTest(
        TestNetworkDesc("KMB_models/INT8/public/densenet-121/caffe/densenet_121_caffe_dense_int8_IRv10-ww42.xml")
            .setUserInputPrecision("input", Precision::U8)
            .setUserOutputPrecision("output", Precision::FP32),
        TestImageDesc("224x224/watch.bmp", ImageFormat::BGR),
        1,
        0.3f);
}


TEST_F(KmbClassifyNetworkTest, densenet_121_tf_dense_int8_IRv10) {
    runTest(
        TestNetworkDesc("KMB_models/INT8/public/densenet-121/tf/densenet_121_tf_dense_int8_IRv10-ww42.xml")
            .setUserInputPrecision("input", Precision::U8)
            .setUserOutputPrecision("output", Precision::FP32),
        TestImageDesc("224x224/watch.bmp", ImageFormat::BGR),
        1,
        0.3f);
}

TEST_F(KmbClassifyNetworkTest, densenet_169_caffe_dense_int8_IRv10) {
    runTest(
        TestNetworkDesc("KMB_models/INT8/public/densenet-169/caffe/densenet_169_caffe_dense_int8_IRv10-ww42.xml")
            .setUserInputPrecision("input", Precision::U8)
            .setUserOutputPrecision("output", Precision::FP32),
        TestImageDesc("224x224/rattlesnake.bmp", ImageFormat::BGR),
        1,
        0.3f);
}
// C++ exception with description "Cannot convert layer "efficientnet-b0/model/stem/swish_f32"
// due to unsupported layer type "Swish"
// [Track number: D#3769]
TEST_F(KmbClassifyNetworkTest, DISABLED_efficientnet_b0) {
    runTest(
        TestNetworkDesc("KMB_models/INT8/public/efficientnet-b0/efficientnet-b0.xml")
            .setUserInputPrecision("input", Precision::U8),
	TestImageDesc("224x224/husky.bmp", ImageFormat::BGR),
        1,
        0.3f);
}

// C++ exception with description "Cannot convert layer "MobilenetV3/Conv/hard_swish/mul_1"
// due to unsupported layer type "HSwish"
// [Track number: D#3775]
// Disabled for now due to hw incompatible dtype combination
// U8 input and FP16 weights
// Future PR will provide a mitigation and renable this test case
// Issue to track: CVS-39964
TEST_F(KmbClassifyNetworkTest, DISABLED_mobilenet_v3_small) {
    SKIP_INFER_ON("KMB", "HDDL2", "VPUX", "hang on infer");
    runTest(
        TestNetworkDesc("KMB_models/FP16-INT8/private/mobilenet-v3-small-1.0-224/mobilenet-v3-small-1.0-224.xml")
            .setUserInputPrecision("input", Precision::U8),
	TestImageDesc("224x224/husky.bmp", ImageFormat::BGR),
	1,
	0.3f);
}

TEST_F(KmbClassifyNetworkTest, precommit_mobilenet_v1_025_128_U8) {
    runTest(
	TestNetworkDesc("KMB_models/FP16-INT8/public/mobilenet-v1-0.25-128/mobilenet-v1-0.25-128.xml")
	    .setUserInputPrecision("input", Precision::U8),
	TestImageDesc("224x224/cat3.bmp", ImageFormat::BGR),
        1,
        0.3f);
}

// This test checks correctness of handling FP16 input in case of quantized model
// for which inner network precision will be U8
// [Track number: S#48139]
TEST_F(KmbClassifyNetworkTest, precommit_mobilenet_v1_025_128_FP16) {
    SKIP_INFER_BYPASS_ON("VPUX", "bad results");
    runTest(
	TestNetworkDesc("KMB_models/FP16-INT8/public/mobilenet-v1-0.25-128/mobilenet-v1-0.25-128.xml")
	    .setUserInputPrecision("input", Precision::FP16),
	TestImageDesc("224x224/cat3.bmp", ImageFormat::BGR),
        1,
        0.3f);
}

// [Track number: S#48139]
TEST_F(KmbClassifyNetworkTest, precommit_mobilenet_v1_025_128_FP32) {
    SKIP_INFER_BYPASS_ON("VPUX", "bad results");
    runTest(
	TestNetworkDesc("KMB_models/FP16-INT8/public/mobilenet-v1-0.25-128/mobilenet-v1-0.25-128.xml")
	    .setUserInputPrecision("input", Precision::FP32),
	TestImageDesc("224x224/cat3.bmp", ImageFormat::BGR),
        1,
        0.3f);
}

// [Track number: S#48139]
TEST_F(KmbClassifyNetworkTest, precommit_aclnet_des_53_vpu) {
    SKIP_INFER_BYPASS_ON("VPUX", "exception - load graph to device");
    runTest(
    TestNetworkDesc("KMB_models/FP16-INT8/public/aclnet-des-53-vpu/aclnet-des-53-vpu.xml")
        .setUserInputPrecision("input", Precision::FP16),
    TestBinFileDesc("vpu/audio_16k/airplane_3_17-FP16.bin", {1, 1, 1, 16000}, Precision::FP16),
        1,
        0.3f);
}

// Compilation time is about 18 minutes
TEST_F(KmbSSDNetworkTest, ssd_mobilenet_v2_coco) {
    runTest(
        TestNetworkDesc("KMB_models/FP16-INT8/public/ssd_mobilenet_v2_coco/ssd_mobilenet_v2_coco.xml")
            .setUserInputPrecision("input", Precision::U8),
        TestImageDesc("300x300/dog.bmp", ImageFormat::BGR),
        0.3f,
        0.1f, 0.35f);
}

// [Track number: D#45024]
TEST_F(SmokeNetworkTest, precommit_text_detection_0004_tf_dense_int8_IRv10_from_fp32) {
#ifdef _WIN32
    SKIP() << "SEH exception";
#endif
    runTest(
            TestNetworkDesc("KMB_models/INT8/public/text-detection-0004/tf/FP16-INT8/text-detection-0004-ww48.xml")
                    .setUserInputPrecision("input", Precision::U8)
                    .setUserOutputPrecision("output", Precision::FP32));
}

// [Track number: D#45024]
TEST_F(SmokeNetworkTest, text_detection_0003_tf_dense_int8_IRv10_from_fp32) {
#ifdef _WIN32
    SKIP() << "SEH exception";
#endif
    runTest(
            TestNetworkDesc("KMB_models/INT8/public/text-detection-0003/tf/FP16-INT8/text-detection-0003-ww48.xml")
                    .setUserInputPrecision("input", Precision::U8)
                    .setUserOutputPrecision("output", Precision::FP32));
}

// Prevent DDR2DDR DMA Test
TEST_F(SmokeNetworkTest, yolo_v4_subgraph_ddr_output_test) {
#ifdef _WIN32
    SKIP() << "SEH exception";
#endif
    SKIP_INFER_ON("KMB", "HDDL2", "VPUX", "bad results");
    runTest(
            TestNetworkDesc("KMB_models/INT8/public/yolo_v4_subgraph/FP16-INT8/yolo_v4_subgraph.xml")
                    .setUserInputPrecision("input", Precision::U8)
                    .setUserOutputPrecision("output", Precision::FP16));
}


// Regression on compilation due to latest rebase
TEST_F(KmbVasFDStage1Test, DISABLED_precommit_vasfd_stage1) {
    SKIP_INFER_ON("KMB", "HDDL2", "VPUX", "hang on infer");
    const std::string inputName = "data";
    const std::vector<std::string> layerNames = {
        "b12", "b16", "b24", "b32", "b48",
        "b64", "b96", "b128", "b192"};
    const std::vector<int> anchorSizes = {4, 3, 2, 3, 2, 3, 2, 3, 2};
    const std::vector<int> windowScales = {8, 8, 8, 16, 16, 32, 32, 64, 64};
    const std::vector<int> windowLengths = {12, 16, 24, 32, 48, 64, 96, 128, 192};

    runTest(
        TestNetworkDesc("KMB_models/FP16/face_detection_stage1/vasfd_stage1.xml")
            .setUserInputLayout(inputName, Layout::NHWC)
            .setUserInputPrecision(inputName, Precision::FP16),
    TestImageDesc("320x240/Alma_Powell_0_0.1133.jpg", ImageFormat::BGR),
    0.35f, 0.1f, 0.3f, layerNames, anchorSizes, windowScales, windowLengths);
}

// MemoryAllocator:ProgrammableOutput - ArgumentError:
// ImplicitOutput_2_conversion:0::Order NCHW - Does not match the order NHWC of
// the tensor ImplicitOutput_2 already allocated in the given buffer
// [Track number: D#47570]
TEST_F(KmbVasFDStage2Test, precommit_vasfd_stage2) {
#ifdef _WIN32
    SKIP() << "Order NCHW - Does not match the order NHWC of the tensor";
#endif
    const std::string inputName = "data";
    const KmbVasFDStage2Test::Candidate candidate = {118.36408299, 50.26568365, 158.98897427, 125.54895544};
    runTest(
        TestNetworkDesc("KMB_models/FP16-INT8/private/face_detection_stage2/vasfd_stage2.xml")
            .setUserInputPrecision(inputName, Precision::U8),
        TestImageDesc("48x48/Alma_Powell_0_0.1133.jpg", ImageFormat::BGR),
        0.5f, 1, 0.3f, candidate);
}


TEST_F(KmbVasFRTest, precommit_vasfr_feature) {
    const std::string inputName = "input_data";
    runTest(
        TestNetworkDesc("KMB_models/FP16-INT8/private/face_recognition/vasfr_feature.xml")
            .setUserInputPrecision(inputName, Precision::U8),
        TestImageDesc("112x112/Charlize_Theron_0001.jpg", ImageFormat::BGR),
        0.6f);
}

// MTL target compilation test
// [Track number: C#46795]
TEST_F(KmbClassifyNetworkTest, precommit_resnet_50_pytorch_dense_int8_IRv10_fp16_to_int8_MTL) {
    SKIP() << "LpScheduler - RuntimeError: Precondition violation";
    runTest(
                    TestNetworkDesc("KMB_models/INT8/public/ResNet-50/resnet_50_pytorch_dense_int8_IRv10_fp16_to_int8.xml")
                    .setUserInputLayout("input", Layout::NHWC)
                    .setUserInputPrecision("input", Precision::U8)
                    .setUserOutputPrecision("output", Precision::U8) //currently FP16 is not supported by runtime
                    .setCompileConfig({{"VPU_COMPILER_COMPILATION_DESCRIPTOR", "release_mtl-sc"},
                                       {"VPU_COMPILER_TARGET_DESCRIPTOR", "release_mtl"},
                                       {"VPU_COMPILER_ALLOW_U8_INPUT_FOR_FP16_MODELS", "NO"}}),


            "224x224/cat3.bmp",
            3, 0.05);
}

TEST_F(KmbClassifyNetworkTest, precommit_squeezenet1_1_pytorch_caffe2_dense_int8_IRv10_fp16_to_int8_MTL) {
    SKIP_INFER_ON("KMB", "HDDL2", "VPUX", "Wrong detection results");  // At the moment no EVM is setup so cannot run
    runTest(
            TestNetworkDesc("KMB_models/INT8/public/squeezenet1_1/squeezenet1_1_pytorch_caffe2_dense_int8_IRv10_fp16_to_int8.xml")
                .setUserInputPrecision("input", Precision::U8)
                .setUserInputLayout("input", Layout::NHWC)
                .setUserOutputPrecision("output", Precision::U8)  // currently FP16 is not supported by runtime
                .setUserOutputLayout("output", Layout::NHWC)
                .setCompileConfig({{"VPU_COMPILER_COMPILATION_DESCRIPTOR", "release_mtl-sc"},
                                   {"VPU_COMPILER_TARGET_DESCRIPTOR", "release_mtl"},
                                   {"VPU_COMPILER_ALLOW_U8_INPUT_FOR_FP16_MODELS", "NO"}}),
            TestImageDesc("227x227/watch.bmp", ImageFormat::RGB),
            1, 0.5f);
}

TEST_F(KmbClassifyNetworkTest, shufflenet_v2_x1_0_pytorch) {
    runTest(
            TestNetworkDesc("KMB_models/FP16-INT8/public/shufflenet-v2-x1_0-pytorch/shufflenet-v2-x1_0-pytorch.xml")
                .setUserInputPrecision("input", Precision::U8)
                .setUserInputLayout("input", Layout::NCHW)
                .setUserOutputPrecision("output", Precision::FP32)
                .setUserOutputLayout("output", Layout::NC),
            TestImageDesc("224x224/cat3.bmp", ImageFormat::RGB),
            3, 0.5f);
}

TEST_F(KmbDetectionNetworkTest, peleenet) {
    runTest(
            TestNetworkDesc("KMB_models/FP16-INT8/public/peleenet/peleenet.xml")
                .setUserInputPrecision("input", Precision::U8),
            TestImageDesc("300x300/dog.bmp", ImageFormat::BGR),
            0.3f,
            0.1f, 0.3f);
<<<<<<< HEAD
}

// [Track number: D#45024]
TEST_F(SmokeNetworkTest, text_detection_0004_tf_dense_int8_IRv10_from_fp32) {
#ifdef _WIN32
    SKIP() << "SEH exception";
#endif
    runTest(
            TestNetworkDesc("KMB_models/INT8/public/text-detection-0004/tf/FP16-INT8/text-detection-0004-ww48.xml")
                    .setUserInputPrecision("input", Precision::U8)
                    .setUserOutputPrecision("output", Precision::FP32));
=======
>>>>>>> 01e9f910
}<|MERGE_RESOLUTION|>--- conflicted
+++ resolved
@@ -1020,11 +1020,11 @@
 TEST_F(KmbClassifyNetworkTest, precommit_mobilenet_v1_025_128_FP32) {
     SKIP_INFER_BYPASS_ON("VPUX", "bad results");
     runTest(
-	TestNetworkDesc("KMB_models/FP16-INT8/public/mobilenet-v1-0.25-128/mobilenet-v1-0.25-128.xml")
-	    .setUserInputPrecision("input", Precision::FP32),
-	TestImageDesc("224x224/cat3.bmp", ImageFormat::BGR),
-        1,
-        0.3f);
+            TestNetworkDesc("KMB_models/FP16-INT8/public/mobilenet-v1-0.25-128/mobilenet-v1-0.25-128.xml")
+                    .setUserInputPrecision("input", Precision::FP32),
+            TestImageDesc("224x224/cat3.bmp", ImageFormat::BGR),
+            1,
+            0.3f);
 }
 
 // [Track number: S#48139]
@@ -1137,7 +1137,7 @@
                     TestNetworkDesc("KMB_models/INT8/public/ResNet-50/resnet_50_pytorch_dense_int8_IRv10_fp16_to_int8.xml")
                     .setUserInputLayout("input", Layout::NHWC)
                     .setUserInputPrecision("input", Precision::U8)
-                    .setUserOutputPrecision("output", Precision::U8) //currently FP16 is not supported by runtime
+                    .setUserOutputPrecision("output", Precision::U8)  // currently FP16 is not supported by runtime
                     .setCompileConfig({{"VPU_COMPILER_COMPILATION_DESCRIPTOR", "release_mtl-sc"},
                                        {"VPU_COMPILER_TARGET_DESCRIPTOR", "release_mtl"},
                                        {"VPU_COMPILER_ALLOW_U8_INPUT_FOR_FP16_MODELS", "NO"}}),
@@ -1180,7 +1180,6 @@
             TestImageDesc("300x300/dog.bmp", ImageFormat::BGR),
             0.3f,
             0.1f, 0.3f);
-<<<<<<< HEAD
 }
 
 // [Track number: D#45024]
@@ -1192,6 +1191,4 @@
             TestNetworkDesc("KMB_models/INT8/public/text-detection-0004/tf/FP16-INT8/text-detection-0004-ww48.xml")
                     .setUserInputPrecision("input", Precision::U8)
                     .setUserOutputPrecision("output", Precision::FP32));
-=======
->>>>>>> 01e9f910
 }