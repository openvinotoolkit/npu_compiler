//
// Copyright 2019 Intel Corporation.
//
// This software and the related documents are Intel copyrighted materials,
// and your use of them is governed by the express license under which they
// were provided to you (End User License Agreement for the Intel(R) Software
// Development Products (Version May 2017)). Unless the License provides
// otherwise, you may not use, modify, copy, publish, distribute, disclose or
// transmit this software or the related documents without Intel's prior
// written permission.
//
// This software and the related documents are provided as is, with no
// express or implied warranties, other than those that are expressly
// stated in the License.
//

#include "kmb_test_base.hpp"

#include <iostream>
#include <fstream>
#include <iomanip>
#include <chrono>

#include <blob_factory.hpp>
#include "functional_test_utils/plugin_cache.hpp"
#include <format_reader_ptr.h>
#include <blob_factory.hpp>

//
// KmbTestBase
//

namespace {

bool strToBool(const char* varName, const char* varValue) {
    try {
        const auto intVal = std::stoi(varValue);
        if (intVal != 0 && intVal != 1) {
            throw std::invalid_argument("Only 0 and 1 values are supported");
        }
        return (intVal != 0);
    } catch (const std::exception& e) {
        IE_THROW() << "Environment variable " << varName << " has wrong value : " << e.what();
    }
}

std::string cleanName(std::string name) {
    std::replace_if(
        name.begin(), name.end(),
        [](char c) {
            return !std::isalnum(c);
        },
        '_');
    return name;
}

}  // namespace

const std::string KmbTestBase::DEVICE_NAME = []() -> std::string {
    if (const auto var = std::getenv("IE_KMB_TESTS_DEVICE_NAME")) {
        return var;
    }

    return "VPUX";
}();

const std::string KmbTestBase::REF_DEVICE_NAME = []() -> std::string {
    if (const auto var = std::getenv("IE_KMB_TESTS_REF_DEVICE_NAME")) {
        return var;
    }

    return "CPU";
}();

const bool KmbTestBase::RUN_COMPILER = []() -> bool {
    if (const auto var = std::getenv("IE_KMB_TESTS_RUN_COMPILER")) {
        return strToBool("IE_KMB_TESTS_RUN_COMPILER", var);
    }

    if (KmbTestBase::DEVICE_NAME == "CPU") {
        return true;
    }

#if defined(__aarch64__)
    return false;
#else
    return true;
#endif
}();

const bool KmbTestBase::RUN_REF_CODE = []() -> bool {
    if (const auto var = std::getenv("IE_KMB_TESTS_RUN_REF_CODE")) {
        return strToBool("IE_KMB_TESTS_RUN_REF_CODE", var);
    }

#ifdef __aarch64__
    return false;
#else
    return true;
#endif
}();


const std::string KmbTestBase::DUMP_PATH = []() -> std::string {
    if (const auto var = std::getenv("IE_KMB_TESTS_DUMP_PATH")) {
        return var;
    }

    return std::string();
}();

const bool KmbTestBase::EXPORT_NETWORK = []() -> bool {
    if (const auto var = std::getenv("IE_KMB_TESTS_EXPORT_NETWORK")) {
        return strToBool("IE_KMB_TESTS_EXPORT_NETWORK", var);
    }

    if (KmbTestBase::DEVICE_NAME == "CPU") {
        return false;
    }

    return KmbTestBase::RUN_COMPILER && !KmbTestBase::DUMP_PATH.empty();
}();

const bool KmbTestBase::RAW_EXPORT = []() -> bool {
    if (const auto var = std::getenv("IE_KMB_TESTS_RAW_EXPORT")) {
        return strToBool("IE_KMB_TESTS_RAW_EXPORT", var);
    }

    if (KmbTestBase::DEVICE_NAME != "VPUX" || !KmbTestBase::EXPORT_NETWORK) {
        return false;
    }

    return false;
}();

const bool KmbTestBase::GENERATE_BLOBS = []() -> bool {
    if (const auto var = std::getenv("IE_KMB_TESTS_GENERATE_BLOBS")) {
        return strToBool("IE_KMB_TESTS_GENERATE_BLOBS", var);
    }

    return KmbTestBase::RUN_REF_CODE;
}();

const bool KmbTestBase::EXPORT_BLOBS = []() -> bool {
    if (const auto var = std::getenv("IE_KMB_TESTS_EXPORT_BLOBS")) {
        return strToBool("IE_KMB_TESTS_EXPORT_BLOBS", var);
    }

    return KmbTestBase::GENERATE_BLOBS && !KmbTestBase::DUMP_PATH.empty();
}();

const std::string KmbTestBase::LOG_LEVEL = []() -> std::string {
    if (const auto var = std::getenv("IE_KMB_TESTS_LOG_LEVEL")) {
        return var;
    }

    return std::string();
}();

const bool KmbTestBase::PRINT_PERF_COUNTERS = []() -> bool {
    if (const auto var = std::getenv("IE_KMB_TESTS_PRINT_PERF_COUNTERS")) {
        return strToBool("IE_KMB_TESTS_PRINT_PERF_COUNTERS", var);
    }

    return false;
}();

const std::string KmbTestBase::PLATFORM = []() -> std::string {
    if (const auto var = std::getenv("IE_KMB_TESTS_PLATFORM")) {
        return var;
    }

    return std::string("VPU3700");
}();

void KmbTestBase::SetUp() {
    ASSERT_NO_FATAL_FAILURE(CommonTestUtils::TestsCommon::SetUp());

    const auto testInfo = testing::UnitTest::GetInstance()->current_test_info();
    IE_ASSERT(testInfo != nullptr);

    rd.seed();

    core = PluginCache::get().ie();
    RUN_INFER = [this]() -> bool {
        if (const auto var = std::getenv("IE_KMB_TESTS_RUN_INFER")) {
            return strToBool("IE_KMB_TESTS_RUN_INFER", var);
        }

        const auto devices = core->GetAvailableDevices();
        const auto isVPUXDeviceAvailable = std::find_if(devices.cbegin(), devices.cend(), [](const std::string& device) {
                return device.find("VPUX") != std::string::npos;
            }) != devices.cend();

        return isVPUXDeviceAvailable;
    }();

    if (!LOG_LEVEL.empty()) {
        core->SetConfig({{CONFIG_KEY(LOG_LEVEL), LOG_LEVEL}}, DEVICE_NAME);
    }
    if (PRINT_PERF_COUNTERS) {
        core->SetConfig({{CONFIG_KEY(PERF_COUNT), CONFIG_VALUE(YES)}}, DEVICE_NAME);
    }

    if ((RUN_REF_CODE               && REF_DEVICE_NAME == "CPU") ||
       ((RUN_COMPILER || RUN_INFER) && DEVICE_NAME     == "CPU" )) {
       core->SetConfig({{"LP_TRANSFORMS_MODE", CONFIG_VALUE(NO)}}, "CPU");
    }

    dumpBaseName = cleanName(vpu::formatString("%v_%v", testInfo->test_case_name(), testInfo->name()));

    if (const auto typeParam = testInfo->type_param()) {
        std::cout << "[ PARAMS   ] " << typeParam << std::endl;
    }
    if (const auto valueParam = testInfo->value_param()) {
        std::cout << "[ PARAMS   ] " << valueParam << std::endl;
    }

    std::cout << "[ MODE     ] "
              << DEVICE_NAME << " / "
              << (RUN_INFER ? "RUN INFER AND CHECK" : "NO INFER") << " / "
              << (RUN_COMPILER ? "COMPILE NETWORK" : "IMPORT BLOB") << " / "
              << (RUN_REF_CODE ? "CALC REF" : "IMPORT REF") << std::endl;
    if (!DUMP_PATH.empty()) {
        std::cout << "[ DUMP PATH] " << DUMP_PATH << std::endl;
    }
}

void KmbTestBase::TearDown() {
#ifdef __aarch64__
    if (RUN_INFER) {
        core.reset();
        // FIXME: reset cache every time to destroy VpualDispatcherResource
        // this workaround is required to free VPU device properly
        // Track number: H#18013110883
        PluginCache::get().reset();
    }
#endif

    ASSERT_NO_FATAL_FAILURE(TestsCommon::TearDown());
}

Blob::Ptr KmbTestBase::getBlobByName(const std::string& blobName) {
    const auto it = blobs.find(blobName);
    if (it != blobs.end()) {
        return it->second;
    }

    const auto blobDesc = blobGenerators.at(blobName).first;

    Blob::Ptr blob;

    if (GENERATE_BLOBS) {
        std::cout << "=== GENERATE BLOB " << blobName << std::endl;

        blob = blobGenerators.at(blobName).second(blobDesc);
        IE_ASSERT(blob->getTensorDesc() == blobDesc);

        if (EXPORT_BLOBS) {
            std::cout << "    === EXPORT BLOB " << blobName << std::endl;

            dumpBlob(blobName, blob);
        }
    } else if (RUN_INFER) {
        std::cout << "=== IMPORT BLOB " << blobName << std::endl;

        blob = importBlob(blobName, blobDesc);
    }

    blobs.insert({blobName, blob});

    return blob;
}

ExecutableNetwork KmbTestBase::getExecNetwork(
        const std::function<CNNNetwork()>& netCreator,
        const std::function<CompileConfig()>& configCreator,
        const bool forceCompilation) {
    ExecutableNetwork exeNet;

    if (RUN_COMPILER || forceCompilation) {
        std::cout << "=== COMPILE NETWORK" << std::endl;

        auto config = configCreator();
        config[VPUX_CONFIG_KEY(PLATFORM)] = PLATFORM;

        exeNet = core->LoadNetwork(netCreator(), DEVICE_NAME, config);

        if (EXPORT_NETWORK) {
            std::cout << "    === EXPORT NETWORK" << std::endl;

            exportNetwork(exeNet);
        }
    } else if (RUN_INFER) {
        std::cout << "=== IMPORT NETWORK" << std::endl;

        exeNet = importNetwork();
    }

    return exeNet;
}

void KmbTestBase::compareOutputs(
        const Blob::Ptr& refOutput, const Blob::Ptr& actualOutput,
        const float tolerance, const CompareMethod method) {
    const auto& refDesc = refOutput->getTensorDesc();
    const auto& actualDesc = actualOutput->getTensorDesc();

    ASSERT_EQ(refDesc.getDims(), actualDesc.getDims());

    const auto refFP32 = vpux::toFP32(vpux::toDefLayout(as<MemoryBlob>(refOutput)));
    const auto actualFP32 = vpux::toFP32(vpux::toDefLayout(as<MemoryBlob>(actualOutput)));

    {
        auto refMem = refFP32->cbuffer();
        auto actualMem = actualFP32->cbuffer();

        const auto refPtr = refMem.as<const float*>();
        const auto actualPtr = actualMem.as<const float*>();

        const auto printCount = std::min<size_t>(refOutput->size(), 10);

        for (size_t i = 0; i < printCount; ++i) {
            const auto refVal = refPtr[i];
            const auto actualVal = actualPtr[i];

            const auto absdiff = std::fabs(refVal - actualVal);

            std::cout << "        " << i << " :"
                      << " ref : " << std::setw(10) << refVal
                      << " actual : " << std::setw(10) << actualVal
                      << " absdiff : " << std::setw(10) << absdiff
                      << std::endl;
        }
    }

    EXPECT_NO_FATAL_FAILURE(compareBlobs(actualFP32, refFP32, tolerance, method));
}

void KmbTestBase::compareWithReference(
        const BlobMap& actualOutputs,
        const BlobMap& refOutputs,
        const float tolerance, const CompareMethod method) {
    if (refOutputs.size() == 1) {
        // HACK: It's necessary for back compatibility when blob names were lost after export
        // [Track number: S#35709]

        ASSERT_EQ(actualOutputs.size(), 1);

        const auto& refOutput = refOutputs.begin()->second;
        const auto& actualOutput = actualOutputs.begin()->second;

        std::cout << "    Blob : ref:" << refOutputs.begin()->first << " actual:" << actualOutputs.begin()->first << std::endl;

        compareOutputs(refOutput, actualOutput, tolerance, method);
    } else {
        for (const auto& p : refOutputs) {
            const auto& refOutput = p.second;
            const auto& actualOutput = actualOutputs.at(p.first);

            std::cout << "    Blob : " << p.first << std::endl;

            compareOutputs(refOutput, actualOutput, tolerance, method);
        }
    }
}

void KmbTestBase::checkWithOutputsInfo(const BlobMap& actualOutputs,
                                       const std::vector<DataPtr>& outputsInfo) {
    for (const auto& info : outputsInfo) {
        auto it = actualOutputs.find(info->getName());
        ASSERT_TRUE(it != actualOutputs.end());

        const auto& actual_desc = it->second->getTensorDesc();
        ASSERT_EQ(info->getLayout(),    actual_desc.getLayout());
        ASSERT_EQ(info->getPrecision(), actual_desc.getPrecision());
        ASSERT_EQ(info->getDims(),      actual_desc.getDims());
    }
}

void KmbTestBase::exportNetwork(ExecutableNetwork& exeNet) {
    IE_ASSERT(!DUMP_PATH.empty());

    const auto fileName = vpu::formatString("%v/%v.net", DUMP_PATH, dumpBaseName);

    if (RAW_EXPORT) {
        exeNet.Export(fileName);
    } else {
        std::ofstream file(fileName, std::ios_base::out | std::ios_base::binary);
        if (!file.is_open())
            IE_THROW() << "exportNetwork() failed. Can't open file " << fileName;

        exeNet.Export(file);
    }
}

ExecutableNetwork KmbTestBase::importNetwork(const std::map<std::string, std::string>& importConfig) {
    IE_ASSERT(!DUMP_PATH.empty());

    const auto fileName = vpu::formatString("%v/%v.net", DUMP_PATH, dumpBaseName);
    std::ifstream file(fileName, std::ios_base::in | std::ios_base::binary);
    if (!file.is_open()) {
        std::stringstream str;
        str << "importNetwork() failed. Cannot open file " << fileName;
        throw import_error(str.str());
    }

    if (RAW_EXPORT) {
        return core->ImportNetwork(fileName, DEVICE_NAME, importConfig);
    } else {
        return core->ImportNetwork(file, DEVICE_NAME, importConfig);
    }
}

void KmbTestBase::dumpBlob(const std::string& blobName, const Blob::Ptr& blob) {
    IE_ASSERT(!DUMP_PATH.empty());

    const auto fileName = vpu::formatString("%v/%v_%v.blob", DUMP_PATH, dumpBaseName, cleanName(blobName));

    std::ofstream file(fileName, std::ios_base::out | std::ios_base::binary);
    if (!file.is_open())
        IE_THROW() << "dumpBlob() failed. Can't open file " << fileName;

    file.write(blob->cbuffer().as<const char*>(), static_cast<std::streamsize>(blob->byteSize()));
}

void KmbTestBase::dumpBlobs(const BlobMap& blobs) {
    IE_ASSERT(!DUMP_PATH.empty());

    for (const auto& p : blobs) {
        dumpBlob(p.first, p.second);
    }
}

Blob::Ptr KmbTestBase::importBlob(const std::string& name, const TensorDesc& desc) {
    IE_ASSERT(!DUMP_PATH.empty());

    const auto blob = make_blob_with_precision(desc);
    blob->allocate();

    const auto fileName = vpu::formatString("%v/%v_%v.blob", DUMP_PATH, dumpBaseName, cleanName(name));
    std::ifstream file(fileName, std::ios_base::in | std::ios_base::binary);
<<<<<<< HEAD
    if (!file.is_open())
        IE_THROW() << "importBlob() failed. Can't open file " << fileName;
=======
    if (!file.is_open()) {
        std::stringstream str;
        str << "importBlob() failed. Cannot open file " << fileName;
        throw import_error(str.str());
    }
>>>>>>> 2b3410bb

    file.read(blob->buffer().as<char*>(), static_cast<std::streamsize>(blob->byteSize()));

    return blob;
}

BlobMap KmbTestBase::runInfer(ExecutableNetwork& exeNet, const BlobMap& inputs, bool printTime) {
    auto inferRequest = exeNet.CreateInferRequest();

    for (const auto& p : inputs) {
        inferRequest.SetBlob(p.first, p.second);
    }

    const auto start = std::chrono::high_resolution_clock::now();

    inferRequest.Infer();

    const auto end = std::chrono::high_resolution_clock::now();

    if (printTime) {
        const auto dur = std::chrono::duration_cast<std::chrono::duration<double, std::milli>>(end - start);
        std::cout << "Total Inference time: " << dur.count() << " ms" << std::endl;

        if (PRINT_PERF_COUNTERS) {
            const auto perfMap = inferRequest.GetPerformanceCounts();

            using PerfVal = std::pair<std::string, InferenceEngineProfileInfo>;
            std::vector<PerfVal> perfVec(perfMap.begin(), perfMap.end());
            std::sort(perfVec.begin(), perfVec.end(),
                [=](const PerfVal& p1, const PerfVal& p2) {
                    return p1.second.execution_index < p2.second.execution_index;
                });

            size_t maxLayerName = 0u, maxExecType = 0u;
            for (const auto& p : perfMap) {
                maxLayerName = std::max(maxLayerName, p.first.length());
                maxExecType = std::max(maxExecType, std::strlen(p.second.exec_type));
            }

            const int indexWidth = 7;
            const int nameWidth = static_cast<int>(maxLayerName) + 5;
            const int typeWidth = static_cast<int>(maxExecType) + 5;
            const int timeWidth = 10;
            const int totalWidth = indexWidth + nameWidth + typeWidth + timeWidth;

            std::cout << std::endl;
            std::cout << "Detailed Per Layer Profile:" << std::endl;

            for (int i = 0; i < totalWidth; i++) {
                std::cout << "=";
            }

            std::cout << std::endl;
            std::cout << std::setw(indexWidth) << std::left << "Index"
                      << std::setw(nameWidth) << std::left << "Name"
                      << std::setw(typeWidth) << std::left << "Type"
                      << std::setw(timeWidth) << std::right << "Time (ms)"
                      << std::endl;

            for (int i = 0; i < totalWidth; i++) {
                std::cout << "-";
            }
            std::cout << std::endl;

            for (const auto& p : perfVec) {
                const auto& stageName = p.first;
                const auto& info = p.second;

                if (info.status == InferenceEngineProfileInfo::EXECUTED) {
                    std::cout << std::setw(indexWidth) << std::left << info.execution_index
                              << std::setw(nameWidth) << std::left << stageName
                              << std::setw(typeWidth) << std::left << info.exec_type
                              << std::setw(timeWidth) << std::right << info.realTime_uSec / 1000.0
                              << std::endl;
                }
            }

            for (int i = 0; i < totalWidth; i++) {
                std::cout << "-";
            }
            std::cout << std::endl;
        }
    }

    const auto outputsInfo = exeNet.GetOutputsInfo();

    BlobMap out;

    for (const auto& p : outputsInfo) {
        out.insert({p.first, inferRequest.GetBlob(p.first)});
    }

    return out;
}

BlobMap KmbTestBase::getInputs(const ExecutableNetwork& testNet) {
    BlobMap inputs;

    for (const auto& info : testNet.GetInputsInfo()) {
        const auto blob = getBlobByName(info.first);
        inputs.emplace(info.first, blob);
    }

    return inputs;
}

//
// KmbLayerTestBase
//

void KmbLayerTestBase::runTest(
        const NetworkBuilder& builder,
        const float tolerance, const CompareMethod method) {
    try {
        if (!RUN_COMPILER || !RUN_REF_CODE) {
            if (DUMP_PATH.empty()) {
                SKIP() << "Compilation and/or REF_CODE were disabled and IE_KMB_TESTS_DUMP_PATH was not provided";
            }
        }

        TestNetwork testNet;
        builder(testNet);

        auto exeNet = getExecNetwork(testNet);

        const auto inputs = getInputs(exeNet);

        const auto refOutputs = getRefOutputs(testNet, inputs);

        // TODO: layer inference for by-pass mode
        // [Track number: S#48139]
#ifdef __aarch64__
        if (RUN_INFER) {
            std::cout << "=== INFER" << std::endl;

            const auto actualOutputs = runInfer(exeNet, inputs, true);

            std::cout << "=== COMPARE WITH REFERENCE" << std::endl;

            checkWithOutputsInfo(actualOutputs, testNet.getOutputsInfo());
            compareWithReference(actualOutputs, refOutputs, tolerance, method);
        }
#endif
    }
    catch (const import_error& ex) {
        std::cerr << ex.what() << std::endl;
        SKIP() << ex.what();
    }
}

ExecutableNetwork KmbLayerTestBase::getExecNetwork(
        TestNetwork& testNet) {
    return KmbTestBase::getExecNetwork(
        [&testNet]() {
            return testNet.getCNNNetwork();
        },
        [&testNet]() {
            return testNet.compileConfig();
        });
}

BlobMap KmbLayerTestBase::getRefOutputs(
        TestNetwork& testNet,
        const BlobMap& inputs) {
    BlobMap refOutputs;

    if (RUN_REF_CODE) {
        std::cout << "=== CALC REFERENCE" << std::endl;

        refOutputs = testNet.calcRef(inputs);

        if (EXPORT_BLOBS) {
            std::cout << "    === EXPORT REFERENCE" << std::endl;

            dumpBlobs(refOutputs);
        }
    } else if (RUN_INFER) {
        std::cout << "=== IMPORT REFERENCE" << std::endl;

        for (const auto& info : testNet.getOutputsInfo()) {
            const auto desc = TensorDesc(Precision::FP32, info->getDims(), TensorDesc::getLayoutByDims(info->getDims()));
            const auto blob = importBlob(info->getName(), desc);
            refOutputs.insert({info->getName(), blob});
        }
    }

    return refOutputs;
}

//
// TestNetworkDesc
//

void TestNetworkDesc::fillUserInputInfo(InputsDataMap& info) const {
    if (info.size() == 1) {
        if (_inputPrecisions.size() == 1) {
            info.begin()->second->setPrecision(_inputPrecisions.begin()->second);
        } else if (_inputPrecisions.size() > 1){
            IE_THROW() << "Input precision was set more than one time";
        }

        if (_inputLayouts.size() == 1) {
            info.begin()->second->setLayout(_inputLayouts.begin()->second);
        } else if (_inputLayouts.size() > 1) {
            IE_THROW() << "Input layout was set more than one time";
        }
    } else {
        for (const auto& p : info) {
            const auto precisionIt = _inputPrecisions.find(p.first);
            if (precisionIt != _inputPrecisions.end()) {
                p.second->setPrecision(precisionIt->second);
            }

            const auto layoutIt = _inputLayouts.find(p.first);
            if (layoutIt != _inputLayouts.end()) {
                p.second->setLayout(layoutIt->second);
            }
        }
    }
}

void TestNetworkDesc::fillUserOutputInfo(OutputsDataMap& info) const {
    if (info.size() == 1) {
        if (_outputPrecisions.size() == 1) {
            info.begin()->second->setPrecision(_outputPrecisions.begin()->second);
        }

        if (_outputLayouts.size() == 1) {
            info.begin()->second->setLayout(_outputLayouts.begin()->second);
        }
    } else {
        for (const auto& p : info) {
            const auto precisionIt = _outputPrecisions.find(p.first);
            if (precisionIt != _outputPrecisions.end()) {
                p.second->setPrecision(precisionIt->second);
            }

            const auto layoutIt = _outputLayouts.find(p.first);
            if (layoutIt != _outputLayouts.end()) {
                p.second->setLayout(layoutIt->second);
            }
        }
    }
}

//
// KmbNetworkTestBase
//

std::string KmbNetworkTestBase::getTestDataPath() {
    if (const auto envVar = std::getenv("DATA_PATH")) {
        return envVar;
    }

#ifdef DATA_PATH
    return DATA_PATH;
#else
    return {};
#endif
}

namespace {

std::string getTestModelsBasePath() {
    if (const auto envVar = std::getenv("MODELS_PATH")) {
        return envVar;
    }

#ifdef MODELS_PATH
    return MODELS_PATH;
#else
    return {};
#endif
}

std::string getExperimentalModelsPath() {
    if (const auto envVar = std::getenv("EXPERIMENTAL_MODELS_PATH"))
        return std::string(envVar);
    else
#ifdef EXPERIMENTAL_MODELS_PATH
        return EXPERIMENTAL_MODELS_PATH;
#else
        return {};
#endif
}

}  // namespace

std::string KmbNetworkTestBase::getTestModelsPath() {
    return getTestModelsBasePath() + "/src/models";
}

Blob::Ptr KmbNetworkTestBase::loadImage(const TestImageDesc& image, size_t channels, size_t height, size_t width) {
    std::ostringstream imageFilePath;
    imageFilePath << getTestDataPath() << "/" << image.imageFileName();

    FormatReader::ReaderPtr reader(imageFilePath.str().c_str());
    IE_ASSERT(reader.get() != nullptr);

    const size_t C = channels;
    const size_t H = height;
    const size_t W = width;

    const auto tensorDesc = TensorDesc(Precision::FP32, {1, C, H, W}, Layout::NHWC);

    const auto blob = make_blob_with_precision(tensorDesc);
    blob->allocate();

    const auto imagePtr = reader->getData(width, height).get();
    const auto blobPtr = blob->buffer().as<float*>();

    IE_ASSERT(imagePtr != nullptr);
    IE_ASSERT(blobPtr != nullptr);

    if (image.isBGR()) {
        std::copy_n(imagePtr, blob->size(), blobPtr);
    } else {
        for (size_t h = 0; h < H; ++h) {
            for (size_t w = 0; w < W; ++w) {
                for (size_t c = 0; c < C; ++c) {
                    blobPtr[c + w * C + h * C * W] = imagePtr[(C - c - 1) + w * C + h * C * W];
                }
            }
        }
    }

    return blob;
}

Blob::Ptr KmbNetworkTestBase::loadBinFile(const TestBinFileDesc& binFile, size_t channels, size_t height, size_t width) {
    std::ostringstream filePath;
    const auto binFileShape = binFile.getShape();
    bool singleDimBinFile = (binFileShape.size() == 1);
    if (!singleDimBinFile) {
        IE_ASSERT(channels == binFileShape[1]);
        IE_ASSERT(height == binFileShape[2]);
        IE_ASSERT(width == binFileShape[3]);
    }

    filePath << getTestDataPath() << "/" << binFile.fileName();

    std::ifstream file(filePath.str().c_str(), std::ios_base::in | std::ios_base::binary | std::ios::ate);
    if (!file.is_open())
        IE_THROW() << "Load input file failed. Can't open file " << filePath.str();

    file.seekg(0, std::ios::end);
    int file_size = file.tellg();
    file.seekg (0, std::ios::beg);

    IE_ASSERT(file_size == binFile.getSize());

    auto layout = singleDimBinFile ? Layout::C : Layout::NHWC;
    const TensorDesc tensorDesc = TensorDesc(binFile.getPrecision(), binFileShape, layout);

    const auto blob = make_blob_with_precision(tensorDesc);
    blob->allocate();

    const auto blobPtr = blob->buffer().as<char*>();
    IE_ASSERT(blobPtr != nullptr);

    file.read(blobPtr, static_cast<std::streamsize>(blob->byteSize()));
    file.close();

    return blob;
}

CNNNetwork KmbNetworkTestBase::readNetwork(const TestNetworkDesc& netDesc, bool fillUserInfo) {
    std::ostringstream modelPath;

    if (netDesc.isExperimental())
        modelPath << getExperimentalModelsPath() << "/" << netDesc.irFileName();
    else
        modelPath << getTestModelsPath() << "/" << netDesc.irFileName();

    auto net = core->ReadNetwork(modelPath.str());

    if (fillUserInfo) {
        auto inputsInfo = net.getInputsInfo();
        auto outputsInfo = net.getOutputsInfo();

        netDesc.fillUserInputInfo(inputsInfo);
        netDesc.fillUserOutputInfo(outputsInfo);
    }

    return net;
}

ExecutableNetwork KmbNetworkTestBase::getExecNetwork(
        const TestNetworkDesc& netDesc) {
    return KmbTestBase::getExecNetwork(
        [&netDesc, this]() {
            return readNetwork(netDesc, true);
        },
        [&netDesc]() {
            return netDesc.compileConfig();
        },
        netDesc.isCompilationForced());
}

BlobMap KmbNetworkTestBase::calcRefOutput(
            const TestNetworkDesc& netDesc,
            const BlobMap& inputs,
            const bool& enableLPTRef){
    if (enableLPTRef) {
        core->SetConfig({{"LP_TRANSFORMS_MODE", CONFIG_VALUE(YES)}}, "CPU");
    }
    const auto refNet = readNetwork(netDesc, false);
    auto refExeNet = core->LoadNetwork(refNet, REF_DEVICE_NAME);

    const auto refInputsInfo = refNet.getInputsInfo();

    BlobMap refInputs;
    for (const auto& refInfo : refInputsInfo) {
        const auto& refInputName = refInfo.first;
        const auto& refInputInfo = refInfo.second;
        const auto& inputBlob = inputs.at(refInputName);
        const auto refInputBlob = vpux::toLayout(vpux::toPrecision(as<MemoryBlob>(inputBlob), refInputInfo->getTensorDesc().getPrecision()),
                                                                  refInputInfo->getTensorDesc().getLayout());
        refInputs.emplace(refInputName, refInputBlob);
    }

    auto refOutputs = runInfer(refExeNet, refInputs, false);
    return refOutputs;
}

void KmbNetworkTestBase::checkLayouts(const BlobMap& actualOutputs,
                                      const std::unordered_map<std::string, Layout>& layouts) const {
    // HACK: It's necessary for back compatibility when blob names were lost after export
    // [Track number: S#35709]
    if (layouts.size() == 1) {
        const auto& actual   = *actualOutputs.begin();
        const auto& expected = *layouts.begin();
        ASSERT_EQ(expected.second, actual.second->getTensorDesc().getLayout());
    } else {
        for (const auto& layout : layouts) {
            auto blob_it = actualOutputs.find(layout.first);
            ASSERT_TRUE(blob_it != actualOutputs.end());
            ASSERT_EQ(layout.second, blob_it->second->getTensorDesc().getLayout());
        }
    }
}

void KmbNetworkTestBase::checkPrecisions(const BlobMap& actualOutputs,
                                         const std::unordered_map<std::string, Precision>& precisions) const {
    // HACK: It's necessary for back compatibility when blob names were lost after export
    // [Track number: S#35709]
    if (precisions.size() == 1) {
        const auto& actual   = *actualOutputs.begin();
        const auto& expected = *precisions.begin();
        ASSERT_EQ(expected.second, actual.second->getTensorDesc().getPrecision());
    } else {
        for (const auto& precision : precisions) {
            auto blob_it = actualOutputs.find(precision.first);
            ASSERT_TRUE(blob_it != actualOutputs.end());
            ASSERT_EQ(precision.second, blob_it->second->getTensorDesc().getPrecision());
        }
    }
}

void KmbNetworkTestBase::runTest(
        const TestNetworkDesc& netDesc,
        const InitIntputCallback& inputCallback,
        const CheckCallback& checkCallback) {
    try {
        if (!RUN_COMPILER || !RUN_REF_CODE) {
            if (DUMP_PATH.empty()) {
                SKIP() << "Compilation and/or REF_CODE were disabled and IE_KMB_TESTS_DUMP_PATH was not provided";
            }
        }

        if (netDesc.isExperimental() && getExperimentalModelsPath().empty()) {
            SKIP() << "EXPERIMENTAL_MODELS_PATH is not set";
        }

        auto exeNet = getExecNetwork(netDesc);

        const auto inputsInfo = exeNet.GetInputsInfo();
        const auto outputsInfo = exeNet.GetOutputsInfo();

        inputCallback(inputsInfo);

        BlobMap inputs;
        for (const auto& inputInfo : inputsInfo) {
            const auto& inputName = inputInfo.first;
            // HACK: to overcome IE bug with incorrect TensorDesc::setLayout
            const auto& desc = inputInfo.second->getTensorDesc();
            const auto& inputBlob = vpux::toPrecision(vpux::toLayout(as<MemoryBlob>(getBlobByName(inputName)),
                                                        desc.getLayout()), desc.getPrecision());
            inputs.emplace(inputName, inputBlob);
        }

        BlobMap refOutputBlobs;

        if (RUN_REF_CODE) {
            std::cout << "=== CALC REFERENCE WITH " << REF_DEVICE_NAME << std::endl;
            refOutputBlobs = calcRefOutput(netDesc, inputs, netDesc.isLPTRefModeEnabled());

            if (EXPORT_BLOBS) {
                std::cout << "    === EXPORT REFERENCE" << std::endl;
                for (const auto& refOutput : refOutputBlobs) {
                    dumpBlob(refOutput.first, vpux::toDefLayout(vpux::toDefPrecision(as<MemoryBlob>(refOutput.second))));
                }
            }
        } else if (RUN_INFER) {
            std::cout << "=== IMPORT REFERENCE" << std::endl;

            for (const auto& outputInfo : outputsInfo) {
                const auto& outputDims = outputInfo.second->getTensorDesc().getDims();

                const auto refOutputTensorDesc = TensorDesc(Precision::FP32, outputDims,
                                                            TensorDesc::getLayoutByDims(outputDims));

                refOutputBlobs.emplace(outputInfo.first, importBlob(outputInfo.first, refOutputTensorDesc));
            }
        }

        if (RUN_INFER) {
            if (skipInfer) {
                std::cout << skipMessage << std::endl;
                return;
            }
            std::cout << "=== INFER" << std::endl;

            const auto actualOutputs = runInfer(exeNet, inputs, true);

            std::cout << "=== COMPARE WITH REFERENCE" << std::endl;
            checkLayouts(actualOutputs,    netDesc.outputLayouts());
            checkPrecisions(actualOutputs, netDesc.outputPrecisions());
            checkCallback(actualOutputs, refOutputBlobs, inputsInfo);
        }
    }
    catch (const import_error& ex) {
        std::cerr << ex.what() << std::endl;
        SKIP() << ex.what();
    }
}

void KmbNetworkTestBase::registerSingleImage(const TestImageDesc& image, const std::string& inputName, const TensorDesc inputDesc)  {
    registerBlobGenerator(
        inputName,
        inputDesc,
        [image](const TensorDesc& desc) {
          const auto blob = loadImage(image, desc.getDims()[1], desc.getDims()[2], desc.getDims()[3]);
          IE_ASSERT(blob->getTensorDesc().getDims() == desc.getDims());

          return vpux::toPrecision(vpux::toLayout(as<MemoryBlob>(blob), desc.getLayout()), desc.getPrecision());
        });
};

void KmbNetworkTestBase::registerSingleBinFile(const TestBinFileDesc& file, const std::string& inputName, const TensorDesc inputDesc)  {
    registerBlobGenerator(
        inputName,
        inputDesc,
        [file](const TensorDesc& desc) {
          auto channel = desc.getDims()[0];
          auto height = desc.getDims()[0];
          auto width = desc.getDims()[0];
          if (desc.getDims().size() == 4 ) {
              channel = desc.getDims()[1];
              height = desc.getDims()[2];
              width = desc.getDims()[3];
          }
          const auto blob = loadBinFile(file, channel, height, width);
          IE_ASSERT(blob->getTensorDesc().getDims() == desc.getDims());

          return vpux::toPrecision(vpux::toLayout(as<MemoryBlob>(blob), desc.getLayout()), desc.getPrecision());
        });
};

//
// KmbClassifyNetworkTest
//
void KmbClassifyNetworkTest::checkCallbackHelper(const BlobMap& actualBlobs,
                                                 const BlobMap& refBlobs,
                                                 const size_t topK, const float probTolerance) {
    IE_ASSERT(actualBlobs.size() == 1u &&
                actualBlobs.size() == refBlobs.size());
    auto actualBlob = actualBlobs.begin()->second;
    auto refBlob    = refBlobs.begin()->second;

    ASSERT_EQ(refBlob->getTensorDesc().getDims(), actualBlob->getTensorDesc().getDims());

    auto actualOutput = parseOutput(vpux::toFP32(as<MemoryBlob>(actualBlob)));
    auto refOutput    = parseOutput(vpux::toFP32(as<MemoryBlob>(refBlob)));

    ASSERT_GE(actualOutput.size(), topK);
    actualOutput.resize(topK);

    ASSERT_GE(refOutput.size(), topK);
    refOutput.resize(topK);

    std::cout << "Ref Top:" << std::endl;
    for (size_t i = 0; i < topK; ++i) {
        std::cout << i << " : " << refOutput[i].first << " : " << refOutput[i].second << std::endl;
    }

    std::cout << "Actual top:" << std::endl;
    for (size_t i = 0; i < topK; ++i) {
        std::cout << i << " : " << actualOutput[i].first << " : " << actualOutput[i].second << std::endl;
    }

    for (const auto& refElem : refOutput) {
        const auto actualIt = std::find_if(
            actualOutput.cbegin(), actualOutput.cend(),
            [&refElem](const std::pair<int, float> arg) {
                return refElem.first == arg.first;
            });
        ASSERT_NE(actualIt, actualOutput.end());

        const auto& actualElem = *actualIt;

        if(refElem.second > actualElem.second) {
            const auto probDiff = std::fabs(refElem.second - actualElem.second);
            EXPECT_LE(probDiff, probTolerance)
                << refElem.first << " : " << refElem.second << " vs " << actualElem.second;
        }
    }
};


void KmbClassifyNetworkTest::runTest(
        const TestNetworkDesc& netDesc,
        const TestImageDesc& image,
        const size_t topK, const float probTolerance) {
    const auto check = [=](const BlobMap& actualBlobs,
                           const BlobMap& refBlobs,
                           const ConstInputsDataMap&) {
        checkCallbackHelper(actualBlobs, refBlobs, topK, probTolerance);
    };

    const auto init_input = [=](const ConstInputsDataMap& inputs) {
        IE_ASSERT(inputs.size() == 1);
        registerSingleImage(image, inputs.begin()->first, inputs.begin()->second->getTensorDesc());
    };

    KmbNetworkTestBase::runTest(netDesc, init_input, check);
}

void KmbStereoNetworkTest::runTest(
        const TestNetworkDesc& netDesc,
        const TestBinFileDesc& file,
        const float threshold) {
    const auto check = [=](const BlobMap& actualBlobs,
                           const BlobMap& refBlobs,
                           const ConstInputsDataMap&) {
        IE_ASSERT(actualBlobs.size() == 1u &&
            actualBlobs.size() == refBlobs.size());
        auto actualBlob = actualBlobs.begin()->second;
        auto refBlob    = refBlobs.begin()->second;

        auto actualOutput = vpux::toFP32(as<MemoryBlob>(actualBlob));
        auto refOutput = vpux::toFP32(as<MemoryBlob>(refBlob));

        IE_ASSERT(actualOutput->size() == refOutput->size());

        auto actualData = actualOutput->buffer().as<float*>();
        auto refData = refOutput->buffer().as<float*>();

        for (size_t i = 0; i < actualOutput->size(); ++i) {
            auto diff = std::abs(actualData[i] - refData[i]);
            EXPECT_LE(diff, threshold);
        }
    };

    const auto init_input = [=](const ConstInputsDataMap& inputs) {
        IE_ASSERT(inputs.size() == 1);
        registerSingleBinFile(file, inputs.begin()->first, inputs.begin()->second->getTensorDesc());
    };

    KmbNetworkTestBase::runTest(netDesc, init_input, check);
}

void KmbClassifyNetworkTest::runTest(
        const TestNetworkDesc& netDesc,
        const TestBinFileDesc& file,
        const size_t topK, const float probTolerance) {
    const auto check = [=](const BlobMap& actualBlobs,
                           const BlobMap& refBlobs,
                           const ConstInputsDataMap&) {
        checkCallbackHelper(actualBlobs, refBlobs, topK, probTolerance);
    };

    const auto init_input = [=](const ConstInputsDataMap& inputs) {
        IE_ASSERT(inputs.size() == 1);
        registerSingleBinFile(file, inputs.begin()->first, inputs.begin()->second->getTensorDesc());
    };

    KmbNetworkTestBase::runTest(netDesc, init_input, check);
}

std::vector<std::pair<int, float>> KmbClassifyNetworkTest::parseOutput(const Blob::Ptr& blob) {
    std::vector<std::pair<int, float>> res(blob->size());

    const auto blobPtr = blob->cbuffer().as<const float*>();
    IE_ASSERT(blobPtr != nullptr);

    for (size_t i = 0; i < blob->size(); ++i) {
        res[i].first = static_cast<int>(i);
        res[i].second = blobPtr[i];
    }

    std::sort(res.begin(), res.end(), [](const std::pair<int, float>& a, const std::pair<int, float>& b) {
        return a.second > b.second;
    });

    return res;
}

//
// KmbDetectionNetworkTest
//

void KmbDetectionNetworkTest::runTest(
        const TestNetworkDesc& netDesc,
        const TestImageDesc& image,
        const float confThresh,
        const float boxTolerance, const float probTolerance) {
    const auto check = [=](const BlobMap& actualBlobs,
                           const BlobMap& refBlobs,
                           const ConstInputsDataMap& inputsDesc) {
        IE_ASSERT(inputsDesc.size() == 1);
        IE_ASSERT(actualBlobs.size() == 1u &&
                  actualBlobs.size() == refBlobs.size());

        auto actualBlob = actualBlobs.begin()->second;
        auto refBlob    = refBlobs.begin()->second;

        const auto& inputDesc = inputsDesc.begin()->second->getTensorDesc();

        const auto imgWidth = inputDesc.getDims().at(3);
        const auto imgHeight = inputDesc.getDims().at(2);

        auto actualOutput = parseOutput(vpux::toFP32(as<MemoryBlob>(actualBlob)), imgWidth, imgHeight, confThresh);
        auto refOutput = parseOutput(vpux::toFP32(as<MemoryBlob>(refBlob)), imgWidth, imgHeight, confThresh);

        checkBBoxOutputs(actualOutput, refOutput, imgWidth, imgHeight, boxTolerance, probTolerance);
    };

    const auto init_input = [=](const ConstInputsDataMap& inputs) {
        IE_ASSERT(inputs.size() == 1);
        registerSingleImage(image, inputs.begin()->first, inputs.begin()->second->getTensorDesc());
    };

    KmbNetworkTestBase::runTest(netDesc, init_input, check);
}

std::vector<utils::BoundingBox> KmbDetectionNetworkTest::parseOutput(
        const Blob::Ptr& blob,
        const size_t imgWidth,
        const size_t imgHeight,
        const float confThresh) {
    constexpr size_t ELEM_COUNT = 7;

    const auto count = blob->size() / ELEM_COUNT;

    std::vector<utils::BoundingBox> out;
    out.reserve(count);

    const auto ptr = blob->cbuffer().as<const float*>();
    IE_ASSERT(ptr != nullptr);

    for (size_t i = 0; i < count; ++i) {
        const int batch_id = static_cast<int>(ptr[i * ELEM_COUNT + 0]);
        if (batch_id < 0) {
            continue;
        }

        const int class_id = static_cast<int>(ptr[i * ELEM_COUNT + 1]);

        const float conf = ptr[i * ELEM_COUNT + 2];
        if (conf < confThresh) {
            continue;
        }

        const float xmin = ptr[i * ELEM_COUNT + 3];
        const float ymin = ptr[i * ELEM_COUNT + 4];
        const float xmax = ptr[i * ELEM_COUNT + 5];
        const float ymax = ptr[i * ELEM_COUNT + 6];

        utils::BoundingBox bb (class_id, imgWidth * xmin, imgHeight * ymin, imgWidth * xmax, imgHeight * ymax, conf);

        out.push_back(bb);
    }

    return out;
}

void KmbDetectionNetworkTest::checkBBoxOutputs(std::vector<utils::BoundingBox> &actualOutput,
        std::vector<utils::BoundingBox> &refOutput,
        const size_t imgWidth,
        const size_t imgHeight,
        const float boxTolerance,
        const float probTolerance) {
    std::cout << "Ref Top:" << std::endl;
    for (size_t i = 0; i < refOutput.size(); ++i) {
        const auto& bb = refOutput[i];
        std::cout << i << " : " << bb.idx
                  << " : [("
                  << bb.left << " " << bb.top << "), ("
                  << bb.right << " " << bb.bottom
                  << ")] : "
                  << bb.prob * 100 << "%"
                  << std::endl;
    }

    std::cout << "Actual top:" << std::endl;
    for (size_t i = 0; i < actualOutput.size(); ++i) {
        const auto& bb = actualOutput[i];
        std::cout << i << " : " << bb.idx
                  << " : [("
                  << bb.left << " " << bb.top << "), ("
                  << bb.right << " " << bb.bottom
                  << ")] : "
                  << bb.prob * 100 << "%" << std::endl;
    }

    for (const auto& refBB : refOutput) {
        bool found = false;

        float maxBoxError = 0.0f;
        float maxProbError = 0.0f;

        for (const auto& actualBB : actualOutput) {
            if (actualBB.idx != refBB.idx) {
                continue;
            }

            const utils::Box actualBox {
                    actualBB.left / imgWidth,
                    actualBB.top / imgHeight,
                    (actualBB.right - actualBB.left) / imgWidth,
                    (actualBB.bottom - actualBB.top) / imgHeight
            };
            const utils::Box refBox {
                    refBB.left / imgWidth,
                    refBB.top / imgHeight,
                    (refBB.right - refBB.left) / imgWidth,
                    (refBB.bottom - refBB.top) / imgHeight
            };

            const auto boxIntersection = boxIntersectionOverUnion(actualBox, refBox);
            const auto boxError = 1.0f - boxIntersection;
            maxBoxError = std::max(maxBoxError, boxError);

            const auto probError = std::fabs(actualBB.prob - refBB.prob);
            maxProbError = std::max(maxProbError, probError);

            if (boxError > boxTolerance) {
                continue;
            }

            if (probError > probTolerance) {
                continue;
            }

            found = true;
            break;
        }

        EXPECT_TRUE(found)
                            << "maxBoxError=" << maxBoxError << " "
                            << "maxProbError=" << maxProbError;
    }
}


////////////////////////////////////////////////////////////////////////////////////////////////////////////////////////////////
// YOLOV2NetworkAdapter ////////////////////////////////////////////////////////////////////////////////
////////////////////////////////////////////////////////////////////////////////////////////////////////////////////////////////
void KmbYoloV2NetworkTest::runTest(
        const TestNetworkDesc& netDesc,
        const TestImageDesc& image,
        const float confThresh,
        const float boxTolerance,
        const float probTolerance,
        const bool isTiny) {
    const auto check = [=](const BlobMap& actualBlobs,
                           const BlobMap& refBlobs,
                           const ConstInputsDataMap& inputsDesc) {
        IE_ASSERT(inputsDesc.size() == 1);
        IE_ASSERT(actualBlobs.size() == 1u &&
                   actualBlobs.size() == refBlobs.size());
        auto actualBlob = actualBlobs.begin()->second;
        auto refBlob    = refBlobs.begin()->second;

        const auto& inputDesc = inputsDesc.begin()->second->getTensorDesc();

        const auto imgWidth = inputDesc.getDims().at(3);
        const auto imgHeight = inputDesc.getDims().at(2);

        auto actualOutput = utils::parseYoloOutput(vpux::toFP32(as<MemoryBlob>(actualBlob)), imgWidth, imgHeight, confThresh, isTiny);
        auto refOutput = utils::parseYoloOutput(vpux::toFP32(as<MemoryBlob>(refBlob)), imgWidth, imgHeight, confThresh, isTiny);

        checkBBoxOutputs(actualOutput, refOutput, imgWidth, imgHeight, boxTolerance, probTolerance);
    };

    const auto init_input = [=](const ConstInputsDataMap& inputs) {
        IE_ASSERT(inputs.size() == 1);
        registerSingleImage(image, inputs.begin()->first, inputs.begin()->second->getTensorDesc());
    };

    KmbNetworkTestBase::runTest(netDesc, init_input, check);
}

void KmbSSDNetworkTest::runTest(const TestNetworkDesc &netDesc, const TestImageDesc &image,
        const float confThresh,
        const float boxTolerance,
        const float probTolerance)
{
    const auto check = [=](const BlobMap& actualBlobs,
                           const BlobMap& refBlobs,
                           const ConstInputsDataMap& inputsDesc) {
        IE_ASSERT(inputsDesc.size() == 1);
        IE_ASSERT(actualBlobs.size() == 1u &&
                   actualBlobs.size() == refBlobs.size());
        auto actualBlob = actualBlobs.begin()->second;
        auto refBlob    = refBlobs.begin()->second;

        const auto& inputDesc = inputsDesc.begin()->second->getTensorDesc();

        const auto imgWidth = inputDesc.getDims().at(3);
        const auto imgHeight = inputDesc.getDims().at(2);

        auto actualOutput = utils::parseSSDOutput(vpux::toFP32(as<MemoryBlob>(actualBlob)), imgWidth, imgHeight, confThresh);
        auto refOutput = utils::parseSSDOutput(vpux::toFP32(as<MemoryBlob>(refBlob)), imgWidth, imgHeight, confThresh);

        checkBBoxOutputs(actualOutput, refOutput, imgWidth, imgHeight, boxTolerance, probTolerance);
    };

    const auto init_input = [=](const ConstInputsDataMap& inputs) {
        IE_ASSERT(inputs.size() == 1);
        registerSingleImage(image, inputs.begin()->first, inputs.begin()->second->getTensorDesc());
    };

    KmbNetworkTestBase::runTest(netDesc, init_input, check);
}

////////////////////////////////////////////////////////////////////////////////////////////////////////////////////////////////
// YOLOV3NetworkAdapter ////////////////////////////////////////////////////////////////////////////////
////////////////////////////////////////////////////////////////////////////////////////////////////////////////////////////////
void KmbYoloV3NetworkTest::runTest(
        const TestNetworkDesc& netDesc,
        const TestImageDesc& image,
        float confThresh,
        float boxTolerance, float probTolerance, int classes, int coords, int num, const std::vector<float>& anchors) {
    const auto check = [=](const BlobMap& actBlobs,
                           const BlobMap& refBlobs,
                           const ConstInputsDataMap& inputsDesc) {
        IE_ASSERT(inputsDesc.size() == 1);
        IE_ASSERT(actBlobs.size() == 3);
        IE_ASSERT(actBlobs.size() == refBlobs.size());

        const auto& inputDesc = inputsDesc.begin()->second->getTensorDesc();
        const auto imgWidth = inputDesc.getDims().at(3);
        const auto imgHeight = inputDesc.getDims().at(2);

        // TODO Because of bug from KMB we always have NCHW layout https://hsdes.intel.com/appstore/article/#/18012692299
        auto actOutput = utils::parseYoloV3Output(actBlobs, imgWidth, imgHeight, classes, coords, num, anchors,
            confThresh, InferenceEngine::NCHW);
        auto refOutput = utils::parseYoloV3Output(refBlobs, imgWidth, imgHeight, classes, coords, num, anchors,
            confThresh, refBlobs.begin()->second->getTensorDesc().getLayout());

        checkBBoxOutputs(actOutput, refOutput, imgWidth, imgHeight, boxTolerance, probTolerance);
    };

    const auto init_input = [=](const ConstInputsDataMap& inputs) {
        IE_ASSERT(inputs.size() == 1);
        registerSingleImage(image, inputs.begin()->first, inputs.begin()->second->getTensorDesc());
    };

    KmbNetworkTestBase::runTest(netDesc, init_input, check);
}


////////////////////////////////////////////////////////////////////////////////////////////////////////////////////////
// CustomNet ///////////////////////////////////////////////////////////////////////////////////////////////////////////
////////////////////////////////////////////////////////////////////////////////////////////////////////////////////////
void GazeEstimationNetworkTest::runTest(const TestNetworkDesc& netDesc,
                                        const std::string& left_eye_input_name,
                                        const TestImageDesc& left_eye_image,
                                        const std::string right_eye_input_name,
                                        const TestImageDesc& right_eye_image,
                                        const std::string head_pos_input_name,
                                        std::vector<float> head_pos) {
    const auto check = [=](const BlobMap& actualBlobs,
                           const BlobMap& refBlobs,
                           const ConstInputsDataMap&) {
        IE_ASSERT(actualBlobs.size() == 1u &&
                  actualBlobs.size() == refBlobs.size());
        auto actualBlob = actualBlobs.begin()->second;
        auto refBlob    = refBlobs.begin()->second;

        auto actualOutput = vpux::toFP32(as<MemoryBlob>(actualBlob));
        auto refOutput = vpux::toFP32(as<MemoryBlob>(refBlob));

        IE_ASSERT(actualOutput->size() == refOutput->size());

        auto actualData = actualOutput->buffer().as<float*>();
        auto refData = refOutput->buffer().as<float*>();

        for (size_t i = 0; i < actualOutput->size(); ++i) {
            auto diff = std::abs(actualData[i] - refData[i]);
            EXPECT_LE(diff, 0.1f);
        }
    };

    const auto init_input = [=](const ConstInputsDataMap& inputs) {
          auto leftTensorDesc = inputs.at(left_eye_input_name)->getTensorDesc();
          auto rightTensorDesc = inputs.at(right_eye_input_name)->getTensorDesc();
          auto angleTensorDesc = inputs.at(head_pos_input_name)->getTensorDesc();

          registerSingleImage(left_eye_image, left_eye_input_name, leftTensorDesc);
          registerSingleImage(right_eye_image, right_eye_input_name, rightTensorDesc);

          registerBlobGenerator(head_pos_input_name,
              angleTensorDesc,
              [&head_pos](const TensorDesc& desc) {
                auto blob = make_blob_with_precision(TensorDesc(Precision::FP32,
                                                                        desc.getDims(),
                                                                        desc.getLayout()));

                blob->allocate();
                CopyVectorToBlob(blob, head_pos);

                IE_ASSERT(blob->getTensorDesc().getDims() == desc.getDims());

                return vpux::toPrecision(vpux::toLayout(as<MemoryBlob>(blob), desc.getLayout()), desc.getPrecision());
              });
    };

    KmbNetworkTestBase::runTest(netDesc, init_input, check);
}

void AgeGenderNetworkTest::runTest(const TestNetworkDesc& netDesc,
                                   const TestImageDesc& face_image,
                                   const float tolerance) {
    const auto init_inputs = [=](const ConstInputsDataMap& inputs) {
      IE_ASSERT(inputs.size() == 1);
      registerSingleImage(face_image, inputs.begin()->first, inputs.begin()->second->getTensorDesc());
    };

    const auto check = [=](const BlobMap& actualBlobs,
                           const BlobMap& refBlobs,
                           const ConstInputsDataMap&) {
      ASSERT_EQ(actualBlobs.size(), refBlobs.size());

      for (const auto& actualBlob : actualBlobs) {
          auto ref_it = refBlobs.find(actualBlob.first);
          ASSERT_TRUE(ref_it != refBlobs.end());
          std::cout << "=== COMPARE " << actualBlob.first << " WITH REFERENCE" << std::endl;
          compareOutputs(ref_it->second, actualBlob.second, tolerance, CompareMethod::Absolute);
      }
    };

    KmbNetworkTestBase::runTest(netDesc, init_inputs, check);
}

// FIXME this whole class might be an overkill
// consider re-using PersonAttrRecNetworkTest as is
void VehicleAttrRecNetworkTest::runTest(const TestNetworkDesc& netDesc,
                                   const TestImageDesc& myVariable,
                                   const float tolerance) {
    const auto init_inputs = [=](const ConstInputsDataMap& inputs) {
      IE_ASSERT(inputs.size() == 1);
      registerSingleImage(myVariable, inputs.begin()->first, inputs.begin()->second->getTensorDesc());
    };

    const std::vector<std::string> COLOURS = {
        /* class: 0 */ "white",
        /* class: 1 */ "grey",
        /* class: 2 */ "yellow",
        /* class: 3 */ "red",
        /* class: 4 */ "green",
        /* class: 5 */ "blue",
        /* class: 6 */ "black",
    };

    const std::vector<std::string> VEHICLES = {
        /* class: 0 */ "car",
        /* class: 1 */ "van",
        /* class: 2 */ "truck",
        /* class: 3 */ "bus",
    };

    const auto check = [=](const BlobMap& actualBlobs,
                           const BlobMap& refBlobs,
                           const ConstInputsDataMap&) {
        ASSERT_EQ(actualBlobs.size(), refBlobs.size());
        // FIXME 'color' and 'type' names might be specific to vehicle_attributes_recognition_barrier_0042
        // find a way to make it more generic when necessary
        auto actualColours = parseOutput(vpux::toFP32(as<MemoryBlob>(actualBlobs.find("color")->second)));
        auto actualTypes = parseOutput(vpux::toFP32(as<MemoryBlob>(actualBlobs.find("type")->second)));
        auto topColourIdx = actualColours.at(0).first;
        auto topTypeIdx = actualTypes.at(0).first;
        auto topColourName = COLOURS.at(topColourIdx);
        auto topTypeName = VEHICLES.at(topTypeIdx);
        std::cout << "Actual output: " << topColourName << " " << topTypeName << std::endl;

        auto refColours = parseOutput(vpux::toFP32(as<MemoryBlob>(refBlobs.find("color")->second)));
        auto refTypes = parseOutput(vpux::toFP32(as<MemoryBlob>(refBlobs.find("type")->second)));
        auto refColourIdx = refColours.at(0).first;
        auto refTypeIdx = refTypes.at(0).first;
        auto refColourName = COLOURS.at(refColourIdx);
        auto refTypeName = VEHICLES.at(refTypeIdx);
        std::cout << "Reference output: " << refColourName << " " << refTypeName << std::endl;

        for (const auto& actualBlob : actualBlobs) {
            auto ref_it = refBlobs.find(actualBlob.first);
            ASSERT_TRUE(ref_it != refBlobs.end());
            std::cout << "=== COMPARE " << actualBlob.first << " WITH REFERENCE" << std::endl;
            compareOutputs(ref_it->second, actualBlob.second, tolerance, CompareMethod::Absolute);
        }
    };

    KmbNetworkTestBase::runTest(netDesc, init_inputs, check);
}

void HeadPoseEstimationNetworkTest::runTest(const TestNetworkDesc& netDesc,
                                            const TestImageDesc& image,
                                            float tolerance) {
    const auto init_inputs = [=](const ConstInputsDataMap& inputs) {
      IE_ASSERT(inputs.size() == 1);
      registerSingleImage(image, inputs.begin()->first, inputs.begin()->second->getTensorDesc());
    };

    const auto check = [=](const BlobMap& actualBlobs,
                           const BlobMap& refBlobs,
                           const ConstInputsDataMap&) {
        IE_ASSERT(actualBlobs.size() == 3u &&
                  actualBlobs.size() == refBlobs.size());

        for (const auto& actualBlob : actualBlobs) {
          auto ref_it = refBlobs.find(actualBlob.first);
          ASSERT_TRUE(ref_it != refBlobs.end());
          std::cout << "=== COMPARE " << actualBlob.first << " WITH REFERENCE" << std::endl;
          compareOutputs(ref_it->second, actualBlob.second, tolerance, CompareMethod::Absolute);
      }
    };

    KmbNetworkTestBase::runTest(netDesc, init_inputs, check);
}


////////////////////////////////////////////////////////////////////////////////////////////////////////////////////////////////
// RFCNNetworkAdapter ////////////////////////////////////////////////////////////////////////////////
////////////////////////////////////////////////////////////////////////////////////////////////////////////////////////////////
void KmbRFCNNetworkTest::runTest(
        const TestNetworkDesc& netDesc,
        const std::string& data_name,
        const TestImageDesc& image,
        const std::string& im_info_name,
        const std::vector<float>& im_info_values) {
        const auto init_inputs = [=](const ConstInputsDataMap& inputs) {
            auto data_desc    = inputs.at(data_name)->getTensorDesc();
            auto im_info_desc = inputs.at(im_info_name)->getTensorDesc();

            registerBlobGenerator(
                im_info_name,
                im_info_desc,
                [&](const TensorDesc& desc) {
                    auto img_info_blob = make_blob_with_precision(desc);
                    img_info_blob->allocate();
                    CopyVectorToBlob(img_info_blob, im_info_values);
                    return img_info_blob;
                }
            );

            registerSingleImage(image, data_name, data_desc);
        };

        const auto check = [=](const BlobMap& actualBlobs,
                               const BlobMap& refBlobs,
                               const ConstInputsDataMap& inputDescs) {
        (void)inputDescs;
        ASSERT_EQ(actualBlobs.size(), refBlobs.size());

        for (const auto& actualBlob : actualBlobs) {
            auto ref_it = refBlobs.find(actualBlob.first);
            ASSERT_TRUE(ref_it != refBlobs.end());
            std::cout << "=== COMPARE " << actualBlob.first << " WITH REFERENCE" << std::endl;
            compareOutputs(ref_it->second, actualBlob.second, 0.f, CompareMethod::Absolute);
        }
    };

    KmbNetworkTestBase::runTest(netDesc, init_inputs, check);
}

////////////////////////////////////////////////////////////////////////////////////////////////////////////////////////////////
// RetinaFaceNetworkAdapter ////////////////////////////////////////////////////////////////////////////////
////////////////////////////////////////////////////////////////////////////////////////////////////////////////////////////////
void KmbRetinaFaceNetworkTest::runTest(
        const TestNetworkDesc& netDesc,
        const std::string& data_name,
        const TestImageDesc& image) {
        const auto init_inputs = [=](const ConstInputsDataMap& inputs) {
            auto data_desc    = inputs.at(data_name)->getTensorDesc();

            registerSingleImage(image, data_name, data_desc);
        };

        const auto check = [=](const BlobMap& actualBlobs,
                               const BlobMap& refBlobs,
                               const ConstInputsDataMap& inputDescs) {
        (void)inputDescs;
        ASSERT_EQ(actualBlobs.size(), refBlobs.size());

        for (const auto& actualBlob : actualBlobs) {
            auto ref_it = refBlobs.find(actualBlob.first);
            ASSERT_TRUE(ref_it != refBlobs.end());
            std::cout << "=== COMPARE " << actualBlob.first << " WITH REFERENCE" << std::endl;
            compareOutputs(ref_it->second, actualBlob.second, 0.7f, CompareMethod::Absolute);
        }
    };

    KmbNetworkTestBase::runTest(netDesc, init_inputs, check);
}

////////////////////////////////////////////////////////////////////////////////////////////////////////////////////////
// Smoke test ///////////////////////////////////////////////////////////////////////////////////////////////////////////
////////////////////////////////////////////////////////////////////////////////////////////////////////////////////////

void SmokeNetworkTest::runTest(const TestNetworkDesc& netDesc) {
    const auto check = [=](const BlobMap&, const BlobMap&, const ConstInputsDataMap&) {};

    const auto init_input = [=](const ConstInputsDataMap& inputs) {
        for (const auto& input : inputs) {
            registerBlobGenerator(input.first,
                                  input.second->getTensorDesc(),
                                  [&](const TensorDesc& desc) {
                                      return genBlobUniform(desc, rd, 0, 2);
                });
        }
    };

    KmbNetworkTestBase::runTest(netDesc, init_input, check);
}

void PersonAttrRecNetworkTest::runTest(const TestNetworkDesc& netDesc, const TestImageDesc& image, float tolerance) {
    const auto check = [=](const BlobMap& actualBlobs, const BlobMap& refBlobs,
                           const ConstInputsDataMap& /*inputsDesc*/) {
        IE_ASSERT(actualBlobs.size() == refBlobs.size());

        auto actualBlob = actualBlobs.begin()->second;
        auto refBlob = refBlobs.begin()->second;

        ASSERT_EQ(refBlob->getTensorDesc().getDims(), actualBlob->getTensorDesc().getDims());

        auto actualOutput = parseOutput(vpux::toFP32(as<MemoryBlob>(actualBlob)));
        auto refOutput = parseOutput(vpux::toFP32(as<MemoryBlob>(refBlob)));

        std::cout << "actual person attributes: \n" << actualOutput << std::endl;
        std::cout << "ref    person attributes: \n" << refOutput << std::endl;

        comparePersonsAttributes(actualOutput, refOutput, tolerance);
    };

    const auto init_input = [=](const ConstInputsDataMap& inputs) {
        IE_ASSERT(inputs.size() == 1);
        registerSingleImage(image, inputs.begin()->first, inputs.begin()->second->getTensorDesc());
    };

    KmbNetworkTestBase::runTest(netDesc, init_input, check);
}

PersonAttrRecNetworkTest::PersonAttributes PersonAttrRecNetworkTest::parseOutput(const Blob::Ptr& blob) {
    IE_ASSERT(blob->byteSize() == sizeof(PersonAttributes));
    const auto blobPtr = blob->cbuffer().as<PersonAttributes*>();
    IE_ASSERT(blobPtr != nullptr);

    return *blobPtr;
}

void PersonAttrRecNetworkTest::comparePersonsAttributes(const PersonAttrRecNetworkTest::PersonAttributes& p1,
    const PersonAttrRecNetworkTest::PersonAttributes& p2, float tolerance) {
    std::map<float, uint32_t> differences;
    for (uint32_t i = 0; i < ATTRIBUTES_COUNT; ++i) {
        differences[std::abs(p1.attrs[i] - p2.attrs[i])] = i;
    }

    std::cout << "Max difference on " << std::prev(differences.end())->second << " - "
              << std::prev(differences.end())->first << std::endl;
    IE_ASSERT(std::prev(differences.end())->first < tolerance);
}

std::ostream& operator<<(std::ostream& stream, const PersonAttrRecNetworkTest::PersonAttributes& p) {
    for (uint32_t i = 0; i < ATTRIBUTES_COUNT; ++i) {
        stream << i << " - " << p.attrs[i] << "\n";
    }
    stream << std::endl;
    return stream;
}


void KmbVasFDStage1Test::runTest(
    const TestNetworkDesc& netDesc, const TestImageDesc& image,
    const float scoreThresh, const float boxTolerance, const float probTolerance,
    const std::vector<std::string>& layerNames, const std::vector<int>& anchorSz,
    const std::vector<int>& winScales, const std::vector<int>& winLengths) {
    const auto check = [=](const BlobMap& actualBlobs,
                           const BlobMap& refBlobs,
                           const ConstInputsDataMap& inputsDesc) {
        IE_ASSERT(inputsDesc.size() == 1);
        IE_ASSERT(actualBlobs.size() == 18u &&
                  actualBlobs.size() == refBlobs.size());
        IE_ASSERT(layerNames.size() == anchorSz.size() &&
                  anchorSz.size() == winScales.size() &&
                  winScales.size() == winLengths.size());

        for (int idx = 0; idx < layerNames.size(); ++idx) {
            const int anchorSize = anchorSz.at(idx);
            const int winScale = winScales.at(idx);
            const int winLength = winLengths.at(idx);

            const std::string probName = layerNames.at(idx) + "/prob";
            const std::string regName  = layerNames.at(idx) + "/bb";

            auto actProbBlob = actualBlobs.at(probName);
            auto actRegBlob  = actualBlobs.at(regName);

            auto refProbBlob = refBlobs.at(probName);
            auto refRegBlob  = refBlobs.at(regName);

            auto actualOutput = parseOutput(
                vpux::toFP32(vpux::toLayout(as<MemoryBlob>(actProbBlob), InferenceEngine::NCHW)),
                vpux::toFP32(vpux::toLayout(as<MemoryBlob>(actRegBlob), InferenceEngine::NCHW)),
                anchorSize, winScale, winLength, scoreThresh);
            auto refOutput = parseOutput(
                vpux::toFP32(vpux::toLayout(as<MemoryBlob>(refProbBlob), InferenceEngine::NCHW)),
                vpux::toFP32(vpux::toLayout(as<MemoryBlob>(refRegBlob), InferenceEngine::NCHW)),
                anchorSize, winScale, winLength, scoreThresh);

            checkBBoxOutputs(actualOutput, refOutput, 1, 1, boxTolerance, probTolerance);
        }
    };

    const auto init_input = [=](const ConstInputsDataMap& inputs) {
        IE_ASSERT(inputs.size() == 1);
        registerSingleImage(image, inputs.begin()->first, inputs.begin()->second->getTensorDesc());
    };

    KmbNetworkTestBase::runTest(netDesc, init_input, check);
}

std::vector<utils::BoundingBox> KmbVasFDStage1Test::parseOutput(
    const Blob::Ptr& blobProb, const Blob::Ptr& blobReg, const int anchorSz,
    const int winScale, const int winLen, const float scoreThresh) {
    const float scaleFactor = 2;
    const int anchorSize = anchorSz * anchorSz;
    const auto outputHeight = blobProb->getTensorDesc().getDims().at(2);
    const auto outputWidth = blobProb->getTensorDesc().getDims().at(3);
    const auto channelSz = outputHeight * outputWidth;

    float start = 1.5;
    if (anchorSz % 3 == 0) {
        start = -anchorSz / 3.0f;
    } else if (anchorSz % 2 == 0) {
        start = -anchorSz / 2.0f + 0.5f;
    }

    std::vector<utils::BoundingBox> out;
    out.reserve(channelSz * anchorSize);

    const auto ptrP = blobProb->cbuffer().as<const float*>();
    const auto ptrR = blobReg->cbuffer().as<const float*>();
    IE_ASSERT(ptrP != nullptr && ptrR != nullptr);

    for (size_t anchorIdx = 0; anchorIdx < anchorSize; ++anchorIdx) {
        const auto prob = ptrP + (anchorIdx + anchorSize) * channelSz;
        const auto reg  = ptrR + 4 * anchorIdx * channelSz;

        const float winTransX = (start + (anchorIdx % anchorSz)) / anchorSz;
        const float winTransY = (start + (anchorIdx / anchorSz)) / anchorSz;

        for (size_t h = 0; h < outputHeight; ++h) {
            for (size_t w = 0; w < outputWidth; ++w) {
                const size_t hwOffset = h * outputWidth + w;
                const float score = prob[hwOffset];
                if (score < scoreThresh) {
                    continue;
                }

                const float regx = reg[hwOffset] * winLen;
                const float regy = reg[1 * channelSz + hwOffset] * winLen;
                const float regw = reg[2 * channelSz + hwOffset] * winLen;
                const float regh = reg[3 * channelSz + hwOffset] * winLen;

                const float xmin = scaleFactor * ((w + winTransX) * winScale - 0.5f + regx) + 0.5f;
                const float ymin = scaleFactor * ((h + winTransY) * winScale - 0.5f + regy) + 0.5f;
                const float width = scaleFactor * (winLen + regw) + 0.5f;
                const float height = scaleFactor * (winLen + regh) + 0.5f;

                utils::BoundingBox bb(0, xmin, ymin, xmin + width, ymin + height, score);

                out.push_back(bb);
            }
        }
    }

    return out;
}

void KmbVasFDStage2Test::runTest(
    const TestNetworkDesc& netDesc, const TestImageDesc& image,
    const float threshold, const float boxTolerance, const float probTolerance,
    const Candidate& candidate) {
    const auto check = [=](const BlobMap& actualBlobs,
                           const BlobMap& refBlobs,
                           const ConstInputsDataMap& inputsDesc) {
        IE_ASSERT(inputsDesc.size() == 1);
        IE_ASSERT(actualBlobs.size() == 3u &&
                  actualBlobs.size() == refBlobs.size());

        const std::string probName = "prob_fd";
        const std::string regName  = "fc_bb";

        auto actProbBlob = actualBlobs.at(probName);
        auto actRegBlob  = actualBlobs.at(regName);

        auto refProbBlob = refBlobs.at(probName);
        auto refRegBlob  = refBlobs.at(regName);

        std::vector<utils::BoundingBox> bboxesActual;
        std::vector<utils::BoundingBox> bboxesRef;

        bboxesActual.push_back(parseOutput(
            vpux::toFP32(as<MemoryBlob>(actProbBlob)), vpux::toFP32(as<MemoryBlob>(actRegBlob)), candidate, threshold));
        bboxesRef.push_back(parseOutput(
            vpux::toFP32(as<MemoryBlob>(refProbBlob)), vpux::toFP32(as<MemoryBlob>(refRegBlob)), candidate, threshold));

        checkBBoxOutputs(bboxesActual, bboxesRef, 1, 1, boxTolerance, probTolerance);
    };

    const auto init_input = [=](const ConstInputsDataMap& inputs) {
        IE_ASSERT(inputs.size() == 1);
        registerSingleImage(image, inputs.begin()->first, inputs.begin()->second->getTensorDesc());
    };

    KmbNetworkTestBase::runTest(netDesc, init_input, check);
}

utils::BoundingBox KmbVasFDStage2Test::parseOutput(
    const Blob::Ptr& blobProb, const Blob::Ptr& blobReg,
    const Candidate& candidate, const float threshold) {
    const auto ptrP = blobProb->cbuffer().as<const float*>();
    const auto ptrR = blobReg->cbuffer().as<const float*>();
    IE_ASSERT(ptrP != nullptr && ptrR != nullptr);

    const float score = ptrP[1];
    if (score < threshold)
        return utils::BoundingBox(-1, 0, 0, 0, 0, score);

    float width  = candidate.x_max - candidate.x_min;
    float height = candidate.y_max - candidate.y_min;

    const float centerX = candidate.x_min + (width - 1) / 2;
    const float centerY = candidate.y_min + (height - 1) / 2;

    const float regX = ptrR[0] * width;
    const float regY = ptrR[1] * height;
    const float regW = ptrR[2] * width;
    const float regH = ptrR[3] * height;

    width  += regW + 0.5f;
    height += regH + 0.5f;

    const float xmin = centerX + regX - (width - 0.5f) / 2.0f + 0.5f;
    const float ymin = centerY + regY - (height - 0.5f) / 2.0f + 0.5f;

    return utils::BoundingBox(0, xmin, ymin, xmin + width, ymin + height, score);
}

void KmbVasFRTest::runTest(
    const TestNetworkDesc& netDesc, const TestImageDesc& image, const float threshold) {
    const auto check = [=](const BlobMap& actualBlobs,
                           const BlobMap& refBlobs,
                           const ConstInputsDataMap& inputsDesc) {
        IE_ASSERT(inputsDesc.size() == 1);
        IE_ASSERT(actualBlobs.size() == 1u &&
                  actualBlobs.size() == refBlobs.size());

        const float GRN_BIAS = 0.000001;

        auto actualOutput = vpux::toFP32(as<MemoryBlob>(actualBlobs.begin()->second));
        auto refOutput    = vpux::toFP32(as<MemoryBlob>(refBlobs.begin()->second));

        IE_ASSERT(actualOutput->size() == refOutput->size());

        auto actualData = actualOutput->buffer().as<float*>();
        auto refData = refOutput->buffer().as<float*>();

        float actSum = GRN_BIAS;
        float refSum = GRN_BIAS;
        for (size_t i = 0; i < actualOutput->size(); ++i) {
            actSum += actualData[i] * actualData[i];
            refSum += refData[i] * refData[i];
        }

        float dotProduct = 0;
        for (size_t i = 0; i < actualOutput->size(); ++i) {
            dotProduct += (actualData[i] / sqrt(actSum)) * (refData[i] / sqrt(refSum));
        }

        dotProduct = (dotProduct + 1) / 2;

        ASSERT_GT(dotProduct, threshold);
    };

    const auto init_input = [=](const ConstInputsDataMap& inputs) {
        IE_ASSERT(inputs.size() == 1);
        registerSingleImage(image, inputs.begin()->first, inputs.begin()->second->getTensorDesc());
    };

    KmbNetworkTestBase::runTest(netDesc, init_input, check);
}

void ModelAdk::runTest(
        const TestNetworkDesc& netDesc,
        const TestImageDesc& image,
        const float threshold) {
    const auto init_inputs = [=](const ConstInputsDataMap& inputs) {
        IE_ASSERT(inputs.size() == 1);
        registerSingleImage(image, inputs.begin()->first, inputs.begin()->second->getTensorDesc());
    };

    const auto check = [=](const BlobMap& actualBlobs,
                           const BlobMap& refBlobs,
                           const ConstInputsDataMap& inputDescs) {
        (void)inputDescs;
        ASSERT_EQ(actualBlobs.size(), refBlobs.size());

        for (const auto& actualBlob : actualBlobs) {
            auto ref_it = refBlobs.find(actualBlob.first);
            ASSERT_TRUE(ref_it != refBlobs.end());
            std::cout << "=== COMPARE " << actualBlob.first << " WITH REFERENCE" << std::endl;
            auto actualOutput = actualBlob.second;
            auto refOutput = ref_it->second;
            const auto& refDesc = refOutput->getTensorDesc();
            const auto& actualDesc = actualOutput->getTensorDesc();

            ASSERT_EQ(refDesc.getDims(), actualDesc.getDims());

            const auto refFP32 = vpux::toFP32(vpux::toDefLayout(as<MemoryBlob>(refOutput)));
            const auto actualFP32 = vpux::toFP32(vpux::toDefLayout(as<MemoryBlob>(actualOutput)));
            auto refMem = refFP32->cbuffer();
            auto actualMem = actualFP32->cbuffer();

            const auto refPtr = refMem.as<const float*>();
            const auto actualPtr = actualMem.as<const float*>();
            float max_diff = 0.0;
            for (size_t i = 0; i < refOutput->size(); i++) {
                auto diff = std::abs(refPtr[i] - actualPtr[i]) / refOutput->size();
                if (diff > max_diff) {
                    max_diff = diff;
                }
            }
            std::cout << "=== Max diff = " << max_diff << std::endl;
            EXPECT_LE(max_diff, threshold);
        }
    };

    KmbNetworkTestBase::runTest(netDesc, init_inputs, check);
}

void KmbSuperResNetworkTest::runTest(
        const TestNetworkDesc& netDesc,
        const std::string& imgName,
        const TestBinFileDesc& image,
        const std::string& paramName1,
        const TestBinFileDesc& paramValues1,
        const std::string& paramName2,
        const TestBinFileDesc& paramValues2) {
    const auto check = [=](const BlobMap& actualBlobs,
                           const BlobMap& refBlobs,
                           const ConstInputsDataMap& inputsDesc) {
      IE_ASSERT(inputsDesc.size() == 3);
      IE_ASSERT(actualBlobs.size() == 3);
      IE_ASSERT(actualBlobs.size() == refBlobs.size());

      auto actualBlob = actualBlobs.begin()->second;
      auto refBlob    = refBlobs.begin()->second;

      auto actualOutput = vpux::toFP32(vpux::toDefLayout(as<MemoryBlob>(actualBlob)));
      auto refOutput = vpux::toFP32(vpux::toDefLayout(as<MemoryBlob>(refBlob)));

      IE_ASSERT(actualOutput->size() == refOutput->size());

      auto actualData = actualOutput->buffer().as<float*>();
      auto refData = refOutput->buffer().as<float*>();

      for (size_t i = 0; i < actualOutput->size(); ++i) {
          auto diff = std::abs(actualData[i] - refData[i]);
          EXPECT_LE(diff, 0.1f);
      }
    };

    const auto init_inputs = [=](const ConstInputsDataMap& inputs) {
                auto imgNameDesc = inputs.at(imgName)->getTensorDesc();
                auto paramName1Desc = inputs.at(paramName1)->getTensorDesc();
                auto paramName2Desc = inputs.at(paramName2)->getTensorDesc();

                registerSingleBinFile(image, imgName, imgNameDesc);
                registerSingleBinFile(paramValues1, paramName1, paramName1Desc);
                registerSingleBinFile(paramValues2, paramName2, paramName2Desc);
            };

    KmbNetworkTestBase::runTest(netDesc, init_inputs, check);
}<|MERGE_RESOLUTION|>--- conflicted
+++ resolved
@@ -440,16 +440,11 @@
 
     const auto fileName = vpu::formatString("%v/%v_%v.blob", DUMP_PATH, dumpBaseName, cleanName(name));
     std::ifstream file(fileName, std::ios_base::in | std::ios_base::binary);
-<<<<<<< HEAD
-    if (!file.is_open())
-        IE_THROW() << "importBlob() failed. Can't open file " << fileName;
-=======
     if (!file.is_open()) {
         std::stringstream str;
         str << "importBlob() failed. Cannot open file " << fileName;
         throw import_error(str.str());
     }
->>>>>>> 2b3410bb
 
     file.read(blob->buffer().as<char*>(), static_cast<std::streamsize>(blob->byteSize()));
 
