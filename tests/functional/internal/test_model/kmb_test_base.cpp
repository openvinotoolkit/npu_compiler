//
// Copyright 2019 Intel Corporation.
//
// This software and the related documents are Intel copyrighted materials,
// and your use of them is governed by the express license under which they
// were provided to you (End User License Agreement for the Intel(R) Software
// Development Products (Version May 2017)). Unless the License provides
// otherwise, you may not use, modify, copy, publish, distribute, disclose or
// transmit this software or the related documents without Intel's prior
// written permission.
//
// This software and the related documents are provided as is, with no
// express or implied warranties, other than those that are expressly
// stated in the License.
//

#include "kmb_test_base.hpp"

#include <iostream>
#include <fstream>
#include <iomanip>
#include <chrono>

#include <blob_factory.hpp>
#include "functional_test_utils/plugin_cache.hpp"
#include <format_reader_ptr.h>
#include <vpu/utils/error.hpp>
#include <blob_factory.hpp>

//
// KmbTestBase
//

namespace {

bool strToBool(const char* varName, const char* varValue) {
    try {
        const auto intVal = std::stoi(varValue);
        if (intVal != 0 && intVal != 1) {
            throw std::invalid_argument("Only 0 and 1 values are supported");
        }
        return (intVal != 0);
    } catch (const std::exception& e) {
        THROW_IE_EXCEPTION << "Environment variable " << varName << " has wrong value : " << e.what();
    }
}

std::string cleanName(std::string name) {
    std::replace_if(
        name.begin(), name.end(),
        [](char c) {
            return !std::isalnum(c);
        },
        '_');
    return name;
}

}  // namespace

const std::string KmbTestBase::DEVICE_NAME = []() -> std::string {
    if (const auto var = std::getenv("IE_KMB_TESTS_DEVICE_NAME")) {
        return var;
    }

    return "VPUX";
}();

const std::string KmbTestBase::REF_DEVICE_NAME = []() -> std::string {
    if (const auto var = std::getenv("IE_KMB_TESTS_REF_DEVICE_NAME")) {
        return var;
    }

    return "CPU";
}();

const bool KmbTestBase::RUN_COMPILER = []() -> bool {
    if (const auto var = std::getenv("IE_KMB_TESTS_RUN_COMPILER")) {
        return strToBool("IE_KMB_TESTS_RUN_COMPILER", var);
    }

    if (KmbTestBase::DEVICE_NAME == "CPU") {
        return true;
    }

#if defined(__aarch64__)
    return false;
#else
    return true;
#endif
}();

const bool KmbTestBase::RUN_REF_CODE = []() -> bool {
    if (const auto var = std::getenv("IE_KMB_TESTS_RUN_REF_CODE")) {
        return strToBool("IE_KMB_TESTS_RUN_REF_CODE", var);
    }

#ifdef __aarch64__
    return false;
#else
    return true;
#endif
}();

const bool KmbTestBase::RUN_INFER = []() -> bool {
    if (const auto var = std::getenv("IE_KMB_TESTS_RUN_INFER")) {
        return strToBool("IE_KMB_TESTS_RUN_INFER", var);
    }

    if (KmbTestBase::DEVICE_NAME == "CPU") {
        return true;
    }

#ifdef __aarch64__
    return true;
#else
    return false;
#endif
}();

const std::string KmbTestBase::DUMP_PATH = []() -> std::string {
    if (const auto var = std::getenv("IE_KMB_TESTS_DUMP_PATH")) {
        return var;
    }

    return std::string();
}();

const bool KmbTestBase::EXPORT_NETWORK = []() -> bool {
    if (const auto var = std::getenv("IE_KMB_TESTS_EXPORT_NETWORK")) {
        return strToBool("IE_KMB_TESTS_EXPORT_NETWORK", var);
    }

    if (KmbTestBase::DEVICE_NAME == "CPU") {
        return false;
    }

    return KmbTestBase::RUN_COMPILER && !KmbTestBase::DUMP_PATH.empty();
}();

const bool KmbTestBase::RAW_EXPORT = []() -> bool {
    if (const auto var = std::getenv("IE_KMB_TESTS_RAW_EXPORT")) {
        return strToBool("IE_KMB_TESTS_RAW_EXPORT", var);
    }

    if (KmbTestBase::DEVICE_NAME != "VPUX" || !KmbTestBase::EXPORT_NETWORK) {
        return false;
    }

    return false;
}();

const bool KmbTestBase::GENERATE_BLOBS = []() -> bool {
    if (const auto var = std::getenv("IE_KMB_TESTS_GENERATE_BLOBS")) {
        return strToBool("IE_KMB_TESTS_GENERATE_BLOBS", var);
    }

    return KmbTestBase::RUN_REF_CODE;
}();

const bool KmbTestBase::EXPORT_BLOBS = []() -> bool {
    if (const auto var = std::getenv("IE_KMB_TESTS_EXPORT_BLOBS")) {
        return strToBool("IE_KMB_TESTS_EXPORT_BLOBS", var);
    }

    return KmbTestBase::GENERATE_BLOBS && !KmbTestBase::DUMP_PATH.empty();
}();

const std::string KmbTestBase::LOG_LEVEL = []() -> std::string {
    if (const auto var = std::getenv("IE_KMB_TESTS_LOG_LEVEL")) {
        return var;
    }

    return std::string();
}();

const bool KmbTestBase::PRINT_PERF_COUNTERS = []() -> bool {
    if (const auto var = std::getenv("IE_KMB_TESTS_PRINT_PERF_COUNTERS")) {
        return strToBool("IE_KMB_TESTS_PRINT_PERF_COUNTERS", var);
    }

    return false;
}();

const bool KmbTestBase::USE_EXPERIMENTAL_COMPILER = []() -> bool {
    if (const auto var = std::getenv("IE_VPUX_USE_EXPERIMENTAL_COMPILER")) {
        return strToBool("IE_VPUX_USE_EXPERIMENTAL_COMPILER", var);
    }

    return false;
}();

void KmbTestBase::SetUp() {
    ASSERT_NO_FATAL_FAILURE(CommonTestUtils::TestsCommon::SetUp());

    const auto testInfo = testing::UnitTest::GetInstance()->current_test_info();
    IE_ASSERT(testInfo != nullptr);

    rd.seed();

    core = PluginCache::get().ie();
    if (!LOG_LEVEL.empty()) {
        core->SetConfig({{CONFIG_KEY(LOG_LEVEL), LOG_LEVEL}}, DEVICE_NAME);
    }
    if (PRINT_PERF_COUNTERS) {
        core->SetConfig({{CONFIG_KEY(PERF_COUNT), CONFIG_VALUE(YES)}}, DEVICE_NAME);
    }

    if ((RUN_REF_CODE               && REF_DEVICE_NAME == "CPU") ||
       ((RUN_COMPILER || RUN_INFER) && DEVICE_NAME     == "CPU" )) {
       core->SetConfig({{"LP_TRANSFORMS_MODE", CONFIG_VALUE(NO)}}, "CPU");
    }

    dumpBaseName = cleanName(vpu::formatString("%v_%v", testInfo->test_case_name(), testInfo->name()));

    if (const auto typeParam = testInfo->type_param()) {
        std::cout << "[ PARAMS   ] " << typeParam << std::endl;
    }
    if (const auto valueParam = testInfo->value_param()) {
        std::cout << "[ PARAMS   ] " << valueParam << std::endl;
    }

    std::cout << "[ MODE     ] "
              << DEVICE_NAME << " / "
              << (RUN_INFER ? "RUN INFER AND CHECK" : "NO INFER") << " / "
              << (RUN_COMPILER ? "COMPILE NETWORK" : "IMPORT BLOB") << " / "
              << (RUN_REF_CODE ? "CALC REF" : "IMPORT REF") << std::endl;
    if (!DUMP_PATH.empty()) {
        std::cout << "[ DUMP PATH] " << DUMP_PATH << std::endl;
    }
}

void KmbTestBase::TearDown() {
    if (RUN_INFER) {
        core.reset();
        // FIXME: reset cache every time to destroy VpualDispatcherResource
        // this workaround is required to free VPU device properly
        // Track number: H#18013110883
        PluginCache::get().reset();
    }
    ASSERT_NO_FATAL_FAILURE(TestsCommon::TearDown());
}

Blob::Ptr KmbTestBase::getBlobByName(const std::string& blobName) {
    const auto it = blobs.find(blobName);
    if (it != blobs.end()) {
        return it->second;
    }

    const auto blobDesc = blobGenerators.at(blobName).first;

    Blob::Ptr blob;

    if (GENERATE_BLOBS) {
        std::cout << "=== GENERATE BLOB " << blobName << std::endl;

        blob = blobGenerators.at(blobName).second(blobDesc);
        IE_ASSERT(blob->getTensorDesc() == blobDesc);

        if (EXPORT_BLOBS) {
            std::cout << "    === EXPORT BLOB " << blobName << std::endl;

            dumpBlob(blobName, blob);
        }
    } else if (RUN_INFER) {
        std::cout << "=== IMPORT BLOB " << blobName << std::endl;

        blob = importBlob(blobName, blobDesc);
    }

    blobs.insert({blobName, blob});

    return blob;
}

ExecutableNetwork KmbTestBase::getExecNetwork(
        const std::function<CNNNetwork()>& netCreator,
        const std::function<CompileConfig()>& configCreator,
        const bool forceCompilation) {
    ExecutableNetwork exeNet;

    if (RUN_COMPILER || forceCompilation) {
        std::cout << "=== COMPILE NETWORK" << std::endl;

        exeNet = core->LoadNetwork(netCreator(), DEVICE_NAME, configCreator());

        if (EXPORT_NETWORK) {
            std::cout << "    === EXPORT NETWORK" << std::endl;

            exportNetwork(exeNet);
        }
    } else if (RUN_INFER) {
        std::cout << "=== IMPORT NETWORK" << std::endl;

        exeNet = importNetwork();
    }

    return exeNet;
}

void KmbTestBase::compareOutputs(
        const Blob::Ptr& refOutput, const Blob::Ptr& actualOutput,
        const float tolerance, const CompareMethod method) {
    const auto& refDesc = refOutput->getTensorDesc();
    const auto& actualDesc = actualOutput->getTensorDesc();

    ASSERT_EQ(refDesc.getDims(), actualDesc.getDims());

    const auto refFP32 = toFP32(toDefLayout(refOutput));
    const auto actualFP32 = toFP32(toDefLayout(actualOutput));

    {
        auto refMem = refFP32->cbuffer();
        auto actualMem = actualFP32->cbuffer();

        const auto refPtr = refMem.as<const float*>();
        const auto actualPtr = actualMem.as<const float*>();

        const auto printCount = std::min<size_t>(refOutput->size(), 10);

        for (size_t i = 0; i < printCount; ++i) {
            const auto refVal = refPtr[i];
            const auto actualVal = actualPtr[i];

            const auto absdiff = std::fabs(refVal - actualVal);

            std::cout << "        " << i << " :"
                      << " ref : " << std::setw(10) << refVal
                      << " actual : " << std::setw(10) << actualVal
                      << " absdiff : " << std::setw(10) << absdiff
                      << std::endl;
        }
    }

    EXPECT_NO_FATAL_FAILURE(compareBlobs(actualFP32, refFP32, tolerance, method));
}

void KmbTestBase::compareWithReference(
        const BlobMap& actualOutputs,
        const BlobMap& refOutputs,
        const float tolerance, const CompareMethod method) {
    if (refOutputs.size() == 1) {
        // HACK: It's necessary for back compatibility when blob names were lost after export
        // [Track number: S#35709]

        ASSERT_EQ(actualOutputs.size(), 1);

        const auto& refOutput = refOutputs.begin()->second;
        const auto& actualOutput = actualOutputs.begin()->second;

        std::cout << "    Blob : ref:" << refOutputs.begin()->first << " actual:" << actualOutputs.begin()->first << std::endl;

        compareOutputs(refOutput, actualOutput, tolerance, method);
    } else {
        for (const auto& p : refOutputs) {
            const auto& refOutput = p.second;
            const auto& actualOutput = actualOutputs.at(p.first);

            std::cout << "    Blob : " << p.first << std::endl;

            compareOutputs(refOutput, actualOutput, tolerance, method);
        }
    }
}

void KmbTestBase::checkWithOutputsInfo(const BlobMap& actualOutputs,
                                       const std::vector<DataPtr>& outputsInfo) {
    for (const auto& info : outputsInfo) {
        auto it = actualOutputs.find(info->getName());
        ASSERT_TRUE(it != actualOutputs.end());

        const auto& actual_desc = it->second->getTensorDesc();
        ASSERT_EQ(info->getLayout(),    actual_desc.getLayout());
        ASSERT_EQ(info->getPrecision(), actual_desc.getPrecision());
        ASSERT_EQ(info->getDims(),      actual_desc.getDims());
    }
}

void KmbTestBase::exportNetwork(ExecutableNetwork& exeNet) {
    IE_ASSERT(!DUMP_PATH.empty());

    const auto fileName = vpu::formatString("%v/%v.net", DUMP_PATH, dumpBaseName);

    if (RAW_EXPORT) {
        exeNet.Export(fileName);
    } else {
        std::ofstream file(fileName, std::ios_base::out | std::ios_base::binary);
        if (!file.is_open())
            THROW_IE_EXCEPTION << "exportNetwork() failed. Can't open file " << fileName;

        exeNet.Export(file);
    }
}

ExecutableNetwork KmbTestBase::importNetwork(const std::map<std::string, std::string>& importConfig) {
    IE_ASSERT(!DUMP_PATH.empty());

    const auto fileName = vpu::formatString("%v/%v.net", DUMP_PATH, dumpBaseName);

    if (RAW_EXPORT) {
        return core->ImportNetwork(fileName, DEVICE_NAME, importConfig);
    } else {
        std::ifstream file(fileName, std::ios_base::in | std::ios_base::binary);
        if (!file.is_open())
            THROW_IE_EXCEPTION << "importNetwork() failed. Can't open file " << fileName;

        return core->ImportNetwork(file, DEVICE_NAME, importConfig);
    }
}

void KmbTestBase::dumpBlob(const std::string& blobName, const Blob::Ptr& blob) {
    IE_ASSERT(!DUMP_PATH.empty());

    const auto fileName = vpu::formatString("%v/%v_%v.blob", DUMP_PATH, dumpBaseName, cleanName(blobName));

    std::ofstream file(fileName, std::ios_base::out | std::ios_base::binary);
    if (!file.is_open())
        THROW_IE_EXCEPTION << "dumpBlob() failed. Can't open file " << fileName;

    file.write(blob->cbuffer().as<const char*>(), static_cast<std::streamsize>(blob->byteSize()));
}

void KmbTestBase::dumpBlobs(const BlobMap& blobs) {
    IE_ASSERT(!DUMP_PATH.empty());

    for (const auto& p : blobs) {
        dumpBlob(p.first, p.second);
    }
}

Blob::Ptr KmbTestBase::importBlob(const std::string& name, const TensorDesc& desc) {
    IE_ASSERT(!DUMP_PATH.empty());

    const auto blob = make_blob_with_precision(desc);
    blob->allocate();

    const auto fileName = vpu::formatString("%v/%v_%v.blob", DUMP_PATH, dumpBaseName, cleanName(name));
    std::ifstream file(fileName, std::ios_base::in | std::ios_base::binary);
    if (!file.is_open())
        THROW_IE_EXCEPTION << "importBlob() failed. Can't open file " << fileName;

    file.read(blob->buffer().as<char*>(), static_cast<std::streamsize>(blob->byteSize()));

    return blob;
}

BlobMap KmbTestBase::runInfer(ExecutableNetwork& exeNet, const BlobMap& inputs, bool printTime) {
    auto inferRequest = exeNet.CreateInferRequest();

    for (const auto& p : inputs) {
        inferRequest.SetBlob(p.first, p.second);
    }

    const auto start = std::chrono::high_resolution_clock::now();

    inferRequest.Infer();

    const auto end = std::chrono::high_resolution_clock::now();

    if (printTime) {
        const auto dur = std::chrono::duration_cast<std::chrono::duration<double, std::milli>>(end - start);
        std::cout << "Total Inference time: " << dur.count() << " ms" << std::endl;

        if (PRINT_PERF_COUNTERS) {
            const auto perfMap = inferRequest.GetPerformanceCounts();

            using PerfVal = std::pair<std::string, InferenceEngineProfileInfo>;
            std::vector<PerfVal> perfVec(perfMap.begin(), perfMap.end());
            std::sort(perfVec.begin(), perfVec.end(),
                [=](const PerfVal& p1, const PerfVal& p2) {
                    return p1.second.execution_index < p2.second.execution_index;
                });

            size_t maxLayerName = 0u, maxExecType = 0u;
            for (const auto& p : perfMap) {
                maxLayerName = std::max(maxLayerName, p.first.length());
                maxExecType = std::max(maxExecType, std::strlen(p.second.exec_type));
            }

            const int indexWidth = 7;
            const int nameWidth = static_cast<int>(maxLayerName) + 5;
            const int typeWidth = static_cast<int>(maxExecType) + 5;
            const int timeWidth = 10;
            const int totalWidth = indexWidth + nameWidth + typeWidth + timeWidth;

            std::cout << std::endl;
            std::cout << "Detailed Per Layer Profile:" << std::endl;

            for (int i = 0; i < totalWidth; i++) {
                std::cout << "=";
            }

            std::cout << std::endl;
            std::cout << std::setw(indexWidth) << std::left << "Index"
                      << std::setw(nameWidth) << std::left << "Name"
                      << std::setw(typeWidth) << std::left << "Type"
                      << std::setw(timeWidth) << std::right << "Time (ms)"
                      << std::endl;

            for (int i = 0; i < totalWidth; i++) {
                std::cout << "-";
            }
            std::cout << std::endl;

            for (const auto& p : perfVec) {
                const auto& stageName = p.first;
                const auto& info = p.second;

                if (info.status == InferenceEngineProfileInfo::EXECUTED) {
                    std::cout << std::setw(indexWidth) << std::left << info.execution_index
                              << std::setw(nameWidth) << std::left << stageName
                              << std::setw(typeWidth) << std::left << info.exec_type
                              << std::setw(timeWidth) << std::right << info.realTime_uSec / 1000.0
                              << std::endl;
                }
            }

            for (int i = 0; i < totalWidth; i++) {
                std::cout << "-";
            }
            std::cout << std::endl;
        }
    }

    const auto outputsInfo = exeNet.GetOutputsInfo();

    BlobMap out;

    for (const auto& p : outputsInfo) {
        out.insert({p.first, inferRequest.GetBlob(p.first)});
    }

    return out;
}

BlobMap KmbTestBase::getInputs(const ExecutableNetwork& testNet) {
    BlobMap inputs;

    for (const auto& info : testNet.GetInputsInfo()) {
        const auto blob = getBlobByName(info.first);
        inputs.emplace(info.first, blob);
    }

    return inputs;
}

//
// KmbLayerTestBase
//

void KmbLayerTestBase::runTest(
        const NetworkBuilder& builder,
        const float tolerance, const CompareMethod method) {
    if (!RUN_COMPILER || !RUN_REF_CODE) {
        if (DUMP_PATH.empty()) {
            SKIP() << "Compilation and/or REF_CODE were disabled and IE_KMB_TESTS_DUMP_PATH was not provided";
        }
    }

    TestNetwork testNet;
    builder(testNet);

    auto exeNet = getExecNetwork(testNet);

    const auto inputs = getInputs(exeNet);

    const auto refOutputs = getRefOutputs(testNet, inputs);

    if (RUN_INFER) {
        std::cout << "=== INFER" << std::endl;

        const auto actualOutputs = runInfer(exeNet, inputs, true);

        std::cout << "=== COMPARE WITH REFERENCE" << std::endl;

        checkWithOutputsInfo(actualOutputs, testNet.getOutputsInfo());
        compareWithReference(actualOutputs, refOutputs, tolerance, method);
    }
}

ExecutableNetwork KmbLayerTestBase::getExecNetwork(
        TestNetwork& testNet) {
    return KmbTestBase::getExecNetwork(
        [&testNet]() {
            return testNet.getCNNNetwork();
        },
        [&testNet]() {
            return testNet.compileConfig();
        });
}

BlobMap KmbLayerTestBase::getRefOutputs(
        TestNetwork& testNet,
        const BlobMap& inputs) {
    BlobMap refOutputs;

    if (RUN_REF_CODE) {
        std::cout << "=== CALC REFERENCE" << std::endl;

        refOutputs = testNet.calcRef(inputs);

        if (EXPORT_BLOBS) {
            std::cout << "    === EXPORT REFERENCE" << std::endl;

            dumpBlobs(refOutputs);
        }
    } else if (RUN_INFER) {
        std::cout << "=== IMPORT REFERENCE" << std::endl;

        for (const auto& info : testNet.getOutputsInfo()) {
            const auto desc = TensorDesc(Precision::FP32, info->getDims(), TensorDesc::getLayoutByDims(info->getDims()));
            const auto blob = importBlob(info->getName(), desc);
            refOutputs.insert({info->getName(), blob});
        }
    }

    return refOutputs;
}

//
// TestNetworkDesc
//

void TestNetworkDesc::fillUserInputInfo(InputsDataMap& info) const {
    if (info.size() == 1) {
        if (_inputPrecisions.size() == 1) {
            info.begin()->second->setPrecision(_inputPrecisions.begin()->second);
        } else if (_inputPrecisions.size() > 1){
            THROW_IE_EXCEPTION << "Input precision was set more than one time";
        }

        if (_inputLayouts.size() == 1) {
            info.begin()->second->setLayout(_inputLayouts.begin()->second);
        } else if (_inputLayouts.size() > 1) {
            THROW_IE_EXCEPTION << "Input layout was set more than one time";
        }
    } else {
        for (const auto& p : info) {
            const auto precisionIt = _inputPrecisions.find(p.first);
            if (precisionIt != _inputPrecisions.end()) {
                p.second->setPrecision(precisionIt->second);
            }

            const auto layoutIt = _inputLayouts.find(p.first);
            if (layoutIt != _inputLayouts.end()) {
                p.second->setLayout(layoutIt->second);
            }
        }
    }
}

void TestNetworkDesc::fillUserOutputInfo(OutputsDataMap& info) const {
    if (info.size() == 1) {
        if (_outputPrecisions.size() == 1) {
            info.begin()->second->setPrecision(_outputPrecisions.begin()->second);
        }

        if (_outputLayouts.size() == 1) {
            info.begin()->second->setLayout(_outputLayouts.begin()->second);
        }
    } else {
        for (const auto& p : info) {
            const auto precisionIt = _outputPrecisions.find(p.first);
            if (precisionIt != _outputPrecisions.end()) {
                p.second->setPrecision(precisionIt->second);
            }

            const auto layoutIt = _outputLayouts.find(p.first);
            if (layoutIt != _outputLayouts.end()) {
                p.second->setLayout(layoutIt->second);
            }
        }
    }
}

//
// KmbNetworkTestBase
//

std::string KmbNetworkTestBase::getTestDataPath() {
    if (const auto envVar = std::getenv("DATA_PATH")) {
        return envVar;
    }

#ifdef DATA_PATH
    return DATA_PATH;
#else
    return {};
#endif
}

namespace {

std::string getTestModelsBasePath() {
    if (const auto envVar = std::getenv("MODELS_PATH")) {
        return envVar;
    }

#ifdef MODELS_PATH
    return MODELS_PATH;
#else
    return {};
#endif
}

std::string getExperimentalModelsPath() {
    if (const auto envVar = std::getenv("EXPERIMENTAL_MODELS_PATH"))
        return std::string(envVar);
    else
#ifdef EXPERIMENTAL_MODELS_PATH
        return EXPERIMENTAL_MODELS_PATH;
#else
        return {};
#endif
}

}  // namespace

std::string KmbNetworkTestBase::getTestModelsPath() {
    return getTestModelsBasePath() + "/src/models";
}

Blob::Ptr KmbNetworkTestBase::loadImage(const TestImageDesc& image, size_t channels, size_t height, size_t width) {
    std::ostringstream imageFilePath;
    imageFilePath << getTestDataPath() << "/" << image.imageFileName();

    FormatReader::ReaderPtr reader(imageFilePath.str().c_str());
    IE_ASSERT(reader.get() != nullptr);

    const size_t C = channels;
    const size_t H = height;
    const size_t W = width;

    const auto tensorDesc = TensorDesc(Precision::FP32, {1, C, H, W}, Layout::NHWC);

    const auto blob = make_blob_with_precision(tensorDesc);
    blob->allocate();

    const auto imagePtr = reader->getData(width, height).get();
    const auto blobPtr = blob->buffer().as<float*>();

    IE_ASSERT(imagePtr != nullptr);
    IE_ASSERT(blobPtr != nullptr);

    if (image.isBGR()) {
        std::copy_n(imagePtr, blob->size(), blobPtr);
    } else {
        for (size_t h = 0; h < H; ++h) {
            for (size_t w = 0; w < W; ++w) {
                for (size_t c = 0; c < C; ++c) {
                    blobPtr[c + w * C + h * C * W] = imagePtr[(C - c - 1) + w * C + h * C * W];
                }
            }
        }
    }

    return blob;
}

Blob::Ptr KmbNetworkTestBase::loadBinFile(const TestBinFileDesc& binFile, size_t channels, size_t height, size_t width) {
    std::ostringstream filePath;
    const auto binFileShape = binFile.getShape();
    IE_ASSERT(channels == binFileShape[1]);
    IE_ASSERT(height == binFileShape[2]);
    IE_ASSERT(width == binFileShape[3]);

    filePath << getTestDataPath() << "/" << binFile.fileName();

    std::ifstream file(filePath.str().c_str(), std::ios_base::in | std::ios_base::binary | std::ios::ate);
    if (!file.is_open())
        THROW_IE_EXCEPTION << "Load input file failed. Can't open file " << filePath.str();

    file.seekg(0, std::ios::end);
    int file_size = file.tellg();
    file.seekg (0, std::ios::beg);

    IE_ASSERT(file_size == binFile.getSize());

    const auto tensorDesc = TensorDesc(binFile.getPrecision(), binFileShape, Layout::NHWC);

    const auto blob = make_blob_with_precision(tensorDesc);
    blob->allocate();

    const auto blobPtr = blob->buffer().as<char*>();
    IE_ASSERT(blobPtr != nullptr);

    file.read(blobPtr, static_cast<std::streamsize>(blob->byteSize()));
    file.close();

    return blob;
}

CNNNetwork KmbNetworkTestBase::readNetwork(const TestNetworkDesc& netDesc, bool fillUserInfo) {
    std::ostringstream modelPath;

    if (netDesc.isExperimental())
        modelPath << getExperimentalModelsPath() << "/" << netDesc.irFileName();
    else
        modelPath << getTestModelsPath() << "/" << netDesc.irFileName();

    auto net = core->ReadNetwork(modelPath.str());

    if (fillUserInfo) {
        auto inputsInfo = net.getInputsInfo();
        auto outputsInfo = net.getOutputsInfo();

        netDesc.fillUserInputInfo(inputsInfo);
        netDesc.fillUserOutputInfo(outputsInfo);
    }

    return net;
}

ExecutableNetwork KmbNetworkTestBase::getExecNetwork(
        const TestNetworkDesc& netDesc) {
    return KmbTestBase::getExecNetwork(
        [&netDesc, this]() {
            return readNetwork(netDesc, true);
        },
        [&netDesc]() {
            return netDesc.compileConfig();
        },
        netDesc.isCompilationForced());
}

BlobMap KmbNetworkTestBase::calcRefOutput(
            const TestNetworkDesc& netDesc,
            const BlobMap& inputs,
            const bool& enableLPTRef){
    if (enableLPTRef) {
        core->SetConfig({{"LP_TRANSFORMS_MODE", CONFIG_VALUE(YES)}}, "CPU");
    }
    const auto refNet = readNetwork(netDesc, false);
    auto refExeNet = core->LoadNetwork(refNet, REF_DEVICE_NAME);

    const auto refInputsInfo = refNet.getInputsInfo();

    BlobMap refInputs;
    for (const auto& refInfo : refInputsInfo) {
        const auto& refInputName = refInfo.first;
        const auto& refInputInfo = refInfo.second;
        const auto& inputBlob = inputs.at(refInputName);
        const auto refInputBlob = toLayout(toPrecision(inputBlob, refInputInfo->getTensorDesc().getPrecision()),
                                                                  refInputInfo->getTensorDesc().getLayout());
        refInputs.emplace(refInputName, refInputBlob);
    }

    auto refOutputs = runInfer(refExeNet, refInputs, false);
    return refOutputs;
}

void KmbNetworkTestBase::checkLayouts(const BlobMap& actualOutputs,
                                      const std::unordered_map<std::string, Layout>& layouts) const {
    // HACK: It's necessary for back compatibility when blob names were lost after export
    // [Track number: S#35709]
    if (layouts.size() == 1) {
        const auto& actual   = *actualOutputs.begin();
        const auto& expected = *layouts.begin();
        ASSERT_EQ(expected.second, actual.second->getTensorDesc().getLayout());
    } else {
        for (const auto& layout : layouts) {
            auto blob_it = actualOutputs.find(layout.first);
            ASSERT_TRUE(blob_it != actualOutputs.end());
            ASSERT_EQ(layout.second, blob_it->second->getTensorDesc().getLayout());
        }
    }
}

void KmbNetworkTestBase::checkPrecisions(const BlobMap& actualOutputs,
                                         const std::unordered_map<std::string, Precision>& precisions) const {
    // HACK: It's necessary for back compatibility when blob names were lost after export
    // [Track number: S#35709]
    if (precisions.size() == 1) {
        const auto& actual   = *actualOutputs.begin();
        const auto& expected = *precisions.begin();
        ASSERT_EQ(expected.second, actual.second->getTensorDesc().getPrecision());
    } else {
        for (const auto& precision : precisions) {
            auto blob_it = actualOutputs.find(precision.first);
            ASSERT_TRUE(blob_it != actualOutputs.end());
            ASSERT_EQ(precision.second, blob_it->second->getTensorDesc().getPrecision());
        }
    }
}

void KmbNetworkTestBase::runTest(
        const TestNetworkDesc& netDesc,
        const InitIntputCallback& inputCallback,
        const CheckCallback& checkCallback) {
    if (!RUN_COMPILER || !RUN_REF_CODE) {
        if (DUMP_PATH.empty()) {
            SKIP() << "Compilation and/or REF_CODE were disabled and IE_KMB_TESTS_DUMP_PATH was not provided";
        }
    }

    if (netDesc.isExperimental() && getExperimentalModelsPath().empty()) {
        SKIP() << "EXPERIMENTAL_MODELS_PATH is not set";
    }

    auto exeNet = getExecNetwork(netDesc);

    const auto inputsInfo = exeNet.GetInputsInfo();
    const auto outputsInfo = exeNet.GetOutputsInfo();

    inputCallback(inputsInfo);

    BlobMap inputs;
    for (const auto& inputInfo : inputsInfo) {
        const auto& inputName = inputInfo.first;
        // HACK: to overcome IE bug with incorrect TensorDesc::setLayout
        const auto& desc = inputInfo.second->getTensorDesc();
        const auto& inputBlob = toPrecision(toLayout(getBlobByName(inputName),
                                                     desc.getLayout()), desc.getPrecision());
        inputs.emplace(inputName, inputBlob);
    }

    BlobMap refOutputBlobs;

    if (RUN_REF_CODE) {
        std::cout << "=== CALC REFERENCE WITH " << REF_DEVICE_NAME << std::endl;
        refOutputBlobs = calcRefOutput(netDesc, inputs, netDesc.isLPTRefModeEnabled());

        if (EXPORT_BLOBS) {
            std::cout << "    === EXPORT REFERENCE" << std::endl;
            for (const auto& refOutput : refOutputBlobs) {
                dumpBlob(refOutput.first, toDefLayout(toDefPrecision(refOutput.second)));
            }
        }
    } else if (RUN_INFER) {
        std::cout << "=== IMPORT REFERENCE" << std::endl;

        for (const auto& outputInfo : outputsInfo) {
            const auto& outputDims = outputInfo.second->getTensorDesc().getDims();

            const auto refOutputTensorDesc = TensorDesc(Precision::FP32, outputDims,
                                                        TensorDesc::getLayoutByDims(outputDims));

            refOutputBlobs.emplace(outputInfo.first, importBlob(outputInfo.first, refOutputTensorDesc));
        }
    }

    if (RUN_INFER) {
        std::cout << "=== INFER" << std::endl;

        const auto actualOutputs = runInfer(exeNet, inputs, true);

        std::cout << "=== COMPARE WITH REFERENCE" << std::endl;
        checkLayouts(actualOutputs,    netDesc.outputLayouts());
        checkPrecisions(actualOutputs, netDesc.outputPrecisions());
        checkCallback(actualOutputs, refOutputBlobs, inputsInfo);
    }
}

void KmbNetworkTestBase::registerSingleImage(const TestImageDesc& image, const std::string& inputName, const TensorDesc inputDesc)  {
    registerBlobGenerator(
        inputName,
        inputDesc,
        [image](const TensorDesc& desc) {
          const auto blob = loadImage(image, desc.getDims()[1], desc.getDims()[2], desc.getDims()[3]);
          IE_ASSERT(blob->getTensorDesc().getDims() == desc.getDims());

          return toPrecision(toLayout(blob, desc.getLayout()), desc.getPrecision());
        });
};

void KmbNetworkTestBase::registerSingleBinFile(const TestBinFileDesc& file, const std::string& inputName, const TensorDesc inputDesc)  {
    registerBlobGenerator(
        inputName,
        inputDesc,
        [file](const TensorDesc& desc) {
          const auto blob = loadBinFile(file, desc.getDims()[1], desc.getDims()[2], desc.getDims()[3]);
          IE_ASSERT(blob->getTensorDesc().getDims() == desc.getDims());

          return toPrecision(toLayout(blob, desc.getLayout()), desc.getPrecision());
        });
};

//
// KmbClassifyNetworkTest
//
void KmbClassifyNetworkTest::checkCallbackHelper(const BlobMap& actualBlobs,
                                                 const BlobMap& refBlobs,
                                                 const size_t topK, const float probTolerance) {
    IE_ASSERT(actualBlobs.size() == 1u &&
                actualBlobs.size() == refBlobs.size());
    auto actualBlob = actualBlobs.begin()->second;
    auto refBlob    = refBlobs.begin()->second;

    ASSERT_EQ(refBlob->getTensorDesc().getDims(), actualBlob->getTensorDesc().getDims());

    auto actualOutput = parseOutput(toFP32(actualBlob));
    auto refOutput    = parseOutput(toFP32(refBlob));

    ASSERT_GE(actualOutput.size(), topK);
    actualOutput.resize(topK);

    ASSERT_GE(refOutput.size(), topK);
    refOutput.resize(topK);

    std::cout << "Ref Top:" << std::endl;
    for (size_t i = 0; i < topK; ++i) {
        std::cout << i << " : " << refOutput[i].first << " : " << refOutput[i].second << std::endl;
    }

    std::cout << "Actual top:" << std::endl;
    for (size_t i = 0; i < topK; ++i) {
        std::cout << i << " : " << actualOutput[i].first << " : " << actualOutput[i].second << std::endl;
    }

    for (const auto& refElem : refOutput) {
        const auto actualIt = std::find_if(
            actualOutput.cbegin(), actualOutput.cend(),
            [&refElem](const std::pair<int, float> arg) {
                return refElem.first == arg.first;
            });
        ASSERT_NE(actualIt, actualOutput.end());

        const auto& actualElem = *actualIt;

        if(refElem.second > actualElem.second) {
            const auto probDiff = std::fabs(refElem.second - actualElem.second);
            EXPECT_LE(probDiff, probTolerance)
                << refElem.first << " : " << refElem.second << " vs " << actualElem.second;
        }
    }
};


void KmbClassifyNetworkTest::runTest(
        const TestNetworkDesc& netDesc,
        const TestImageDesc& image,
        const size_t topK, const float probTolerance) {
    const auto check = [=](const BlobMap& actualBlobs,
                           const BlobMap& refBlobs,
                           const ConstInputsDataMap&) {
        checkCallbackHelper(actualBlobs, refBlobs, topK, probTolerance);
    };

    const auto init_input = [=](const ConstInputsDataMap& inputs) {
        IE_ASSERT(inputs.size() == 1);
        registerSingleImage(image, inputs.begin()->first, inputs.begin()->second->getTensorDesc());
    };

    KmbNetworkTestBase::runTest(netDesc, init_input, check);
}

void KmbClassifyNetworkTest::runTest(
        const TestNetworkDesc& netDesc,
        const TestBinFileDesc& file,
        const size_t topK, const float probTolerance) {
    const auto check = [=](const BlobMap& actualBlobs,
                           const BlobMap& refBlobs,
                           const ConstInputsDataMap&) {
        checkCallbackHelper(actualBlobs, refBlobs, topK, probTolerance);
    };

    const auto init_input = [=](const ConstInputsDataMap& inputs) {
        IE_ASSERT(inputs.size() == 1);
        registerSingleBinFile(file, inputs.begin()->first, inputs.begin()->second->getTensorDesc());
    };

    KmbNetworkTestBase::runTest(netDesc, init_input, check);
}

std::vector<std::pair<int, float>> KmbClassifyNetworkTest::parseOutput(const Blob::Ptr& blob) {
    std::vector<std::pair<int, float>> res(blob->size());

    const auto blobPtr = blob->cbuffer().as<const float*>();
    IE_ASSERT(blobPtr != nullptr);

    for (size_t i = 0; i < blob->size(); ++i) {
        res[i].first = static_cast<int>(i);
        res[i].second = blobPtr[i];
    }

    std::sort(res.begin(), res.end(), [](const std::pair<int, float>& a, const std::pair<int, float>& b) {
        return a.second > b.second;
    });

    return res;
}

//
// KmbDetectionNetworkTest
//

void KmbDetectionNetworkTest::runTest(
        const TestNetworkDesc& netDesc,
        const TestImageDesc& image,
        const float confThresh,
        const float boxTolerance, const float probTolerance) {
    const auto check = [=](const BlobMap& actualBlobs,
                           const BlobMap& refBlobs,
                           const ConstInputsDataMap& inputsDesc) {
        IE_ASSERT(inputsDesc.size() == 1);
        IE_ASSERT(actualBlobs.size() == 1u &&
                  actualBlobs.size() == refBlobs.size());

        auto actualBlob = actualBlobs.begin()->second;
        auto refBlob    = refBlobs.begin()->second;

        const auto& inputDesc = inputsDesc.begin()->second->getTensorDesc();

        const auto imgWidth = inputDesc.getDims().at(3);
        const auto imgHeight = inputDesc.getDims().at(2);

        auto actualOutput = parseOutput(toFP32(actualBlob), imgWidth, imgHeight, confThresh);
        auto refOutput = parseOutput(toFP32(refBlob), imgWidth, imgHeight, confThresh);

        checkBBoxOutputs(actualOutput, refOutput, imgWidth, imgHeight, boxTolerance, probTolerance);
    };

    const auto init_input = [=](const ConstInputsDataMap& inputs) {
        IE_ASSERT(inputs.size() == 1);
        registerSingleImage(image, inputs.begin()->first, inputs.begin()->second->getTensorDesc());
    };

    KmbNetworkTestBase::runTest(netDesc, init_input, check);
}

std::vector<utils::BoundingBox> KmbDetectionNetworkTest::parseOutput(
        const Blob::Ptr& blob,
        const size_t imgWidth,
        const size_t imgHeight,
        const float confThresh) {
    constexpr size_t ELEM_COUNT = 7;

    const auto count = blob->size() / ELEM_COUNT;

    std::vector<utils::BoundingBox> out;
    out.reserve(count);

    const auto ptr = blob->cbuffer().as<const float*>();
    IE_ASSERT(ptr != nullptr);

    for (size_t i = 0; i < count; ++i) {
        const int batch_id = static_cast<int>(ptr[i * ELEM_COUNT + 0]);
        if (batch_id < 0) {
            continue;
        }

        const int class_id = static_cast<int>(ptr[i * ELEM_COUNT + 1]);

        const float conf = ptr[i * ELEM_COUNT + 2];
        if (conf < confThresh) {
            continue;
        }

        const float xmin = ptr[i * ELEM_COUNT + 3];
        const float ymin = ptr[i * ELEM_COUNT + 4];
        const float xmax = ptr[i * ELEM_COUNT + 5];
        const float ymax = ptr[i * ELEM_COUNT + 6];

        utils::BoundingBox bb (class_id, imgWidth * xmin, imgHeight * ymin, imgWidth * xmax, imgHeight * ymax, conf);

        out.push_back(bb);
    }

    return out;
}

void KmbDetectionNetworkTest::checkBBoxOutputs(std::vector<utils::BoundingBox> &actualOutput,
        std::vector<utils::BoundingBox> &refOutput,
        const size_t imgWidth,
        const size_t imgHeight,
        const float boxTolerance,
        const float probTolerance) {
    std::cout << "Ref Top:" << std::endl;
    for (size_t i = 0; i < refOutput.size(); ++i) {
        const auto& bb = refOutput[i];
        std::cout << i << " : " << bb.idx
                  << " : [("
                  << bb.left << " " << bb.top << "), ("
                  << bb.right << " " << bb.bottom
                  << ")] : "
                  << bb.prob * 100 << "%"
                  << std::endl;
    }

    std::cout << "Actual top:" << std::endl;
    for (size_t i = 0; i < actualOutput.size(); ++i) {
        const auto& bb = actualOutput[i];
        std::cout << i << " : " << bb.idx
                  << " : [("
                  << bb.left << " " << bb.top << "), ("
                  << bb.right << " " << bb.bottom
                  << ")] : "
                  << bb.prob * 100 << "%" << std::endl;
    }

    for (const auto& refBB : refOutput) {
        bool found = false;

        float maxBoxError = 0.0f;
        float maxProbError = 0.0f;

        for (const auto& actualBB : actualOutput) {
            if (actualBB.idx != refBB.idx) {
                continue;
            }

            const utils::Box actualBox {
                    actualBB.left / imgWidth,
                    actualBB.top / imgHeight,
                    (actualBB.right - actualBB.left) / imgWidth,
                    (actualBB.bottom - actualBB.top) / imgHeight
            };
            const utils::Box refBox {
                    refBB.left / imgWidth,
                    refBB.top / imgHeight,
                    (refBB.right - refBB.left) / imgWidth,
                    (refBB.bottom - refBB.top) / imgHeight
            };

            const auto boxIntersection = boxIntersectionOverUnion(actualBox, refBox);
            const auto boxError = 1.0f - boxIntersection;
            maxBoxError = std::max(maxBoxError, boxError);

            const auto probError = std::fabs(actualBB.prob - refBB.prob);
            maxProbError = std::max(maxProbError, probError);

            if (boxError > boxTolerance) {
                continue;
            }

            if (probError > probTolerance) {
                continue;
            }

            found = true;
            break;
        }

        EXPECT_TRUE(found)
                            << "maxBoxError=" << maxBoxError << " "
                            << "maxProbError=" << maxProbError;
    }
}


////////////////////////////////////////////////////////////////////////////////////////////////////////////////////////////////
// YOLOV2NetworkAdapter ////////////////////////////////////////////////////////////////////////////////
////////////////////////////////////////////////////////////////////////////////////////////////////////////////////////////////
void KmbYoloV2NetworkTest::runTest(
        const TestNetworkDesc& netDesc,
        const TestImageDesc& image,
        const float confThresh,
        const float boxTolerance,
        const float probTolerance,
        const bool isTiny) {
    const auto check = [=](const BlobMap& actualBlobs,
                           const BlobMap& refBlobs,
                           const ConstInputsDataMap& inputsDesc) {
        IE_ASSERT(inputsDesc.size() == 1);
        IE_ASSERT(actualBlobs.size() == 1u &&
                   actualBlobs.size() == refBlobs.size());
        auto actualBlob = actualBlobs.begin()->second;
        auto refBlob    = refBlobs.begin()->second;

        const auto& inputDesc = inputsDesc.begin()->second->getTensorDesc();

        const auto imgWidth = inputDesc.getDims().at(3);
        const auto imgHeight = inputDesc.getDims().at(2);

        auto actualOutput = utils::parseYoloOutput(toFP32(actualBlob), imgWidth, imgHeight, confThresh, isTiny);
        auto refOutput = utils::parseYoloOutput(toFP32(refBlob), imgWidth, imgHeight, confThresh, isTiny);

        checkBBoxOutputs(actualOutput, refOutput, imgWidth, imgHeight, boxTolerance, probTolerance);
    };

    const auto init_input = [=](const ConstInputsDataMap& inputs) {
        IE_ASSERT(inputs.size() == 1);
        registerSingleImage(image, inputs.begin()->first, inputs.begin()->second->getTensorDesc());
    };

    KmbNetworkTestBase::runTest(netDesc, init_input, check);
}

void KmbSSDNetworkTest::runTest(const TestNetworkDesc &netDesc, const TestImageDesc &image,
        const float confThresh,
        const float boxTolerance,
        const float probTolerance)
{
    const auto check = [=](const BlobMap& actualBlobs,
                           const BlobMap& refBlobs,
                           const ConstInputsDataMap& inputsDesc) {
        IE_ASSERT(inputsDesc.size() == 1);
        IE_ASSERT(actualBlobs.size() == 1u &&
                   actualBlobs.size() == refBlobs.size());
        auto actualBlob = actualBlobs.begin()->second;
        auto refBlob    = refBlobs.begin()->second;

        const auto& inputDesc = inputsDesc.begin()->second->getTensorDesc();

        const auto imgWidth = inputDesc.getDims().at(3);
        const auto imgHeight = inputDesc.getDims().at(2);

        auto actualOutput = utils::parseSSDOutput(toFP32(actualBlob), imgWidth, imgHeight, confThresh);
        auto refOutput = utils::parseSSDOutput(toFP32(refBlob), imgWidth, imgHeight, confThresh);

        checkBBoxOutputs(actualOutput, refOutput, imgWidth, imgHeight, boxTolerance, probTolerance);
    };

    const auto init_input = [=](const ConstInputsDataMap& inputs) {
        IE_ASSERT(inputs.size() == 1);
        registerSingleImage(image, inputs.begin()->first, inputs.begin()->second->getTensorDesc());
    };

    KmbNetworkTestBase::runTest(netDesc, init_input, check);
}

////////////////////////////////////////////////////////////////////////////////////////////////////////////////////////////////
// YOLOV3NetworkAdapter ////////////////////////////////////////////////////////////////////////////////
////////////////////////////////////////////////////////////////////////////////////////////////////////////////////////////////
void KmbYoloV3NetworkTest::runTest(
        const TestNetworkDesc& netDesc,
        const TestImageDesc& image,
        float confThresh,
        float boxTolerance, float probTolerance, int classes, int coords, int num, const std::vector<float>& anchors) {
    const auto check = [=](const BlobMap& actBlobs,
                           const BlobMap& refBlobs,
                           const ConstInputsDataMap& inputsDesc) {
        IE_ASSERT(inputsDesc.size() == 1);
        IE_ASSERT(actBlobs.size() == 3);
        IE_ASSERT(actBlobs.size() == refBlobs.size());

        const auto& inputDesc = inputsDesc.begin()->second->getTensorDesc();
        const auto imgWidth = inputDesc.getDims().at(3);
        const auto imgHeight = inputDesc.getDims().at(2);

        // TODO Because of bug from KMB we always have NCHW layout https://hsdes.intel.com/appstore/article/#/18012692299
        auto actOutput = utils::parseYoloV3Output(actBlobs, imgWidth, imgHeight, classes, coords, num, anchors,
            confThresh, InferenceEngine::NCHW);
        auto refOutput = utils::parseYoloV3Output(refBlobs, imgWidth, imgHeight, classes, coords, num, anchors,
            confThresh, refBlobs.begin()->second->getTensorDesc().getLayout());

        checkBBoxOutputs(actOutput, refOutput, imgWidth, imgHeight, boxTolerance, probTolerance);
    };

    const auto init_input = [=](const ConstInputsDataMap& inputs) {
        IE_ASSERT(inputs.size() == 1);
        registerSingleImage(image, inputs.begin()->first, inputs.begin()->second->getTensorDesc());
    };

    KmbNetworkTestBase::runTest(netDesc, init_input, check);
}


////////////////////////////////////////////////////////////////////////////////////////////////////////////////////////
// CustomNet ///////////////////////////////////////////////////////////////////////////////////////////////////////////
////////////////////////////////////////////////////////////////////////////////////////////////////////////////////////
void GazeEstimationNetworkTest::runTest(const TestNetworkDesc& netDesc,
                                        const std::string& left_eye_input_name,
                                        const TestImageDesc& left_eye_image,
                                        const std::string right_eye_input_name,
                                        const TestImageDesc& right_eye_image,
                                        const std::string head_pos_input_name,
                                        std::vector<float> head_pos) {
    const auto check = [=](const BlobMap& actualBlobs,
                           const BlobMap& refBlobs,
                           const ConstInputsDataMap&) {
        IE_ASSERT(actualBlobs.size() == 1u &&
                  actualBlobs.size() == refBlobs.size());
        auto actualBlob = actualBlobs.begin()->second;
        auto refBlob    = refBlobs.begin()->second;

        auto actualOutput = toFP32(actualBlob);
        auto refOutput = toFP32(refBlob);

        IE_ASSERT(actualOutput->size() == refOutput->size());

        auto actualData = actualOutput->buffer().as<float*>();
        auto refData = refOutput->buffer().as<float*>();

        for (size_t i = 0; i < actualOutput->size(); ++i) {
            auto diff = std::abs(actualData[i] - refData[i]);
            EXPECT_LE(diff, 0.1f);
        }
    };

    const auto init_input = [=](const ConstInputsDataMap& inputs) {
          auto leftTensorDesc = inputs.at(left_eye_input_name)->getTensorDesc();
          auto rightTensorDesc = inputs.at(right_eye_input_name)->getTensorDesc();
          auto angleTensorDesc = inputs.at(head_pos_input_name)->getTensorDesc();

          registerSingleImage(left_eye_image, left_eye_input_name, leftTensorDesc);
          registerSingleImage(right_eye_image, right_eye_input_name, rightTensorDesc);

          registerBlobGenerator(head_pos_input_name,
              angleTensorDesc,
              [&head_pos](const TensorDesc& desc) {

                auto blob = make_blob_with_precision(TensorDesc(Precision::FP32,
                                                                        desc.getDims(),
                                                                        desc.getLayout()));

                blob->allocate();
                CopyVectorToBlob(blob, head_pos);

                IE_ASSERT(blob->getTensorDesc().getDims() == desc.getDims());

                return toPrecision(toLayout(blob, desc.getLayout()), desc.getPrecision());
              });
    };

    KmbNetworkTestBase::runTest(netDesc, init_input, check);
}

void AgeGenderNetworkTest::runTest(const TestNetworkDesc& netDesc,
                                   const TestImageDesc& face_image,
                                   const float tolerance) {
    const auto init_inputs = [=](const ConstInputsDataMap& inputs) {
      IE_ASSERT(inputs.size() == 1);
      registerSingleImage(face_image, inputs.begin()->first, inputs.begin()->second->getTensorDesc());
    };

    const auto check = [=](const BlobMap& actualBlobs,
                           const BlobMap& refBlobs,
                           const ConstInputsDataMap&) {
      ASSERT_EQ(actualBlobs.size(), refBlobs.size());

      for (const auto& actualBlob : actualBlobs) {
          auto ref_it = refBlobs.find(actualBlob.first);
          ASSERT_TRUE(ref_it != refBlobs.end());
          std::cout << "=== COMPARE " << actualBlob.first << " WITH REFERENCE" << std::endl;
          compareOutputs(ref_it->second, actualBlob.second, tolerance, CompareMethod::Absolute);
      }
    };

    KmbNetworkTestBase::runTest(netDesc, init_inputs, check);
}

// FIXME this whole class might be an overkill
// consider re-using PersonAttrRecNetworkTest as is
void VehicleAttrRecNetworkTest::runTest(const TestNetworkDesc& netDesc,
                                   const TestImageDesc& myVariable,
                                   const float tolerance) {
    const auto init_inputs = [=](const ConstInputsDataMap& inputs) {
      IE_ASSERT(inputs.size() == 1);
      registerSingleImage(myVariable, inputs.begin()->first, inputs.begin()->second->getTensorDesc());
    };

    const std::vector<std::string> COLOURS = {
        /* class: 0 */ "white",
        /* class: 1 */ "grey",
        /* class: 2 */ "yellow",
        /* class: 3 */ "red",
        /* class: 4 */ "green",
        /* class: 5 */ "blue",
        /* class: 6 */ "black",
    };

    const std::vector<std::string> VEHICLES = {
        /* class: 0 */ "car",
        /* class: 1 */ "van",
        /* class: 2 */ "truck",
        /* class: 3 */ "bus",
    };

    const auto check = [=](const BlobMap& actualBlobs,
                           const BlobMap& refBlobs,
                           const ConstInputsDataMap&) {
        ASSERT_EQ(actualBlobs.size(), refBlobs.size());
        // FIXME 'color' and 'type' names might be specific to vehicle_attributes_recognition_barrier_0042
        // find a way to make it more generic when necessary
        auto actualColours = parseOutput(toFP32(actualBlobs.find("color")->second));
        auto actualTypes = parseOutput(toFP32(actualBlobs.find("type")->second));
        auto topColourIdx = actualColours.at(0).first;
        auto topTypeIdx = actualTypes.at(0).first;
        auto topColourName = COLOURS.at(topColourIdx);
        auto topTypeName = VEHICLES.at(topTypeIdx);
        std::cout << "Actual output: " << topColourName << " " << topTypeName << std::endl;

        auto refColours = parseOutput(toFP32(refBlobs.find("color")->second));
        auto refTypes = parseOutput(toFP32(refBlobs.find("type")->second));
        auto refColourIdx = refColours.at(0).first;
        auto refTypeIdx = refTypes.at(0).first;
        auto refColourName = COLOURS.at(refColourIdx);
        auto refTypeName = VEHICLES.at(refTypeIdx);
        std::cout << "Reference output: " << refColourName << " " << refTypeName << std::endl;

        for (const auto& actualBlob : actualBlobs) {
            auto ref_it = refBlobs.find(actualBlob.first);
            ASSERT_TRUE(ref_it != refBlobs.end());
            std::cout << "=== COMPARE " << actualBlob.first << " WITH REFERENCE" << std::endl;
            compareOutputs(ref_it->second, actualBlob.second, tolerance, CompareMethod::Absolute);
        }
    };

    KmbNetworkTestBase::runTest(netDesc, init_inputs, check);
}

void HeadPoseEstimationNetworkTest::runTest(const TestNetworkDesc& netDesc,
                                            const TestImageDesc& image,
                                            float tolerance) {
    const auto init_inputs = [=](const ConstInputsDataMap& inputs) {
      IE_ASSERT(inputs.size() == 1);
      registerSingleImage(image, inputs.begin()->first, inputs.begin()->second->getTensorDesc());
    };

    const auto check = [=](const BlobMap& actualBlobs,
                           const BlobMap& refBlobs,
                           const ConstInputsDataMap&) {
        IE_ASSERT(actualBlobs.size() == 3u &&
                  actualBlobs.size() == refBlobs.size());

        for (const auto& actualBlob : actualBlobs) {
          auto ref_it = refBlobs.find(actualBlob.first);
          ASSERT_TRUE(ref_it != refBlobs.end());
          std::cout << "=== COMPARE " << actualBlob.first << " WITH REFERENCE" << std::endl;
          compareOutputs(ref_it->second, actualBlob.second, tolerance, CompareMethod::Absolute);
      }
    };

    KmbNetworkTestBase::runTest(netDesc, init_inputs, check);
}


////////////////////////////////////////////////////////////////////////////////////////////////////////////////////////////////
// RFCNNetworkAdapter ////////////////////////////////////////////////////////////////////////////////
////////////////////////////////////////////////////////////////////////////////////////////////////////////////////////////////
void KmbRFCNNetworkTest::runTest(
        const TestNetworkDesc& netDesc,
        const std::string& data_name,
        const TestImageDesc& image,
        const std::string& im_info_name,
        const std::vector<float>& im_info_values) {
        const auto init_inputs = [=](const ConstInputsDataMap& inputs) {
            auto data_desc    = inputs.at(data_name)->getTensorDesc();
            auto im_info_desc = inputs.at(im_info_name)->getTensorDesc();

            registerBlobGenerator(
                im_info_name,
                im_info_desc,
                [&](const TensorDesc& desc) {
                    auto img_info_blob = make_blob_with_precision(desc);
                    img_info_blob->allocate();
                    CopyVectorToBlob(img_info_blob, im_info_values);
                    return img_info_blob;
                }
            );

            registerSingleImage(image, data_name, data_desc);
        };

        const auto check = [=](const BlobMap& actualBlobs,
                               const BlobMap& refBlobs,
                               const ConstInputsDataMap& inputDescs) {
        (void)inputDescs;
        ASSERT_EQ(actualBlobs.size(), refBlobs.size());

        for (const auto& actualBlob : actualBlobs) {
            auto ref_it = refBlobs.find(actualBlob.first);
            ASSERT_TRUE(ref_it != refBlobs.end());
            std::cout << "=== COMPARE " << actualBlob.first << " WITH REFERENCE" << std::endl;
            compareOutputs(ref_it->second, actualBlob.second, 0.f, CompareMethod::Absolute);
        }
    };

    KmbNetworkTestBase::runTest(netDesc, init_inputs, check);
}

////////////////////////////////////////////////////////////////////////////////////////////////////////////////////////////////
// RetinaFaceNetworkAdapter ////////////////////////////////////////////////////////////////////////////////
////////////////////////////////////////////////////////////////////////////////////////////////////////////////////////////////
void KmbRetinaFaceNetworkTest::runTest(
        const TestNetworkDesc& netDesc,
        const std::string& data_name,
        const TestImageDesc& image) {
        const auto init_inputs = [=](const ConstInputsDataMap& inputs) {
            auto data_desc    = inputs.at(data_name)->getTensorDesc();

            registerSingleImage(image, data_name, data_desc);
        };

        const auto check = [=](const BlobMap& actualBlobs,
                               const BlobMap& refBlobs,
                               const ConstInputsDataMap& inputDescs) {
        (void)inputDescs;
        ASSERT_EQ(actualBlobs.size(), refBlobs.size());

        for (const auto& actualBlob : actualBlobs) {
            auto ref_it = refBlobs.find(actualBlob.first);
            ASSERT_TRUE(ref_it != refBlobs.end());
            std::cout << "=== COMPARE " << actualBlob.first << " WITH REFERENCE" << std::endl;
            compareOutputs(ref_it->second, actualBlob.second, 0.7f, CompareMethod::Absolute);
        }
    };

    KmbNetworkTestBase::runTest(netDesc, init_inputs, check);
}

////////////////////////////////////////////////////////////////////////////////////////////////////////////////////////
// Smoke test ///////////////////////////////////////////////////////////////////////////////////////////////////////////
////////////////////////////////////////////////////////////////////////////////////////////////////////////////////////

void SmokeNetworkTest::runTest(const TestNetworkDesc& netDesc) {
    const auto check = [=](const BlobMap&, const BlobMap&, const ConstInputsDataMap&) {};

    const auto init_input = [=](const ConstInputsDataMap& inputs) {
        for (const auto& input : inputs) {
            registerBlobGenerator(input.first,
                                  input.second->getTensorDesc(),
                                  [&](const TensorDesc& desc) {
                                      return genBlobUniform(desc, rd, 0, 2);
                });
        }
    };

    KmbNetworkTestBase::runTest(netDesc, init_input, check);
}

void PersonAttrRecNetworkTest::runTest(const TestNetworkDesc& netDesc, const TestImageDesc& image, float tolerance) {
    const auto check = [=](const BlobMap& actualBlobs, const BlobMap& refBlobs,
                           const ConstInputsDataMap& /*inputsDesc*/) {
        IE_ASSERT(actualBlobs.size() == refBlobs.size());

        auto actualBlob = actualBlobs.begin()->second;
        auto refBlob = refBlobs.begin()->second;

        ASSERT_EQ(refBlob->getTensorDesc().getDims(), actualBlob->getTensorDesc().getDims());

        auto actualOutput = parseOutput(toFP32(actualBlob));
        auto refOutput = parseOutput(toFP32(refBlob));

        std::cout << "actual person attributes: \n" << actualOutput << std::endl;
        std::cout << "ref    person attributes: \n" << refOutput << std::endl;

        comparePersonsAttributes(actualOutput, refOutput, tolerance);
    };

    const auto init_input = [=](const ConstInputsDataMap& inputs) {
        IE_ASSERT(inputs.size() == 1);
        registerSingleImage(image, inputs.begin()->first, inputs.begin()->second->getTensorDesc());
    };

    KmbNetworkTestBase::runTest(netDesc, init_input, check);
}

PersonAttrRecNetworkTest::PersonAttributes PersonAttrRecNetworkTest::parseOutput(const Blob::Ptr& blob) {
    IE_ASSERT(blob->byteSize() == sizeof(PersonAttributes));
    const auto blobPtr = blob->cbuffer().as<PersonAttributes*>();
    IE_ASSERT(blobPtr != nullptr);

    return *blobPtr;
}

void PersonAttrRecNetworkTest::comparePersonsAttributes(const PersonAttrRecNetworkTest::PersonAttributes& p1,
    const PersonAttrRecNetworkTest::PersonAttributes& p2, float tolerance) {
    std::map<float, uint32_t> differences;
    for (uint32_t i = 0; i < ATTRIBUTES_COUNT; ++i) {
        differences[std::abs(p1.attrs[i] - p2.attrs[i])] = i;
    }

    std::cout << "Max difference on " << std::prev(differences.end())->second << " - "
              << std::prev(differences.end())->first << std::endl;
    IE_ASSERT(std::prev(differences.end())->first < tolerance);
}

std::ostream& operator<<(std::ostream& stream, const PersonAttrRecNetworkTest::PersonAttributes& p) {
    for (uint32_t i = 0; i < ATTRIBUTES_COUNT; ++i) {
        stream << i << " - " << p.attrs[i] << "\n";
    }
    stream << std::endl;
    return stream;
}


void KmbVasFDStage1Test::runTest(
    const TestNetworkDesc& netDesc, const TestImageDesc& image,
    const float scoreThresh, const float boxTolerance, const float probTolerance,
    const std::vector<std::string>& layerNames, const std::vector<int>& anchorSz,
    const std::vector<int>& winScales, const std::vector<int>& winLengths) {
    const auto check = [=](const BlobMap& actualBlobs,
                           const BlobMap& refBlobs,
                           const ConstInputsDataMap& inputsDesc) {
        IE_ASSERT(inputsDesc.size() == 1);
        IE_ASSERT(actualBlobs.size() == 18u &&
                  actualBlobs.size() == refBlobs.size());
        IE_ASSERT(layerNames.size() == anchorSz.size() &&
                  anchorSz.size() == winScales.size() &&
                  winScales.size() == winLengths.size());

        for (int idx = 0; idx < layerNames.size(); ++idx) {
            const int anchorSize = anchorSz.at(idx);
            const int winScale = winScales.at(idx);
            const int winLength = winLengths.at(idx);

            const std::string probName = layerNames.at(idx) + "/prob";
            const std::string regName  = layerNames.at(idx) + "/bb";

            auto actProbBlob = actualBlobs.at(probName);
            auto actRegBlob  = actualBlobs.at(regName);

            auto refProbBlob = refBlobs.at(probName);
            auto refRegBlob  = refBlobs.at(regName);

            auto actualOutput = parseOutput(
                toFP32(toLayout(actProbBlob, InferenceEngine::NCHW)),
                toFP32(toLayout(actRegBlob, InferenceEngine::NCHW)),
                anchorSize, winScale, winLength, scoreThresh);
            auto refOutput = parseOutput(
                toFP32(toLayout(refProbBlob, InferenceEngine::NCHW)),
                toFP32(toLayout(refRegBlob, InferenceEngine::NCHW)),
                anchorSize, winScale, winLength, scoreThresh);

            checkBBoxOutputs(actualOutput, refOutput, 1, 1, boxTolerance, probTolerance);
        }
    };

    const auto init_input = [=](const ConstInputsDataMap& inputs) {
        IE_ASSERT(inputs.size() == 1);
        registerSingleImage(image, inputs.begin()->first, inputs.begin()->second->getTensorDesc());
    };

    KmbNetworkTestBase::runTest(netDesc, init_input, check);
}

std::vector<utils::BoundingBox> KmbVasFDStage1Test::parseOutput(
    const Blob::Ptr& blobProb, const Blob::Ptr& blobReg, const int anchorSz,
    const int winScale, const int winLen, const float scoreThresh) {
    const float scaleFactor = 2;
    const int anchorSize = anchorSz * anchorSz;
    const auto outputHeight = blobProb->getTensorDesc().getDims().at(2);
    const auto outputWidth = blobProb->getTensorDesc().getDims().at(3);
    const auto channelSz = outputHeight * outputWidth;

    float start = 1.5;
    if (anchorSz % 3 == 0) {
        start = -anchorSz / 3.0f;
    } else if (anchorSz % 2 == 0) {
        start = -anchorSz / 2.0f + 0.5f;
    }

    std::vector<utils::BoundingBox> out;
    out.reserve(channelSz * anchorSize);

    const auto ptrP = blobProb->cbuffer().as<const float*>();
    const auto ptrR = blobReg->cbuffer().as<const float*>();
    IE_ASSERT(ptrP != nullptr && ptrR != nullptr);

    for (size_t anchorIdx = 0; anchorIdx < anchorSize; ++anchorIdx) {
        const auto prob = ptrP + (anchorIdx + anchorSize) * channelSz;
        const auto reg  = ptrR + 4 * anchorIdx * channelSz;

        const float winTransX = (start + (anchorIdx % anchorSz)) / anchorSz;
        const float winTransY = (start + (anchorIdx / anchorSz)) / anchorSz;

        for (size_t h = 0; h < outputHeight; ++h) {
            for (size_t w = 0; w < outputWidth; ++w) {
                const size_t hwOffset = h * outputWidth + w;
                const float score = prob[hwOffset];
                if (score < scoreThresh) {
                    continue;
                }

                const float regx = reg[hwOffset] * winLen;
                const float regy = reg[1 * channelSz + hwOffset] * winLen;
                const float regw = reg[2 * channelSz + hwOffset] * winLen;
                const float regh = reg[3 * channelSz + hwOffset] * winLen;

                const float xmin = scaleFactor * ((w + winTransX) * winScale - 0.5f + regx) + 0.5f;
                const float ymin = scaleFactor * ((h + winTransY) * winScale - 0.5f + regy) + 0.5f;
                const float width = scaleFactor * (winLen + regw) + 0.5f;
                const float height = scaleFactor * (winLen + regh) + 0.5f;

                utils::BoundingBox bb(0, xmin, ymin, xmin + width, ymin + height, score);

                out.push_back(bb);
            }
        }
    }

    return out;
}

void KmbVasFDStage2Test::runTest(
    const TestNetworkDesc& netDesc, const TestImageDesc& image,
    const float threshold, const float boxTolerance, const float probTolerance,
    const Candidate& candidate) {
    const auto check = [=](const BlobMap& actualBlobs,
                           const BlobMap& refBlobs,
                           const ConstInputsDataMap& inputsDesc) {
        IE_ASSERT(inputsDesc.size() == 1);
        IE_ASSERT(actualBlobs.size() == 3u &&
                  actualBlobs.size() == refBlobs.size());

        const std::string probName = "prob_fd";
        const std::string regName  = "fc_bb";

        auto actProbBlob = actualBlobs.at(probName);
        auto actRegBlob  = actualBlobs.at(regName);

        auto refProbBlob = refBlobs.at(probName);
        auto refRegBlob  = refBlobs.at(regName);

        std::vector<utils::BoundingBox> bboxesActual;
        std::vector<utils::BoundingBox> bboxesRef;

        bboxesActual.push_back(parseOutput(
            toFP32(actProbBlob), toFP32(actRegBlob), candidate, threshold));
        bboxesRef.push_back(parseOutput(
            toFP32(refProbBlob), toFP32(refRegBlob), candidate, threshold));

        checkBBoxOutputs(bboxesActual, bboxesRef, 1, 1, boxTolerance, probTolerance);
    };

    const auto init_input = [=](const ConstInputsDataMap& inputs) {
        IE_ASSERT(inputs.size() == 1);
        registerSingleImage(image, inputs.begin()->first, inputs.begin()->second->getTensorDesc());
    };

    KmbNetworkTestBase::runTest(netDesc, init_input, check);
}

utils::BoundingBox KmbVasFDStage2Test::parseOutput(
    const Blob::Ptr& blobProb, const Blob::Ptr& blobReg,
    const Candidate& candidate, const float threshold) {
    const auto ptrP = blobProb->cbuffer().as<const float*>();
    const auto ptrR = blobReg->cbuffer().as<const float*>();
    IE_ASSERT(ptrP != nullptr && ptrR != nullptr);

    const float score = ptrP[1];
    if (score < threshold)
        return utils::BoundingBox(-1, 0, 0, 0, 0, score);

    float width  = candidate.x_max - candidate.x_min;
    float height = candidate.y_max - candidate.y_min;

    const float centerX = candidate.x_min + (width - 1) / 2;
    const float centerY = candidate.y_min + (height - 1) / 2;

    const float regX = ptrR[0] * width;
    const float regY = ptrR[1] * height;
    const float regW = ptrR[2] * width;
    const float regH = ptrR[3] * height;

    width  += regW + 0.5f;
    height += regH + 0.5f;

    const float xmin = centerX + regX - (width - 0.5f) / 2.0f + 0.5f;
    const float ymin = centerY + regY - (height - 0.5f) / 2.0f + 0.5f;

    return utils::BoundingBox(0, xmin, ymin, xmin + width, ymin + height, score);
}

void KmbVasFRTest::runTest(
    const TestNetworkDesc& netDesc, const TestImageDesc& image, const float threshold) {
    const auto check = [=](const BlobMap& actualBlobs,
                           const BlobMap& refBlobs,
                           const ConstInputsDataMap& inputsDesc) {
        IE_ASSERT(inputsDesc.size() == 1);
        IE_ASSERT(actualBlobs.size() == 1u &&
                  actualBlobs.size() == refBlobs.size());

        const float GRN_BIAS = 0.000001;

        auto actualOutput = toFP32(actualBlobs.begin()->second);
        auto refOutput    = toFP32(refBlobs.begin()->second);

        IE_ASSERT(actualOutput->size() == refOutput->size());

        auto actualData = actualOutput->buffer().as<float*>();
        auto refData = refOutput->buffer().as<float*>();

        float actSum = GRN_BIAS;
        float refSum = GRN_BIAS;
        for (size_t i = 0; i < actualOutput->size(); ++i) {
            actSum += actualData[i] * actualData[i];
            refSum += refData[i] * refData[i];
        }

        float dotProduct = 0;
        for (size_t i = 0; i < actualOutput->size(); ++i) {
            dotProduct += (actualData[i] / sqrt(actSum)) * (refData[i] / sqrt(refSum));
        }

        dotProduct = (dotProduct + 1) / 2;

        ASSERT_GT(dotProduct, threshold);
    };

    const auto init_input = [=](const ConstInputsDataMap& inputs) {
        IE_ASSERT(inputs.size() == 1);
        registerSingleImage(image, inputs.begin()->first, inputs.begin()->second->getTensorDesc());
    };

    KmbNetworkTestBase::runTest(netDesc, init_input, check);
<<<<<<< HEAD
=======
}

void ModelAdk::runTest(
        const TestNetworkDesc& netDesc,
        const TestImageDesc& image,
        const float threshold) {
    const auto init_inputs = [=](const ConstInputsDataMap& inputs) {
        IE_ASSERT(inputs.size() == 1);
        registerSingleImage(image, inputs.begin()->first, inputs.begin()->second->getTensorDesc());
    };

    const auto check = [=](const BlobMap& actualBlobs,
                           const BlobMap& refBlobs,
                           const ConstInputsDataMap& inputDescs) {
        (void)inputDescs;
        ASSERT_EQ(actualBlobs.size(), refBlobs.size());

        for (const auto& actualBlob : actualBlobs) {
            auto ref_it = refBlobs.find(actualBlob.first);
            ASSERT_TRUE(ref_it != refBlobs.end());
            std::cout << "=== COMPARE " << actualBlob.first << " WITH REFERENCE" << std::endl;
            auto actualOutput = actualBlob.second;
            auto refOutput = ref_it->second;
            const auto& refDesc = refOutput->getTensorDesc();
            const auto& actualDesc = actualOutput->getTensorDesc();

            ASSERT_EQ(refDesc.getDims(), actualDesc.getDims());

            const auto refFP32 = toFP32(toDefLayout(refOutput));
            const auto actualFP32 = toFP32(toDefLayout(actualOutput));
            auto refMem = refFP32->cbuffer();
            auto actualMem = actualFP32->cbuffer();

            const auto refPtr = refMem.as<const float*>();
            const auto actualPtr = actualMem.as<const float*>();
            float max_diff = 0.0;
            for (size_t i = 0; i < refOutput->size(); i++) {
                auto diff = std::abs(refPtr[i] - actualPtr[i]) / refOutput->size();
                if (diff > max_diff) {
                    max_diff = diff;
                }
            }
            std::cout << "=== Max diff = " << max_diff << std::endl;
            EXPECT_LE(max_diff, threshold);
        }
    };

    KmbNetworkTestBase::runTest(netDesc, init_inputs, check);
>>>>>>> a6509170
}<|MERGE_RESOLUTION|>--- conflicted
+++ resolved
@@ -1885,8 +1885,6 @@
     };
 
     KmbNetworkTestBase::runTest(netDesc, init_input, check);
-<<<<<<< HEAD
-=======
 }
 
 void ModelAdk::runTest(
@@ -1935,5 +1933,4 @@
     };
 
     KmbNetworkTestBase::runTest(netDesc, init_inputs, check);
->>>>>>> a6509170
 }