--- conflicted
+++ resolved
@@ -42,17 +42,15 @@
         KMB
 )
 
-<<<<<<< HEAD
 install(DIRECTORY "${InferenceEngineVPUXPlugin_SOURCE_DIR}/src/mcmCompiler/config/"
         DESTINATION ${IE_CPACK_RUNTIME_PATH}/mcm_config
         COMPONENT tests
         EXCLUDE_FROM_ALL)
-=======
+
 if(MSVC)
     # Enforce standards conformance on MSVC
     target_compile_options(${TARGET_NAME}
         PRIVATE
             /Zc:preprocessor
     )
-endif()
->>>>>>> 8bd59c8c
+endif()