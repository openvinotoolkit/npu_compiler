--- conflicted
+++ resolved
@@ -229,12 +229,7 @@
         ::testing::ValuesIn(devices));
 
 // IE Class Load network
-<<<<<<< HEAD
-
-INSTANTIATE_TEST_SUITE_P(
-=======
-INSTANTIATE_TEST_CASE_P(
->>>>>>> afa488ea
+INSTANTIATE_TEST_SUITE_P(
         IEClassLoadNetworkTest_smoke,
         IEClassLoadNetworkTest,
         ::testing::ValuesIn(devices));
