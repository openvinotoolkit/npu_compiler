--- conflicted
+++ resolved
@@ -80,11 +80,8 @@
     {{{1, 16}, false}, {{64, 16}, true}},
     {{{2, 16}, false}, {{64, 16}, true}},
     {{{1, 16}, false}, {{16, 64}, false}},
-<<<<<<< HEAD
-=======
     {{{2, 1, 512}, false}, {{2, 40, 512}, true}},
     {{{1, 8, 4, 64}, false}, {{1, 8, 64, 76}, false}},
->>>>>>> fe4fba31
 };
 
 std::vector<ngraph::helpers::InputLayerType> secondaryInputTypes = {
