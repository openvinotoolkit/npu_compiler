// Copyright (C) Intel Corporation
// SPDX-License-Identifier: Apache-2.0
//

#include <vector>

#include "kmb_layer_test.hpp"
#include "single_layer_tests/mat_mul.hpp"

namespace LayerTestsDefinitions {

class KmbMatMulLayerTest : public MatMulTest, virtual public LayerTestsUtils::KmbLayerTestsCommon {
    void SkipBeforeLoad() override {
        InferenceEngine::Precision netPrecision;
        InferenceEngine::Precision inPrc, outPrc;
        InferenceEngine::Layout inLayout;
        ShapeRelatedParams shapeRelatedParams;
        ngraph::helpers::InputLayerType secondaryInputType;
        std::string targetDevice;
        std::map<std::string, std::string> additionalConfig;
        std::tie(shapeRelatedParams, netPrecision, inPrc, outPrc, inLayout, secondaryInputType, targetDevice,
                 additionalConfig) = GetParam();

        if (isCompilerMCM()) {
            if (shapeRelatedParams.input1.first == InferenceEngine::SizeVector({1, 16})) {
                throw LayerTestsUtils::KmbSkipTestException("Unsupported MCM case");
            }
        } else {
            if (shapeRelatedParams.input1.first == InferenceEngine::SizeVector({1, 2048})) {
                throw LayerTestsUtils::KmbSkipTestException("Unsupported MLIR case");
            }
        }
    }
    void SkipBeforeValidate() override {
        if (isCompilerMCM()) {
            throw LayerTestsUtils::KmbSkipTestException("comparison fails");
        }
    }
};

TEST_P(KmbMatMulLayerTest, CompareWithRefs) {
    Run();
}

TEST_P(KmbMatMulLayerTest, CompareWithRefs_MLIR_SW) {
    useCompilerMLIR();
    setReferenceSoftwareModeMLIR();
    Run();
}

TEST_P(KmbMatMulLayerTest, CompareWithRefs_MLIR_HW) {
    useCompilerMLIR();
    setReferenceHardwareModeMLIR();
    Run();
}

}  // namespace LayerTestsDefinitions

using namespace LayerTestsDefinitions;

namespace {

<<<<<<< HEAD
    const std::vector<InferenceEngine::Precision> inputPrecisions = {
            InferenceEngine::Precision::FP32,
            InferenceEngine::Precision::FP16
    };

    const std::vector<ShapeRelatedParams> shapeRelatedParams = {
            { { {1, 4, 5, 6}, false }, { {1, 4, 6, 4}, false } },
            { { {4, 5, 6}, false }, { {6, 3}, false } },
            { { {9, 9, 9}, false }, { {9, 9}, false } }
    };

    const std::vector<ShapeRelatedParams> fullyConnectedShapeParams = {
            { { {1, 16}, false }, { {64, 16}, true } }
    };

    std::vector<ngraph::helpers::InputLayerType> secondaryInputTypes = {
            ngraph::helpers::InputLayerType::CONSTANT,
            ngraph::helpers::InputLayerType::PARAMETER,
    };

    const std::vector<ShapeRelatedParams> shapeRelatedParams_kpi_mcm = {
            { { {1, 2048}, false }, { {1000, 2048}, true } },
    };

    std::vector<ngraph::helpers::InputLayerType> secondaryInputTypes_kpi_mcm = {
            ngraph::helpers::InputLayerType::CONSTANT,
    };

    std::map<std::string, std::string> additional_config = {};

    const auto fullyConnectedCase = ::testing::Combine(
            ::testing::ValuesIn(fullyConnectedShapeParams),
            ::testing::ValuesIn(inputPrecisions),
            ::testing::Values(InferenceEngine::Precision::UNSPECIFIED),
            ::testing::Values(InferenceEngine::Precision::UNSPECIFIED),
            ::testing::Values(InferenceEngine::Layout::ANY),
            ::testing::ValuesIn(secondaryInputTypes),
            ::testing::Values(LayerTestsUtils::testPlatformTargetDevice),
            ::testing::Values(additional_config));

    // Test is disabled due to two types of errors:
    // 1. On step [Debug  ][VPU][KMB nGraph Parser] Convert nGraph to MCM Model
    // kmb-plugin/tests/functional/shared_tests_instances/kmb_layer_test.cpp:169: Failure
    // Expected: executableNetwork = getCore()->LoadNetwork(cnnNetwork, targetDevice, configuration)
    // doesn't throw an exception.
    // Actual: it throws:Unsupported operation: MatMul_1827 with name MatMul_2189 with type MatMul with C++
    // type N6ngraph2op2v06MatMulE
    // kmb-plugin/src/frontend_mcm/src/ngraph_mcm_frontend/passes/convert_to_mcm_model.cpp:1880
    // openvino/inference-engine/include/details/ie_exception_conversion.hpp:66
    //
    // 2. On step [Debug  ][VPU][KMB nGraph Parser] Convert nGraph to MCM Model
    // ERROR:   Op:McmFC_2576 - OpError: Invalid input data (0) - Inconsistent total size of
    // input tensor (input 0) 120 and 1st dimension of weights tensor (input 1) 6
    // Segmentation fault (core dumped)
    // [Track number: S#50186]
    INSTANTIATE_TEST_SUITE_P(DISABLED_smoke_MatMul, KmbMatMulLayerTest,
        ::testing::Combine(
            ::testing::ValuesIn(shapeRelatedParams),
            ::testing::ValuesIn(inputPrecisions),
            ::testing::Values(InferenceEngine::Precision::UNSPECIFIED),
            ::testing::Values(InferenceEngine::Precision::UNSPECIFIED),
            ::testing::Values(InferenceEngine::Layout::ANY),
            ::testing::ValuesIn(secondaryInputTypes),
            ::testing::Values(LayerTestsUtils::testPlatformTargetDevice),
            ::testing::Values(additional_config)),
        KmbMatMulLayerTest::getTestCaseName);

    INSTANTIATE_TEST_SUITE_P(smoke_MatMul_to_FC_case, KmbMatMulLayerTest, fullyConnectedCase, KmbMatMulLayerTest::getTestCaseName);

    INSTANTIATE_TEST_SUITE_P(smoke_MatMul_kpi_mcm, KmbMatMulLayerTest,
        ::testing::Combine(
            ::testing::ValuesIn(shapeRelatedParams_kpi_mcm),
            ::testing::ValuesIn(inputPrecisions),
            ::testing::Values(InferenceEngine::Precision::UNSPECIFIED),
            ::testing::Values(InferenceEngine::Precision::UNSPECIFIED),
            ::testing::Values(InferenceEngine::Layout::ANY),
            ::testing::ValuesIn(secondaryInputTypes_kpi_mcm),
            ::testing::Values(LayerTestsUtils::testPlatformTargetDevice),
            ::testing::Values(additional_config)),
        KmbMatMulLayerTest::getTestCaseName);

} // namespace
=======
const std::vector<InferenceEngine::Precision> inputPrecisions = {InferenceEngine::Precision::FP32,
                                                                 InferenceEngine::Precision::FP16};

const std::vector<ShapeRelatedParams> shapeRelatedParams = {{{{1, 4, 5, 6}, false}, {{1, 4, 6, 4}, false}},
                                                            {{{4, 5, 6}, false}, {{6, 3}, false}},
                                                            {{{9, 9, 9}, false}, {{9, 9}, false}}};

const std::vector<ShapeRelatedParams> fullyConnectedShapeParams = {{{{1, 16}, false}, {{64, 16}, true}}};

std::vector<ngraph::helpers::InputLayerType> secondaryInputTypes = {
        ngraph::helpers::InputLayerType::CONSTANT,
        ngraph::helpers::InputLayerType::PARAMETER,
};

const std::vector<ShapeRelatedParams> shapeRelatedParams_kpi_mcm = {
        {{{1, 2048}, false}, {{1000, 2048}, true}},
};

std::vector<ngraph::helpers::InputLayerType> secondaryInputTypes_kpi_mcm = {
        ngraph::helpers::InputLayerType::CONSTANT,
};

std::map<std::string, std::string> additional_config = {};

const auto fullyConnectedCase = ::testing::Combine(
        ::testing::ValuesIn(fullyConnectedShapeParams), ::testing::ValuesIn(inputPrecisions),
        ::testing::Values(InferenceEngine::Precision::UNSPECIFIED),
        ::testing::Values(InferenceEngine::Precision::UNSPECIFIED), ::testing::Values(InferenceEngine::Layout::ANY),
        ::testing::ValuesIn(secondaryInputTypes), ::testing::Values(LayerTestsUtils::testPlatformTargetDevice),
        ::testing::Values(additional_config));

// Test is disabled due to two types of errors:
// 1. On step [Debug  ][VPU][KMB nGraph Parser] Convert nGraph to MCM Model
// kmb-plugin/tests/functional/shared_tests_instances/kmb_layer_test.cpp:169: Failure
// Expected: executableNetwork = getCore()->LoadNetwork(cnnNetwork, targetDevice, configuration)
// doesn't throw an exception.
// Actual: it throws:Unsupported operation: MatMul_1827 with name MatMul_2189 with type MatMul with C++
// type N6ngraph2op2v06MatMulE
// kmb-plugin/src/frontend_mcm/src/ngraph_mcm_frontend/passes/convert_to_mcm_model.cpp:1880
// openvino/inference-engine/include/details/ie_exception_conversion.hpp:66
//
// 2. On step [Debug  ][VPU][KMB nGraph Parser] Convert nGraph to MCM Model
// ERROR:   Op:McmFC_2576 - OpError: Invalid input data (0) - Inconsistent total size of
// input tensor (input 0) 120 and 1st dimension of weights tensor (input 1) 6
// Segmentation fault (core dumped)
// [Track number: S#50186]
INSTANTIATE_TEST_CASE_P(DISABLED_smoke_MatMul, KmbMatMulLayerTest,
                        ::testing::Combine(::testing::ValuesIn(shapeRelatedParams),
                                           ::testing::ValuesIn(inputPrecisions),
                                           ::testing::Values(InferenceEngine::Precision::UNSPECIFIED),
                                           ::testing::Values(InferenceEngine::Precision::UNSPECIFIED),
                                           ::testing::Values(InferenceEngine::Layout::ANY),
                                           ::testing::ValuesIn(secondaryInputTypes),
                                           ::testing::Values(LayerTestsUtils::testPlatformTargetDevice),
                                           ::testing::Values(additional_config)),
                        KmbMatMulLayerTest::getTestCaseName);

INSTANTIATE_TEST_CASE_P(smoke_MatMul_to_FC_case, KmbMatMulLayerTest, fullyConnectedCase,
                        KmbMatMulLayerTest::getTestCaseName);

INSTANTIATE_TEST_CASE_P(smoke_MatMul_kpi_mcm, KmbMatMulLayerTest,
                        ::testing::Combine(::testing::ValuesIn(shapeRelatedParams_kpi_mcm),
                                           ::testing::ValuesIn(inputPrecisions),
                                           ::testing::Values(InferenceEngine::Precision::UNSPECIFIED),
                                           ::testing::Values(InferenceEngine::Precision::UNSPECIFIED),
                                           ::testing::Values(InferenceEngine::Layout::ANY),
                                           ::testing::ValuesIn(secondaryInputTypes_kpi_mcm),
                                           ::testing::Values(LayerTestsUtils::testPlatformTargetDevice),
                                           ::testing::Values(additional_config)),
                        KmbMatMulLayerTest::getTestCaseName);

}  // namespace
>>>>>>> ee299d7c
<|MERGE_RESOLUTION|>--- conflicted
+++ resolved
@@ -60,90 +60,6 @@
 
 namespace {
 
-<<<<<<< HEAD
-    const std::vector<InferenceEngine::Precision> inputPrecisions = {
-            InferenceEngine::Precision::FP32,
-            InferenceEngine::Precision::FP16
-    };
-
-    const std::vector<ShapeRelatedParams> shapeRelatedParams = {
-            { { {1, 4, 5, 6}, false }, { {1, 4, 6, 4}, false } },
-            { { {4, 5, 6}, false }, { {6, 3}, false } },
-            { { {9, 9, 9}, false }, { {9, 9}, false } }
-    };
-
-    const std::vector<ShapeRelatedParams> fullyConnectedShapeParams = {
-            { { {1, 16}, false }, { {64, 16}, true } }
-    };
-
-    std::vector<ngraph::helpers::InputLayerType> secondaryInputTypes = {
-            ngraph::helpers::InputLayerType::CONSTANT,
-            ngraph::helpers::InputLayerType::PARAMETER,
-    };
-
-    const std::vector<ShapeRelatedParams> shapeRelatedParams_kpi_mcm = {
-            { { {1, 2048}, false }, { {1000, 2048}, true } },
-    };
-
-    std::vector<ngraph::helpers::InputLayerType> secondaryInputTypes_kpi_mcm = {
-            ngraph::helpers::InputLayerType::CONSTANT,
-    };
-
-    std::map<std::string, std::string> additional_config = {};
-
-    const auto fullyConnectedCase = ::testing::Combine(
-            ::testing::ValuesIn(fullyConnectedShapeParams),
-            ::testing::ValuesIn(inputPrecisions),
-            ::testing::Values(InferenceEngine::Precision::UNSPECIFIED),
-            ::testing::Values(InferenceEngine::Precision::UNSPECIFIED),
-            ::testing::Values(InferenceEngine::Layout::ANY),
-            ::testing::ValuesIn(secondaryInputTypes),
-            ::testing::Values(LayerTestsUtils::testPlatformTargetDevice),
-            ::testing::Values(additional_config));
-
-    // Test is disabled due to two types of errors:
-    // 1. On step [Debug  ][VPU][KMB nGraph Parser] Convert nGraph to MCM Model
-    // kmb-plugin/tests/functional/shared_tests_instances/kmb_layer_test.cpp:169: Failure
-    // Expected: executableNetwork = getCore()->LoadNetwork(cnnNetwork, targetDevice, configuration)
-    // doesn't throw an exception.
-    // Actual: it throws:Unsupported operation: MatMul_1827 with name MatMul_2189 with type MatMul with C++
-    // type N6ngraph2op2v06MatMulE
-    // kmb-plugin/src/frontend_mcm/src/ngraph_mcm_frontend/passes/convert_to_mcm_model.cpp:1880
-    // openvino/inference-engine/include/details/ie_exception_conversion.hpp:66
-    //
-    // 2. On step [Debug  ][VPU][KMB nGraph Parser] Convert nGraph to MCM Model
-    // ERROR:   Op:McmFC_2576 - OpError: Invalid input data (0) - Inconsistent total size of
-    // input tensor (input 0) 120 and 1st dimension of weights tensor (input 1) 6
-    // Segmentation fault (core dumped)
-    // [Track number: S#50186]
-    INSTANTIATE_TEST_SUITE_P(DISABLED_smoke_MatMul, KmbMatMulLayerTest,
-        ::testing::Combine(
-            ::testing::ValuesIn(shapeRelatedParams),
-            ::testing::ValuesIn(inputPrecisions),
-            ::testing::Values(InferenceEngine::Precision::UNSPECIFIED),
-            ::testing::Values(InferenceEngine::Precision::UNSPECIFIED),
-            ::testing::Values(InferenceEngine::Layout::ANY),
-            ::testing::ValuesIn(secondaryInputTypes),
-            ::testing::Values(LayerTestsUtils::testPlatformTargetDevice),
-            ::testing::Values(additional_config)),
-        KmbMatMulLayerTest::getTestCaseName);
-
-    INSTANTIATE_TEST_SUITE_P(smoke_MatMul_to_FC_case, KmbMatMulLayerTest, fullyConnectedCase, KmbMatMulLayerTest::getTestCaseName);
-
-    INSTANTIATE_TEST_SUITE_P(smoke_MatMul_kpi_mcm, KmbMatMulLayerTest,
-        ::testing::Combine(
-            ::testing::ValuesIn(shapeRelatedParams_kpi_mcm),
-            ::testing::ValuesIn(inputPrecisions),
-            ::testing::Values(InferenceEngine::Precision::UNSPECIFIED),
-            ::testing::Values(InferenceEngine::Precision::UNSPECIFIED),
-            ::testing::Values(InferenceEngine::Layout::ANY),
-            ::testing::ValuesIn(secondaryInputTypes_kpi_mcm),
-            ::testing::Values(LayerTestsUtils::testPlatformTargetDevice),
-            ::testing::Values(additional_config)),
-        KmbMatMulLayerTest::getTestCaseName);
-
-} // namespace
-=======
 const std::vector<InferenceEngine::Precision> inputPrecisions = {InferenceEngine::Precision::FP32,
                                                                  InferenceEngine::Precision::FP16};
 
@@ -190,7 +106,7 @@
 // input tensor (input 0) 120 and 1st dimension of weights tensor (input 1) 6
 // Segmentation fault (core dumped)
 // [Track number: S#50186]
-INSTANTIATE_TEST_CASE_P(DISABLED_smoke_MatMul, KmbMatMulLayerTest,
+INSTANTIATE_TEST_SUITE_P(DISABLED_smoke_MatMul, KmbMatMulLayerTest,
                         ::testing::Combine(::testing::ValuesIn(shapeRelatedParams),
                                            ::testing::ValuesIn(inputPrecisions),
                                            ::testing::Values(InferenceEngine::Precision::UNSPECIFIED),
@@ -201,10 +117,10 @@
                                            ::testing::Values(additional_config)),
                         KmbMatMulLayerTest::getTestCaseName);
 
-INSTANTIATE_TEST_CASE_P(smoke_MatMul_to_FC_case, KmbMatMulLayerTest, fullyConnectedCase,
+INSTANTIATE_TEST_SUITE_P(smoke_MatMul_to_FC_case, KmbMatMulLayerTest, fullyConnectedCase,
                         KmbMatMulLayerTest::getTestCaseName);
 
-INSTANTIATE_TEST_CASE_P(smoke_MatMul_kpi_mcm, KmbMatMulLayerTest,
+INSTANTIATE_TEST_SUITE_P(smoke_MatMul_kpi_mcm, KmbMatMulLayerTest,
                         ::testing::Combine(::testing::ValuesIn(shapeRelatedParams_kpi_mcm),
                                            ::testing::ValuesIn(inputPrecisions),
                                            ::testing::Values(InferenceEngine::Precision::UNSPECIFIED),
@@ -215,5 +131,4 @@
                                            ::testing::Values(additional_config)),
                         KmbMatMulLayerTest::getTestCaseName);
 
-}  // namespace
->>>>>>> ee299d7c
+}  // namespace