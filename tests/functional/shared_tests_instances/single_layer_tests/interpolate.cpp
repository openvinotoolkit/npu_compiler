--- conflicted
+++ resolved
@@ -28,70 +28,8 @@
 // Reference version for Interpolate-1 layer doesn't implemented in OpenVino.
 // It is enough to check the conversion of Interpolate-1 layer to Interpolate-4 layer,
 // as test for Interpolate-4 has already exist. So skip Validate step.
-<<<<<<< HEAD
-void Run() override {
-    SKIP_IF_CURRENT_TEST_IS_DISABLED()
-
-    std::cout << "KmbLayerTestsCommon::BuildNetworkWithoutCompile" << std::endl;
-    BuildNetworkWithoutCompile();
-    LayerTestsUtils::KmbTestReport& report = LayerTestsUtils::KmbTestReport::getInstance();
-    const auto& testInfo = testing::UnitTest::GetInstance()->current_test_info();
-    report.run(testInfo);
-
-    try {
-        if (envConfig.IE_KMB_TESTS_RUN_COMPILER) {
-            std::cout << "KmbLayerTestsCommon::Compile" << std::endl;
-            std::ostringstream ostr;
-            ostr << "LoadNetwork Config: ";
-            for (const auto& item : configuration) {
-                ostr << item.first << "=" << item.second << "; ";
-            }
-            std::cout << ostr.str() << std::endl;
-            SkipBeforeLoad();
-
-            ASSERT_NO_THROW(executableNetwork = getCore()->LoadNetwork(cnnNetwork, targetDevice, configuration));
-            report.compiled(testInfo);
-
-            if (envConfig.IE_KMB_TESTS_RUN_EXPORT) {
-                std::cout << "KmbLayerTestsCommon::ExportNetwork()" << std::endl;
-                ASSERT_NO_THROW(ExportNetwork());
-            }
-        } else {
-            std::cout << "KmbLayerTestsCommon::ImportNetwork()" << std::endl;
-            SkipBeforeLoad();
-            SkipBeforeImport();
-            ImportNetwork();
-            report.imported(testInfo);
-        }
-        GenerateInputs();
-        if (envConfig.IE_KMB_TESTS_EXPORT_INPUT) {
-            std::cout << "KmbLayerTestsCommon::ExportInput()" << std::endl;
-            ExportInput();
-        }
-        if (envConfig.IE_KMB_TESTS_IMPORT_INPUT) {
-            std::cout << "KmbLayerTestsCommon::ImportInput()" << std::endl;
-            ImportInput();
-        }
-        if (envConfig.IE_KMB_TESTS_RUN_INFER) {
-            std::cout << "KmbLayerTestsCommon::Infer()" << std::endl;
-            SkipBeforeInfer();
-            Infer();
-            report.inferred(testInfo);
-        }
-        if (envConfig.IE_KMB_TESTS_EXPORT_OUTPUT) {
-            std::cout << "KmbLayerTestsCommon::ExportOutput()" << std::endl;
-            ExportOutput();
-        }
-        //skip Validate step
-        std::cout << "Skip KmbLayerTestsCommon::Validate()" << std::endl;
-    } catch (const LayerTestsUtils::KmbSkipTestException& e) {
-        std::cout << "Skipping the test due to: " << e.what() << std::endl;
-        report.skipped(testInfo);
-        GTEST_SKIP() << "Skipping the test due to: " << e.what();
-=======
     void Validate() override {
         std::cout << "Skip Validate() for Interpolate1" << std::endl;
->>>>>>> 8bd59c8c
     }
 };
 
