// Copyright (C) 2021 Intel Corporation
// SPDX-License-Identifier: Apache-2.0
//

#include <vector>
#include "single_layer_tests/eltwise.hpp"
#include "kmb_layer_test.hpp"

namespace LayerTestsDefinitions {

class KmbEltwiseLayerTest:
        public EltwiseLayerTest,
        virtual public LayerTestsUtils::KmbLayerTestsCommon {
};

class KmbEltwiseLayerTest_MCM : public KmbEltwiseLayerTest {
    void SkipBeforeValidate() override {
        std::vector<std::vector<size_t>> inShapes;
        std::tie(inShapes,
                 std::ignore, std::ignore, std::ignore, std::ignore,
                 std::ignore, std::ignore, std::ignore, std::ignore, std::ignore) = GetParam();

        // There are errors at validation step on KMB-board for some input shapes:
        // KmbLayerTestsCommon::Validate()
        // LayerTestsCommon::Validate()
        // openvino/inference-engine/tests/functional/shared_test_classes/include/
        // shared_test_classes/base/layer_test_utils.hpp:173: Failure
        // Value of: max != 0 && (diff <= static_cast<float>(threshold))
        // Actual: false
        // Expected: true
        // Relative comparison of values expected: -4 and actual: 0 at index 1 with
        // threshold 0.0099999997764825821 failed
        // [Track number: S#51346]

        std::set<std::vector<std::vector<size_t>>> badShapes = {
                {{2, 200}},
                {{10, 200}},
                {{1, 4, 4, 1}},
                {{2, 17, 5, 4}, {1, 17, 1, 1}},
                {{2, 17, 5, 1}, {1, 17, 1, 4}}
        };

        if (badShapes.count(inShapes)) {
            throw LayerTestsUtils::KmbSkipTestException("Mismatch in comparison");
        }
    }
};
class KmbEltwiseLayerTest_MLIR : public KmbEltwiseLayerTest {
    void SkipBeforeLoad() override {
        ngraph::helpers::EltwiseTypes eltwiseOp;
        std::vector<std::vector<size_t>> inShapes;
        ngraph::helpers::InputLayerType secondInputType;
        CommonTestUtils::OpType opType;

        std::tie(inShapes,
                 eltwiseOp, secondInputType, opType, std::ignore,
                 std::ignore, std::ignore, std::ignore, std::ignore, std::ignore) = GetParam();


        std::set<ngraph::helpers::EltwiseTypes> fusedToScaleShiftOpMLIR = {
                ngraph::helpers::EltwiseTypes::ADD,
                ngraph::helpers::EltwiseTypes::MULTIPLY
        };

        // A special workaround([Track number: E#13127]) extends all network inputs/outputs to 4D,
        // which causes an incorrect conversion of the eltwise operation to a ScaleShift.
        // [Track number: E#13311]
        if (fusedToScaleShiftOpMLIR.count(eltwiseOp) && secondInputType == ngraph::helpers::InputLayerType::PARAMETER)  {
            throw LayerTestsUtils::KmbSkipTestException("Skipping the operation due to incorrect conversion to ScaleShift");
        }

        std::set<std::vector<std::vector<size_t>>> shapesWithBatch = {
                {{2, 17, 5, 1}, {1, 17, 1, 4}},
        };
        std::set<std::vector<std::vector<size_t>>> fusedToScaleShiftShapes = {
                {{2, 17, 5, 4}, {1, 17, 1, 1}},
        };

        // A special workaround([Track number: E#13127]) extends all network inputs/outputs to 4D,
        // which causes error: "Batch size != 1 is not supported"
        // [Track number: E#7613]
        if ((fusedToScaleShiftShapes.count(inShapes) && fusedToScaleShiftOpMLIR.count(eltwiseOp))
            || shapesWithBatch.count(inShapes) )  {
            throw LayerTestsUtils::KmbSkipTestException("Skipping the operation due to incorrect conversion to ScaleShift");
        }
    }

    void SkipBeforeValidate() override {
        ngraph::helpers::EltwiseTypes eltwiseOp;
        std::vector<std::vector<size_t>> inShapes;
        CommonTestUtils::OpType opType;
        std::tie(inShapes,
                 eltwiseOp, std::ignore, opType, std::ignore,
                 std::ignore, std::ignore, std::ignore, std::ignore, std::ignore) = GetParam();

        std::set<ngraph::helpers::EltwiseTypes> fusedToScaleShiftOpMLIR = {
                ngraph::helpers::EltwiseTypes::ADD,
        };

        std::set<std::vector<std::vector<size_t>>> fusedToScaleShiftOpShapes = {
                {{1, 4, 1, 1}},
                {{1, 4, 4, 1}},
        };

        // A special workaround([Track number: E#13127]) extends all network inputs/outputs to 4D,
        // which causes an incorrect conversion of the eltwise operation to a ScaleShift.
        // At the same time, per-channel broadcast doesn't work correctly in ScaleShift layer
        // which leads to accuracy errors
        // [Track number: E#13311]
        if (fusedToScaleShiftOpMLIR.count(eltwiseOp) && fusedToScaleShiftOpShapes.count(inShapes))  {
            throw LayerTestsUtils::KmbSkipTestException("Skipping the operation due to incorrect conversion to ScaleShift");
        }

        std::set<std::vector<std::vector<size_t>>> vectorOnlyShapesMLIR = {
                {{4, 4, 16}},
        };

        // There are errors at validation step on KMB-board for some input shapes:
        // [Track number: S#51346]
        if (vectorOnlyShapesMLIR.count(inShapes) && opType == CommonTestUtils::OpType::SCALAR) {
            throw LayerTestsUtils::KmbSkipTestException("Mismatch in comparison");
        }

        std::set<ngraph::helpers::EltwiseTypes> badOpMLIR = {
                ngraph::helpers::EltwiseTypes::DIVIDE,
                ngraph::helpers::EltwiseTypes::SQUARED_DIFF,
                ngraph::helpers::EltwiseTypes::POWER,
                ngraph::helpers::EltwiseTypes::FLOOR_MOD
        };

        std::set<std::vector<std::vector<size_t>>> badShapesMLIR = {
                {{2}},
                {{2, 200}},
                {{10, 200}},
                {{2, 17, 5, 4}, {1, 17, 1, 1}},
        };

        // There are errors at validation step on KMB-board for some input shapes:
        // [Track number: S#51346]
        if (badOpMLIR.count(eltwiseOp) && badShapesMLIR.count(inShapes)) {
            throw LayerTestsUtils::KmbSkipTestException("Mismatch in comparison");
        }
    }
};


//
//[Track number: E#15146]
//
TEST_P(KmbEltwiseLayerTest_MCM, DISABLED_CompareWithRefs) {
    Run();
}

// [Track number: E#15146]
// Initialization disabled partly
TEST_P(KmbEltwiseLayerTest_MLIR, CompareWithRefs) {
    useCompilerMLIR();
    Run();
}

}  // namespace LayerTestsDefinitions

using namespace LayerTestsDefinitions;

namespace {

std::vector<std::vector<std::vector<size_t>>> inShapes = {
        {{2}},
        {{2, 200}},
        {{10, 200}},
        {{1, 2, 4}},
        {{1, 4, 4}},
        {{4, 4, 16}},
        {{1, 10, 100}},
        {{1, 4, 1, 1}},
        {{1, 1, 1, 3}},
        {{1, 4, 4, 1}},
        {{2, 17, 5, 4}, {1, 17, 1, 1}},
        {{2, 17, 5, 1}, {1, 17, 1, 4}},
};

std::vector<InferenceEngine::Precision> netPrecisions = {
    InferenceEngine::Precision::FP16,
    InferenceEngine::Precision::FP32,
};

std::vector<ngraph::helpers::InputLayerType> secondaryInputTypes = {
    ngraph::helpers::InputLayerType::PARAMETER,
    ngraph::helpers::InputLayerType::CONSTANT,
};

std::vector<CommonTestUtils::OpType> opTypes = {
    CommonTestUtils::OpType::VECTOR,
    CommonTestUtils::OpType::SCALAR,
};

std::map<std::string, std::string> additional_config = {};

//
// MCM Instantiation
//

std::set<ngraph::helpers::EltwiseTypes> supportedTypesMCM {
        ngraph::helpers::EltwiseTypes::ADD,
        ngraph::helpers::EltwiseTypes::MULTIPLY,
        ngraph::helpers::EltwiseTypes::SUBTRACT,
        ngraph::helpers::EltwiseTypes::SQUARED_DIFF
};

const auto eltwise_params_mcm = ::testing::Combine(
    ::testing::ValuesIn(inShapes),
    ::testing::ValuesIn(supportedTypesMCM),
    ::testing::ValuesIn(secondaryInputTypes),
    ::testing::Values(CommonTestUtils::OpType::SCALAR),
    ::testing::ValuesIn(netPrecisions),
    ::testing::Values(InferenceEngine::Precision::UNSPECIFIED),
    ::testing::Values(InferenceEngine::Precision::UNSPECIFIED),
    ::testing::Values(InferenceEngine::Layout::ANY),
    ::testing::Values(LayerTestsUtils::testPlatformTargetDevice),
    ::testing::Values(additional_config));

INSTANTIATE_TEST_SUITE_P(smoke_CompareWithRefs, KmbEltwiseLayerTest_MCM, eltwise_params_mcm,
                        KmbEltwiseLayerTest::getTestCaseName);

//
//[Track number: S#51349]
//

// Skip below is due to error during run of tests on KMB-board (it is oly for VECTOR OpType):
// [Debug  ][VPU][VpualCoreNNExecutor] Allocated buffer for input with the size:
// [Info   ][VPU][VpualCoreNNExecutor] allocateGraph begins
// [Error  ][VPU][VpualCoreNNExecutor] allocateGraph: failed to create NnCorePlg
// kmb-plugin/tests/functional/shared_tests_instances/kmb_layer_test.cpp:152: Failure
// Expected: executableNetwork = getCore()->LoadNetwork(cnnNetwork, targetDevice, configuration)
// doesn't throw an exception.
// Actual: it throws:VpualCoreNNExecutor::allocateGraph: failed to create NnCorePlg: 6

const auto eltwise_params_vector_mcm = ::testing::Combine(
        ::testing::ValuesIn(inShapes),
        ::testing::ValuesIn(supportedTypesMCM),
        ::testing::ValuesIn(secondaryInputTypes),
        ::testing::Values(CommonTestUtils::OpType::VECTOR),
        ::testing::ValuesIn(netPrecisions),
        ::testing::Values(InferenceEngine::Precision::UNSPECIFIED),
        ::testing::Values(InferenceEngine::Precision::UNSPECIFIED),
        ::testing::Values(InferenceEngine::Layout::ANY),
        ::testing::Values(LayerTestsUtils::testPlatformTargetDevice),
        ::testing::Values(additional_config));

INSTANTIATE_TEST_SUITE_P(DISABLED_smoke_CompareWithRefs, KmbEltwiseLayerTest_MCM, eltwise_params_vector_mcm,
                        KmbEltwiseLayerTest::getTestCaseName);

//
// MLIR Instantiation
//

std::set<ngraph::helpers::EltwiseTypes> supportedTypesMLIR {
        ngraph::helpers::EltwiseTypes::ADD,
        ngraph::helpers::EltwiseTypes::MULTIPLY,
        ngraph::helpers::EltwiseTypes::DIVIDE,
        ngraph::helpers::EltwiseTypes::SQUARED_DIFF,
        ngraph::helpers::EltwiseTypes::POWER,
        ngraph::helpers::EltwiseTypes::FLOOR_MOD
};

const auto eltwise_params_mlir = ::testing::Combine(
        ::testing::ValuesIn(inShapes),
        ::testing::ValuesIn(supportedTypesMLIR),
        ::testing::ValuesIn(secondaryInputTypes),
        ::testing::ValuesIn(opTypes),
        ::testing::ValuesIn(netPrecisions),
        ::testing::Values(InferenceEngine::Precision::UNSPECIFIED),
        ::testing::Values(InferenceEngine::Precision::UNSPECIFIED),
        ::testing::Values(InferenceEngine::Layout::ANY),
        ::testing::Values(LayerTestsUtils::testPlatformTargetDevice),
        ::testing::Values(additional_config));

<<<<<<< HEAD
INSTANTIATE_TEST_SUITE_P(smoke_CompareWithRefs, KmbEltwiseLayerTest_MLIR, eltwise_params_mlir,
=======
// [Track number: E#15146]
// Initialization disabled partly
/*
INSTANTIATE_TEST_CASE_P(smoke_CompareWithRefs, KmbEltwiseLayerTest_MLIR, eltwise_params_mlir,
>>>>>>> e531bed2
                        KmbEltwiseLayerTest::getTestCaseName);
*/

// Specific multiply case

std::vector<std::vector<std::vector<size_t>>> inSpecificMultiplyShapes = {
        {{1, 3, 224, 224}, {1, 1, 1, 1}},  
};

const auto multiply_params_mlir = ::testing::Combine(
        ::testing::ValuesIn(inSpecificMultiplyShapes),
        ::testing::Values(ngraph::helpers::EltwiseTypes::MULTIPLY),
        ::testing::ValuesIn(secondaryInputTypes),
        ::testing::ValuesIn(opTypes),
        ::testing::ValuesIn(netPrecisions),
        ::testing::Values(InferenceEngine::Precision::UNSPECIFIED),
        ::testing::Values(InferenceEngine::Precision::UNSPECIFIED),
        ::testing::Values(InferenceEngine::Layout::ANY),
        ::testing::Values(LayerTestsUtils::testPlatformTargetDevice),
        ::testing::Values(additional_config));

INSTANTIATE_TEST_CASE_P(smoke_CompareWithRefs_Specific, KmbEltwiseLayerTest_MLIR, multiply_params_mlir,
                        KmbEltwiseLayerTest::getTestCaseName);

}  // namespace<|MERGE_RESOLUTION|>--- conflicted
+++ resolved
@@ -275,14 +275,10 @@
         ::testing::Values(LayerTestsUtils::testPlatformTargetDevice),
         ::testing::Values(additional_config));
 
-<<<<<<< HEAD
-INSTANTIATE_TEST_SUITE_P(smoke_CompareWithRefs, KmbEltwiseLayerTest_MLIR, eltwise_params_mlir,
-=======
 // [Track number: E#15146]
 // Initialization disabled partly
 /*
-INSTANTIATE_TEST_CASE_P(smoke_CompareWithRefs, KmbEltwiseLayerTest_MLIR, eltwise_params_mlir,
->>>>>>> e531bed2
+INSTANTIATE_TEST_SUITE_P(smoke_CompareWithRefs, KmbEltwiseLayerTest_MLIR, eltwise_params_mlir,
                         KmbEltwiseLayerTest::getTestCaseName);
 */
 
@@ -304,7 +300,7 @@
         ::testing::Values(LayerTestsUtils::testPlatformTargetDevice),
         ::testing::Values(additional_config));
 
-INSTANTIATE_TEST_CASE_P(smoke_CompareWithRefs_Specific, KmbEltwiseLayerTest_MLIR, multiply_params_mlir,
+INSTANTIATE_TEST_SUITE_P(smoke_CompareWithRefs_Specific, KmbEltwiseLayerTest_MLIR, multiply_params_mlir,
                         KmbEltwiseLayerTest::getTestCaseName);
 
 }  // namespace