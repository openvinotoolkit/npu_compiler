// Copyright (C) 2021 Intel Corporation
// SPDX-License-Identifier: Apache-2.0
//

#include <vector>
#include "single_layer_tests/eltwise.hpp"
#include "kmb_layer_test.hpp"

namespace LayerTestsDefinitions {

class KmbEltwiseLayerTest:
        public EltwiseLayerTest,
        virtual public LayerTestsUtils::KmbLayerTestsCommon {
};

class KmbEltwiseLayerTest_MCM : public KmbEltwiseLayerTest {
    void SkipBeforeValidate() override {
        std::pair<std::vector<ngraph::PartialShape>, std::vector<std::vector<ngraph::Shape>>> inShapes;
        std::tie(inShapes,
                 std::ignore, std::ignore, std::ignore, std::ignore,
                 std::ignore, std::ignore, std::ignore, std::ignore, std::ignore) = GetParam();

        // There are errors at validation step on KMB-board for some input shapes:
        // KmbLayerTestsCommon::Validate()
        // LayerTestsCommon::Validate()
        // openvino/inference-engine/tests/functional/shared_test_classes/include/
        // shared_test_classes/base/layer_test_utils.hpp:173: Failure
        // Value of: max != 0 && (diff <= static_cast<float>(threshold))
        // Actual: false
        // Expected: true
        // Relative comparison of values expected: -4 and actual: 0 at index 1 with
        // threshold 0.0099999997764825821 failed
        // [Track number: S#51346]

        std::set<std::vector<ngraph::Shape>> badShapes = {
                {{2, 200}},
                {{10, 200}},
                {{1, 4, 4, 1}},
                {{2, 17, 5, 4}, {1, 17, 1, 1}},
                {{2, 17, 5, 1}, {1, 17, 1, 4}}
        };

        for (const auto& inShape : inShapes.second) {
            if (badShapes.count(inShape)) {
                throw LayerTestsUtils::KmbSkipTestException("Mismatch in comparison");
            }
        }
    }
};
class KmbEltwiseLayerTest_MLIR : public KmbEltwiseLayerTest {
<<<<<<< HEAD
    void SkipBeforeLoad() override {
        ngraph::helpers::EltwiseTypes eltwiseOp;
        std::pair<std::vector<ngraph::PartialShape>, std::vector<std::vector<ngraph::Shape>>> inShapes;
        ngraph::helpers::InputLayerType secondInputType;
        CommonTestUtils::OpType opType;

        std::tie(inShapes,
                 eltwiseOp, secondInputType, opType, std::ignore,
                 std::ignore, std::ignore, std::ignore, std::ignore, std::ignore) = GetParam();


        std::set<ngraph::helpers::EltwiseTypes> fusedToScaleShiftOpMLIR = {
                ngraph::helpers::EltwiseTypes::ADD,
                ngraph::helpers::EltwiseTypes::MULTIPLY
        };

        // A special workaround([Track number: E#13127]) extends all network inputs/outputs to 4D,
        // which causes an incorrect conversion of the eltwise operation to a ScaleShift.
        // [Track number: E#13311]
        if (fusedToScaleShiftOpMLIR.count(eltwiseOp) && secondInputType == ngraph::helpers::InputLayerType::PARAMETER)  {
            throw LayerTestsUtils::KmbSkipTestException("Skipping the operation due to incorrect conversion to ScaleShift");
        }

        std::set<std::vector<ngraph::Shape>> shapesWithBatch = {
                {{2, 17, 5, 1}, {1, 17, 1, 4}},
        };
        std::set<std::vector<ngraph::Shape>> fusedToScaleShiftShapes = {
                {{2, 17, 5, 4}, {1, 17, 1, 1}},
        };

        // A special workaround([Track number: E#13127]) extends all network inputs/outputs to 4D,
        // which causes error: "Batch size != 1 is not supported"
        // [Track number: E#7613]
        for (const auto& inShape : inShapes.second) {
            if ((fusedToScaleShiftShapes.count(inShape) && fusedToScaleShiftOpMLIR.count(eltwiseOp)) ||
                shapesWithBatch.count(inShape)) {
                throw LayerTestsUtils::KmbSkipTestException(
                        "Skipping the operation due to incorrect conversion to ScaleShift");
            }
        }
    }

=======
>>>>>>> 8bd59c8c
    void SkipBeforeValidate() override {
        ngraph::helpers::EltwiseTypes eltwiseOp;
        std::pair<std::vector<ngraph::PartialShape>, std::vector<std::vector<ngraph::Shape>>> inShapes;
        CommonTestUtils::OpType opType;
        std::tie(inShapes,
                 eltwiseOp, std::ignore, opType, std::ignore,
                 std::ignore, std::ignore, std::ignore, std::ignore, std::ignore) = GetParam();

        std::set<ngraph::helpers::EltwiseTypes> fusedToScaleShiftOpMLIR = {
                ngraph::helpers::EltwiseTypes::ADD,
        };

        std::set<std::vector<ngraph::Shape>> fusedToScaleShiftOpShapes = {
                {{1, 4, 1, 1}},
                {{1, 4, 4, 1}},
        };

        // A special workaround([Track number: E#13127]) extends all network inputs/outputs to 4D,
        // which causes an incorrect conversion of the eltwise operation to a ScaleShift.
        // At the same time, per-channel broadcast doesn't work correctly in ScaleShift layer
        // which leads to accuracy errors
        // [Track number: E#13311]
        for (const auto& inShape : inShapes.second) {
            if (fusedToScaleShiftOpMLIR.count(eltwiseOp) && fusedToScaleShiftOpShapes.count(inShape)) {
                throw LayerTestsUtils::KmbSkipTestException(
                        "Skipping the operation due to incorrect conversion to ScaleShift");
            }
        }

        std::set<std::vector<ngraph::Shape>> vectorOnlyShapesMLIR = {
                {{4, 4, 16}},
        };

        // There are errors at validation step on KMB-board for some input shapes:
        // [Track number: S#51346]
        for (const auto& inShape : inShapes.second) {
            if (vectorOnlyShapesMLIR.count(inShape) && opType == CommonTestUtils::OpType::SCALAR) {
                throw LayerTestsUtils::KmbSkipTestException("Mismatch in comparison");
            }
        }


        std::set<ngraph::helpers::EltwiseTypes> badOpMLIR = {
                ngraph::helpers::EltwiseTypes::DIVIDE,
                ngraph::helpers::EltwiseTypes::SQUARED_DIFF,
                ngraph::helpers::EltwiseTypes::POWER,
                ngraph::helpers::EltwiseTypes::FLOOR_MOD
        };

        std::set<std::vector<ngraph::Shape>> badShapesMLIR = {
                {{2}},
                {{2, 200}},
                {{10, 200}},
                {{2, 17, 5, 4}, {1, 17, 1, 1}},
        };

        // There are errors at validation step on KMB-board for some input shapes:
        // [Track number: S#51346]
        for (const auto& inShape : inShapes.second) {
            if (badOpMLIR.count(eltwiseOp) && badShapesMLIR.count(inShape)) {
                throw LayerTestsUtils::KmbSkipTestException("Mismatch in comparison");
            }
        }
    }
};


//
//[Track number: E#15146]
//
TEST_P(KmbEltwiseLayerTest_MCM, DISABLED_CompareWithRefs) {
    Run();
}

TEST_P(KmbEltwiseLayerTest_MLIR, CompareWithRefs_SW) {
    useCompilerMLIR();
    setReferenceSoftwareModeMLIR();
    Run();
}

TEST_P(KmbEltwiseLayerTest_MLIR, CompareWithRefs_HW) {
    useCompilerMLIR();
    setReferenceHardwareModeMLIR();
    Run();
}

}  // namespace LayerTestsDefinitions

using namespace LayerTestsDefinitions;

namespace {

std::vector<std::pair<std::vector<ngraph::PartialShape>, std::vector<std::vector<ngraph::Shape>>>> inShapes = {
        {{}, {{{2}}}},
        {{}, {{{2, 200}}}},
        {{}, {{{10, 200}}}},
        {{}, {{{1, 2, 4}}}},
        {{}, {{{1, 4, 4}}}},
        {{}, {{{4, 4, 16}}}},
        {{}, {{{1, 10, 100}}}},
        {{}, {{{1, 4, 1, 1}}}},
        {{}, {{{1, 1, 1, 3}}}},
        {{}, {{{1, 4, 4, 1}}}},
        {{}, {{{2, 17, 5, 4}, {1, 17, 1, 1}}}},
        {{}, {{{2, 17, 5, 1}, {1, 17, 1, 4}}}},
};

std::vector<InferenceEngine::Precision> netPrecisions = {
    InferenceEngine::Precision::FP16,
    InferenceEngine::Precision::FP32,
};

std::vector<ngraph::helpers::InputLayerType> secondaryInputTypes = {
    ngraph::helpers::InputLayerType::PARAMETER,
    ngraph::helpers::InputLayerType::CONSTANT,
};

std::vector<CommonTestUtils::OpType> opTypes = {
    CommonTestUtils::OpType::VECTOR,
    CommonTestUtils::OpType::SCALAR,
};

std::map<std::string, std::string> additional_config = {};

//
// MCM Instantiation
//

std::set<ngraph::helpers::EltwiseTypes> supportedTypesMCM {
        ngraph::helpers::EltwiseTypes::ADD,
        ngraph::helpers::EltwiseTypes::MULTIPLY,
        ngraph::helpers::EltwiseTypes::SUBTRACT,
        ngraph::helpers::EltwiseTypes::SQUARED_DIFF
};

const auto eltwise_params_mcm = ::testing::Combine(
    ::testing::ValuesIn(inShapes),
    ::testing::ValuesIn(supportedTypesMCM),
    ::testing::ValuesIn(secondaryInputTypes),
    ::testing::Values(CommonTestUtils::OpType::SCALAR),
    ::testing::ValuesIn(netPrecisions),
    ::testing::Values(InferenceEngine::Precision::UNSPECIFIED),
    ::testing::Values(InferenceEngine::Precision::UNSPECIFIED),
    ::testing::Values(InferenceEngine::Layout::ANY),
    ::testing::Values(LayerTestsUtils::testPlatformTargetDevice),
    ::testing::Values(additional_config));

INSTANTIATE_TEST_SUITE_P(smoke_CompareWithRefs, KmbEltwiseLayerTest_MCM, eltwise_params_mcm,
                        KmbEltwiseLayerTest::getTestCaseName);

//
//[Track number: S#51349]
//

// Skip below is due to error during run of tests on KMB-board (it is oly for VECTOR OpType):
// [Debug  ][VPU][VpualCoreNNExecutor] Allocated buffer for input with the size:
// [Info   ][VPU][VpualCoreNNExecutor] allocateGraph begins
// [Error  ][VPU][VpualCoreNNExecutor] allocateGraph: failed to create NnCorePlg
// kmb-plugin/tests/functional/shared_tests_instances/kmb_layer_test.cpp:152: Failure
// Expected: executableNetwork = getCore()->LoadNetwork(cnnNetwork, targetDevice, configuration)
// doesn't throw an exception.
// Actual: it throws:VpualCoreNNExecutor::allocateGraph: failed to create NnCorePlg: 6

const auto eltwise_params_vector_mcm = ::testing::Combine(
        ::testing::ValuesIn(inShapes),
        ::testing::ValuesIn(supportedTypesMCM),
        ::testing::ValuesIn(secondaryInputTypes),
        ::testing::Values(CommonTestUtils::OpType::VECTOR),
        ::testing::ValuesIn(netPrecisions),
        ::testing::Values(InferenceEngine::Precision::UNSPECIFIED),
        ::testing::Values(InferenceEngine::Precision::UNSPECIFIED),
        ::testing::Values(InferenceEngine::Layout::ANY),
        ::testing::Values(LayerTestsUtils::testPlatformTargetDevice),
        ::testing::Values(additional_config));

INSTANTIATE_TEST_SUITE_P(DISABLED_smoke_CompareWithRefs, KmbEltwiseLayerTest_MCM, eltwise_params_vector_mcm,
                        KmbEltwiseLayerTest::getTestCaseName);

//
// MLIR Instantiation
//

std::set<ngraph::helpers::EltwiseTypes> supportedTypesMLIR {
        ngraph::helpers::EltwiseTypes::DIVIDE,
        ngraph::helpers::EltwiseTypes::SQUARED_DIFF,
        ngraph::helpers::EltwiseTypes::POWER,
        ngraph::helpers::EltwiseTypes::FLOOR_MOD
};

const auto eltwise_params_mlir = ::testing::Combine(
        ::testing::ValuesIn(inShapes),
        ::testing::ValuesIn(supportedTypesMLIR),
        ::testing::ValuesIn(secondaryInputTypes),
        ::testing::ValuesIn(opTypes),
        ::testing::ValuesIn(netPrecisions),
        ::testing::Values(InferenceEngine::Precision::UNSPECIFIED),
        ::testing::Values(InferenceEngine::Precision::UNSPECIFIED),
        ::testing::Values(InferenceEngine::Layout::ANY),
        ::testing::Values(LayerTestsUtils::testPlatformTargetDevice),
        ::testing::Values(additional_config));

// [Track number: E#15146]
// Initialization disabled partly
/*
INSTANTIATE_TEST_SUITE_P(smoke_CompareWithRefs, KmbEltwiseLayerTest_MLIR, eltwise_params_mlir,
                        KmbEltwiseLayerTest::getTestCaseName);
*/

<<<<<<< HEAD
// Specific multiply case

std::vector<std::pair<std::vector<ngraph::PartialShape>, std::vector<std::vector<ngraph::Shape>>>> inSpecificMultiplyShapes = {
        {{}, {{{1, 3, 224, 224}, {1, 1, 1, 1}}}},
=======
// Specific add and multiply case

std::vector<std::vector<std::vector<size_t>>> inSpecificShapes = {
        {{1, 9}},                            // NC
        {{1, 128, 32}},                      // CHW
        {{1, 128, 32},     {1, 128, 1}},     // CHW, input1 != input2, broadcast over W
        {{1, 128, 32},     {1, 1, 32}},      // CHW, input1 != input2, broadcast over H
        {{1, 9}, {1, 1}},                    // NC + scalar
        {{1, 128, 32}, {1, 1, 1}},           // CHW + scalar
        {{1, 3, 224, 224}, {1, 1, 1, 1}},    // NCHW, broadcast over HW + channels
        {{1, 3, 224, 224}, {1, 3, 1, 1}},
>>>>>>> 8bd59c8c
};

const auto multiply_params_mlir = ::testing::Combine(
        ::testing::ValuesIn(inSpecificShapes),
        ::testing::Values(ngraph::helpers::EltwiseTypes::MULTIPLY),
        ::testing::ValuesIn(secondaryInputTypes),
        ::testing::ValuesIn(opTypes),
        ::testing::Values(InferenceEngine::Precision::FP16),
        ::testing::Values(InferenceEngine::Precision::UNSPECIFIED),
        ::testing::Values(InferenceEngine::Precision::UNSPECIFIED),
        ::testing::Values(InferenceEngine::Layout::ANY),
        ::testing::Values(LayerTestsUtils::testPlatformTargetDevice),
        ::testing::Values(additional_config));

INSTANTIATE_TEST_CASE_P(smoke_CompareWithRefs_Multiply, KmbEltwiseLayerTest_MLIR, multiply_params_mlir,
                        KmbEltwiseLayerTest::getTestCaseName);

const auto eltwise_add_params_mlir = ::testing::Combine(
        ::testing::ValuesIn(inSpecificShapes),
        ::testing::Values(ngraph::helpers::EltwiseTypes::ADD),
        ::testing::ValuesIn(secondaryInputTypes),
        ::testing::ValuesIn(opTypes),
        ::testing::Values(InferenceEngine::Precision::FP16),
        ::testing::Values(InferenceEngine::Precision::UNSPECIFIED),
        ::testing::Values(InferenceEngine::Precision::UNSPECIFIED),
        ::testing::Values(InferenceEngine::Layout::ANY),
        ::testing::Values(LayerTestsUtils::testPlatformTargetDevice),
        ::testing::Values(additional_config));

<<<<<<< HEAD
INSTANTIATE_TEST_SUITE_P(smoke_CompareWithRefs_Specific, KmbEltwiseLayerTest_MLIR, multiply_params_mlir,
=======
INSTANTIATE_TEST_CASE_P(smoke_CompareWithRefs_Add, KmbEltwiseLayerTest_MLIR, eltwise_add_params_mlir,
>>>>>>> 8bd59c8c
                        KmbEltwiseLayerTest::getTestCaseName);


// Specific subtract case

std::vector<std::pair<std::vector<ngraph::PartialShape>, std::vector<std::vector<ngraph::Shape>>>> inSpecificSubtractShapes = {
        {{}, {{{1, 2, 4}}}},
        {{}, {{{1, 2, 2, 4}, {1, 2, 1, 1}}}},
};

const auto subtract_params_mlir = ::testing::Combine(
        ::testing::ValuesIn(inSpecificSubtractShapes),
        ::testing::Values(ngraph::helpers::EltwiseTypes::SUBTRACT),
        ::testing::ValuesIn(secondaryInputTypes),
        ::testing::ValuesIn(opTypes), ::testing::ValuesIn(netPrecisions),
        ::testing::Values(InferenceEngine::Precision::UNSPECIFIED),
        ::testing::Values(InferenceEngine::Precision::UNSPECIFIED),
        ::testing::Values(InferenceEngine::Layout::ANY),
        ::testing::Values(LayerTestsUtils::testPlatformTargetDevice),
        ::testing::Values(additional_config));

INSTANTIATE_TEST_CASE_P(smoke_CompareWithRefs_Specific_subtract, KmbEltwiseLayerTest_MLIR, subtract_params_mlir,
                        KmbEltwiseLayerTest::getTestCaseName);

}  // namespace<|MERGE_RESOLUTION|>--- conflicted
+++ resolved
@@ -48,51 +48,6 @@
     }
 };
 class KmbEltwiseLayerTest_MLIR : public KmbEltwiseLayerTest {
-<<<<<<< HEAD
-    void SkipBeforeLoad() override {
-        ngraph::helpers::EltwiseTypes eltwiseOp;
-        std::pair<std::vector<ngraph::PartialShape>, std::vector<std::vector<ngraph::Shape>>> inShapes;
-        ngraph::helpers::InputLayerType secondInputType;
-        CommonTestUtils::OpType opType;
-
-        std::tie(inShapes,
-                 eltwiseOp, secondInputType, opType, std::ignore,
-                 std::ignore, std::ignore, std::ignore, std::ignore, std::ignore) = GetParam();
-
-
-        std::set<ngraph::helpers::EltwiseTypes> fusedToScaleShiftOpMLIR = {
-                ngraph::helpers::EltwiseTypes::ADD,
-                ngraph::helpers::EltwiseTypes::MULTIPLY
-        };
-
-        // A special workaround([Track number: E#13127]) extends all network inputs/outputs to 4D,
-        // which causes an incorrect conversion of the eltwise operation to a ScaleShift.
-        // [Track number: E#13311]
-        if (fusedToScaleShiftOpMLIR.count(eltwiseOp) && secondInputType == ngraph::helpers::InputLayerType::PARAMETER)  {
-            throw LayerTestsUtils::KmbSkipTestException("Skipping the operation due to incorrect conversion to ScaleShift");
-        }
-
-        std::set<std::vector<ngraph::Shape>> shapesWithBatch = {
-                {{2, 17, 5, 1}, {1, 17, 1, 4}},
-        };
-        std::set<std::vector<ngraph::Shape>> fusedToScaleShiftShapes = {
-                {{2, 17, 5, 4}, {1, 17, 1, 1}},
-        };
-
-        // A special workaround([Track number: E#13127]) extends all network inputs/outputs to 4D,
-        // which causes error: "Batch size != 1 is not supported"
-        // [Track number: E#7613]
-        for (const auto& inShape : inShapes.second) {
-            if ((fusedToScaleShiftShapes.count(inShape) && fusedToScaleShiftOpMLIR.count(eltwiseOp)) ||
-                shapesWithBatch.count(inShape)) {
-                throw LayerTestsUtils::KmbSkipTestException(
-                        "Skipping the operation due to incorrect conversion to ScaleShift");
-            }
-        }
-    }
-
-=======
->>>>>>> 8bd59c8c
     void SkipBeforeValidate() override {
         ngraph::helpers::EltwiseTypes eltwiseOp;
         std::pair<std::vector<ngraph::PartialShape>, std::vector<std::vector<ngraph::Shape>>> inShapes;
@@ -301,24 +256,17 @@
                         KmbEltwiseLayerTest::getTestCaseName);
 */
 
-<<<<<<< HEAD
-// Specific multiply case
-
-std::vector<std::pair<std::vector<ngraph::PartialShape>, std::vector<std::vector<ngraph::Shape>>>> inSpecificMultiplyShapes = {
-        {{}, {{{1, 3, 224, 224}, {1, 1, 1, 1}}}},
-=======
 // Specific add and multiply case
 
-std::vector<std::vector<std::vector<size_t>>> inSpecificShapes = {
-        {{1, 9}},                            // NC
-        {{1, 128, 32}},                      // CHW
-        {{1, 128, 32},     {1, 128, 1}},     // CHW, input1 != input2, broadcast over W
-        {{1, 128, 32},     {1, 1, 32}},      // CHW, input1 != input2, broadcast over H
-        {{1, 9}, {1, 1}},                    // NC + scalar
-        {{1, 128, 32}, {1, 1, 1}},           // CHW + scalar
-        {{1, 3, 224, 224}, {1, 1, 1, 1}},    // NCHW, broadcast over HW + channels
-        {{1, 3, 224, 224}, {1, 3, 1, 1}},
->>>>>>> 8bd59c8c
+std::vector<std::pair<std::vector<ngraph::PartialShape>, std::vector<std::vector<ngraph::Shape>>>> inSpecificShapes = {
+        {{}, {{{1, 9}}}},                            // NC
+        {{}, {{{1, 128, 32}}}},                      // CHW
+        {{}, {{{1, 128, 32}, {1, 128, 1}}}},     // CHW, input1 != input2, broadcast over W
+        {{}, {{{1, 128, 32}, {1, 1, 32}}}},      // CHW, input1 != input2, broadcast over H
+        {{}, {{{1, 9}, {1, 1}}}},                    // NC + scalar
+        {{}, {{{1, 128, 32}, {1, 1, 1}}}},           // CHW + scalar
+        {{}, {{{1, 3, 224, 224}, {1, 1, 1, 1}}}},    // NCHW, broadcast over HW + channels
+        {{}, {{{1, 3, 224, 224}, {1, 3, 1, 1}}}}
 };
 
 const auto multiply_params_mlir = ::testing::Combine(
@@ -333,7 +281,7 @@
         ::testing::Values(LayerTestsUtils::testPlatformTargetDevice),
         ::testing::Values(additional_config));
 
-INSTANTIATE_TEST_CASE_P(smoke_CompareWithRefs_Multiply, KmbEltwiseLayerTest_MLIR, multiply_params_mlir,
+INSTANTIATE_TEST_SUITE_P(smoke_CompareWithRefs_Multiply, KmbEltwiseLayerTest_MLIR, multiply_params_mlir,
                         KmbEltwiseLayerTest::getTestCaseName);
 
 const auto eltwise_add_params_mlir = ::testing::Combine(
@@ -348,11 +296,7 @@
         ::testing::Values(LayerTestsUtils::testPlatformTargetDevice),
         ::testing::Values(additional_config));
 
-<<<<<<< HEAD
-INSTANTIATE_TEST_SUITE_P(smoke_CompareWithRefs_Specific, KmbEltwiseLayerTest_MLIR, multiply_params_mlir,
-=======
 INSTANTIATE_TEST_CASE_P(smoke_CompareWithRefs_Add, KmbEltwiseLayerTest_MLIR, eltwise_add_params_mlir,
->>>>>>> 8bd59c8c
                         KmbEltwiseLayerTest::getTestCaseName);
 
 
