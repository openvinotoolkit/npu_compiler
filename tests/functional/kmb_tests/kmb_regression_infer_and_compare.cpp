//
// Copyright 2019 Intel Corporation.
//
// This software and the related documents are Intel copyrighted materials,
// and your use of them is governed by the express license under which they
// were provided to you (End User License Agreement for the Intel(R) Software
// Development Products (Version May 2017)). Unless the License provides
// otherwise, you may not use, modify, copy, publish, distribute, disclose or
// transmit this software or the related documents without Intel's prior
// written permission.
//
// This software and the related documents are provided as is, with no
// express or implied warranties, other than those that are expressly
// stated in the License.
//

#include <gtest/gtest.h>
#include <ie_layers.h>

#include <cnn_network_int8_normalizer.hpp>
#include <condition_variable>
#include <ie_icnn_network_stats.hpp>
#include <ie_util_internal.hpp>
#include <mutex>
#include <regression_tests.hpp>
#include <vpu/kmb_plugin_config.hpp>
#include <vpu/private_plugin_config.hpp>
#include <vpu_layers_tests.hpp>

#include "kmb_layers_tests.hpp"
#include "kmb_regression_target.hpp"
#include "low_precision_transformations/transformer.hpp"
#include "tests_timeout.hpp"

#ifdef ENABLE_VPUAL

using namespace ::testing;
using namespace InferenceEngine;
using namespace Regression::Matchers;
using namespace InferenceEngine::details;
using namespace TestsTimeout;
using namespace KmbRegressionTarget;

struct TestingNetworkParameters : public CompilationParameter {
    TestingNetworkParameters() = default;
    TestingNetworkParameters(
        std::string name, std::string pathToNetwork, std::string pathToWeights, std::string pathToInput)
        : CompilationParameter(name, pathToNetwork, pathToWeights), path_to_input(pathToInput) {};

    std::string path_to_input;
};

using VpuInferAndCompareTestParam = WithParamInterface<TestingNetworkParameters>;

class VpuInferAndCompareTests : public vpuLayersTests, public VpuInferAndCompareTestParam {
public:
    using TestParam = VpuInferAndCompareTestParam;

    // Operations
    static std::string getTestCaseName(TestParamInfo<VpuInferAndCompareTestParam::ParamType> param);
};

std::string VpuInferAndCompareTests::getTestCaseName(TestParamInfo<VpuInferAndCompareTestParam::ParamType> param) {
    auto inputPath = (param.param).path_to_input;
    std::replace(inputPath.begin(), inputPath.end(), '/', '_');
    std::replace(inputPath.begin(), inputPath.end(), '-', '_');
    return (param.param).name + "_" + inputPath;
}

TEST_P(VpuInferAndCompareTests, NQA) {  // To be run in manual mode when device is available
    TestingNetworkParameters path_to_files = TestParam::GetParam();
    std::string irXmlPath = ModelsPath() + path_to_files.path_to_network;
    std::string weightsPath = ModelsPath() + path_to_files.path_to_weights;
    std::string inputPath = get_data_path() + path_to_files.path_to_input;

    CNNNetReader netReader;
    netReader.ReadNetwork(irXmlPath);
    netReader.ReadWeights(weightsPath);

    CNNNetwork network = netReader.getNetwork();

    InputsDataMap inputInfo = network.getInputsInfo();
    for (auto& item : inputInfo) {
        item.second->getPreProcess().setResizeAlgorithm(RESIZE_BILINEAR);
    }

    Core ie;
    InferenceEngine::ExecutableNetwork exeNetwork;
    exeNetwork = ie.LoadNetwork(network, "kmb");
#ifdef __arm__
    int batch = 1;

    Blob::Ptr input;
    Blob::Ptr result;
    InferenceEngine::InferRequest inferRequest;
    ASSERT_NO_THROW(inferRequest = exeNetwork.CreateInferRequest());

    // TODO: infer part and input/output processing should be corrected
    // depending to actual inputs/outputs of testing network
    ASSERT_NO_THROW(input = inferRequest.GetBlob("data"));
    ASSERT_NO_THROW(result = inferRequest.GetBlob("prob"));

    std::shared_ptr<unsigned char> imageData;
    FormatReader::ReaderPtr pictureReader(inputPath.c_str());
    imageData = pictureReader->getData();
    std::vector<unsigned char> imageDataBatched;
    for (int i = 0; i != batch; i++) {
        std::copy(imageData.get(), imageData.get() + pictureReader->size(), std::back_inserter(imageDataBatched));
    }

    IE_SUPPRESS_DEPRECATED_START
    ConvertImageToInput(&imageDataBatched.front(), imageDataBatched.size(), *input.get());
    IE_SUPPRESS_DEPRECATED_END

    ASSERT_NO_THROW(inferRequest.Infer());

    auto out1 = result.get();
    for (int i = 0; i != batch; i++) {
        // TODO: offsets and thresholds should be corrected depending on the actual testing network
        auto result_checked_value = out1->cbuffer().as<const float*>()[283 + i * out1->size() / batch];
        std::cout << result_checked_value << std::endl;
        EXPECT_NEAR(result_checked_value, 0.697f, 0.01) << "Value out of threshold for batch: " << i;
    }
#endif
}

std::vector<TestingNetworkParameters> vpuInferAndCompareTestsNQA = {
    TestingNetworkParameters {"ResNet_50_v1_tf_int8_dense", "/KMB_models/NQA/ResNet-50-tf/resnet50-int8.xml",
        "/KMB_models/NQA/ResNet-50-tf/resnet50-int8.bin", "/224x224/cat3.bmp"},
<<<<<<< HEAD
=======
    // Following test fails on IE to mcmCompiler parsing stage with message
    // C++ exception with description "quant_model/resnet_v1_50/block1/unit_3/bottleneck_v1/addQuantize Eltwise
    // should has FakeQuantize on inputs
>>>>>>> 83a52678
    TestingNetworkParameters {"ResNet_50_v1_tf_int8_sparse",
        "/KMB_models/NQA/ResNet-50-tf/resnetv1-int8-sparse-v2-tf-0001.xml",
        "/KMB_models/NQA/ResNet-50-tf/resnetv1-int8-sparse-v2-tf-0001.bin", "/224x224/cat3.bmp"},
    TestingNetworkParameters {"ResNet_50_v1_onnx_int8_dense", "/KMB_models/NQA/ResNet-50-onnx/resnet50-v1-int8.xml",
        "/KMB_models/NQA/ResNet-50-onnxf/resnet50-v1-int8.bin", "/224x224/cat3.bmp"},
<<<<<<< HEAD
=======
    // Following test fails on mcmCompiler compilation stage with message
    // C++ exception with description "QuantizationPass - ArgumentError: extendToK parameters
    // dimensions doesn't match size of output_channels or 1 - 1024
>>>>>>> 83a52678
    TestingNetworkParameters {"ResNet_50_v1_onnx_int8_sparse",
        "/KMB_models/NQA/ResNet-50-onnx/resnet50-int8-sparse-v2.xml",
        "/KMB_models/NQA/ResNet-50-onnx/resnet50-int8-sparse-v2.bin", "/224x224/cat3.bmp"},
    TestingNetworkParameters {"GoogLeNet_v1_tf_int8", "/KMB_models/NQA/GoogLeNet-v1-tf/inceptionv1-int8-tf-0001.xml",
        "/KMB_models/NQA/GoogLeNet-v1-tf/inceptionv1-int8-tf-0001.bin", "/224x224/cat3.bmp"},
<<<<<<< HEAD
    TestingNetworkParameters {"MobileNet_v2_tf_int8_dense", "/KMB_models/NQA/MoblieNet-v2-tf/mobilenetv2-int8.xml",
        "/KMB_models/NQA/Moblie Net-v2-tf/mobilenetv2-int8.bin", "/224x224/cat3.bmp"},
    TestingNetworkParameters {"MobileNet_v2_tf_int8_sparse",
        "/KMB_models/NQA/MoblieNet-v2-onnx/mobilenetv2-int8-sparse-v2-tf-0001.xml",
        "/KMB_models/NQA/MoblieNet-v2-onnx/mobilenetv2-int8-sparse-v2-tf-0001.bin", "/224x224/cat3.bmp"},
    TestingNetworkParameters {"MobileNet_v2_onnx_int8_dense", "/KMB_models/NQA/MoblieNet-v2-onnx/mobilenetv2-int8.xml",
        "/KMB_models/NQA/MoblieNet-v2-onnx/mobilenetv2-int8.bin", "/224x224/cat3.bmp"},
    TestingNetworkParameters {"MobileNet_v2_onnx_int8_sparse",
        "/KMB_models/NQA/MoblieNet-v2-tf/mobilenetv2-int8-sparse-v2.xml",
        "/KMB_models/NQA/MoblieNet-v2-tf/mobilenetv2-int8-sparse-v2.bin", "/224x224/cat3.bmp"},
=======
    // Following test fails on mcmCompiler compilation stage with message
    // C++ exception with description "std::bad_alloc
    // after 14m57.881s compilation time spent
    TestingNetworkParameters {"GoogLeNet_v1_tf_int8_sparse",
        "/KMB_models/NQA/GoogLeNet-v1-tf/inceptionv1-int8-sparse-tf-0001.xml",
        "/KMB_models/NQA/GoogLeNet-v1-tf/inceptionv1-int8-sparse-tf-0001.bin", "/224x224/cat3.bmp"},
    TestingNetworkParameters {"MobileNet_v2_tf_int8_dense", "/KMB_models/NQA/MoblieNet-v2-tf/mobilenetv2-int8.xml",
        "/KMB_models/NQA/Moblie Net-v2-tf/mobilenetv2-int8.bin", "/224x224/cat3.bmp"},
    // Following test fails on mcmCompiler compilation stage with message
    // C++ exception with description "std::bad_alloc
    TestingNetworkParameters {"MobileNet_v2_tf_int8_sparse",
        "/KMB_models/NQA/MoblieNet-v2-tf/mobilenetv2-int8-sparse-v2-tf-0001.xml",
        "/KMB_models/NQA/MoblieNet-v2-tf/mobilenetv2-int8-sparse-v2-tf-0001.bin", "/224x224/cat3.bmp"},
    TestingNetworkParameters {"MobileNet_v2_onnx_int8_dense", "/KMB_models/NQA/MoblieNet-v2-onnx/mobilenetv2-int8.xml",
        "/KMB_models/NQA/MoblieNet-v2-onnx/mobilenetv2-int8.bin", "/224x224/cat3.bmp"},
    // Following test fails on mcmCompiler compilation stage with message
    // C++ exception with description "QuantizationPass - ArgumentError: extendToK parameters dimensions
    // doesn't match size of output_channels or 1 - 24
    TestingNetworkParameters {"MobileNet_v2_onnx_int8_sparse",
        "/KMB_models/NQA/MoblieNet-v2-onnx/mobilenetv2-int8-sparse-v2.xml",
        "/KMB_models/NQA/MoblieNet-v2-onnx/mobilenetv2-int8-sparse-v2.bin", "/224x224/cat3.bmp"},
>>>>>>> 83a52678
    TestingNetworkParameters {"YoloTiny_v2_tf_int8", "/KMB_models/NQA/YoloTiny-v2-tf/tiny_yolo_v2.xml",
        "/KMB_models/NQA/YoloTiny-v2-tf/tiny_yolo_v2.bin", "/416x416/person.bmp"},
    TestingNetworkParameters {"Inceptionv3_onnx_int8", "/KMB_models/NQA/inceptionv3-onnx/inceptionv3-int8.xml",
        "/KMB_models/NQA/inceptionv3-onnx/inceptionv3-int8.bin", "/299x299/lassy_googlenet_big.bmp"},
    TestingNetworkParameters {"SqueezeNetv1.1_onnx_int8",
        "/KMB_models/NQA/squeezenetv1.1-int8-onnx/squeezenetv1.1-int8.xml",
        "/KMB_models/NQA/squeezenetv1.1-int8-onnx/squeezenetv1.1-int8.bin", "/224x224/cat3.bmp"},
<<<<<<< HEAD
    TestingNetworkParameters {"SSD512_onnx_int8", "/KMB_models/INT8/SSD512-int8-onnx-0001/SSD512-int8-onnx-0001.xml",
        "/KMB_models/INT8/SSD512-int8-onnx-0001/SSD512-int8-onnx-0001.bin", "/512x512/dog_croped512.bmp"},
=======
    // Following test fails on mcmCompiler compilation stage with message
    // C++ exception with description "Op:326/reduce_DepthwiseConv_split_0 -
    // OpError: Invalid input weights (1) - Height exceeds padded input height 12
    TestingNetworkParameters {"SqueezeNetv1.1_onnx_int8_sparse",
        "/KMB_models/NQA/squeezenetv1.1-int8-onnx/squeezenetv1.1-int8-sparse-v2.xml",
        "/KMB_models/NQA/squeezenetv1.1-int8-onnx/squeezenetv1.1-int8-sparse-v2.bin", "/224x224/cat3.bmp"},
>>>>>>> 83a52678
    TestingNetworkParameters {"Yolo_v2_tf_int8", "/KMB_models/NQA/yolo_v2_tf/yolo_v2.xml",
        "/KMB_models/NQA/yolo_v2_tf/yolo_v2.bin", "/416x416/person.bmp"},

    //  IRs from DL_benchmarking_models
    TestingNetworkParameters {"FasterRcnnResnet101_tf_fp16",
        "/KMB_models/FP16/faster_rcnn_resnet101_coco/tf/tf_frozen/FP16/1/dldt/faster_rcnn_resnet101_coco.xml",
        "/KMB_models/FP16/faster_rcnn_resnet101_coco/tf/tf_frozen/FP16/1/dldt/faster_rcnn_resnet101_coco.bin",
        // TODO: Add and use 600x600 picture the input size of network
        "/512x512/dog_croped512.bmp"},
    TestingNetworkParameters {"ICNet_caffe_fp16", "/KMB_models/FP16/icnet/caffe/caffe/FP16/1/dldt/icnet.xml",
        "/KMB_models/FP16/icnet/caffe/caffe/FP16/1/dldt/icnet.bin", "/1024x2048/frankfurt_001016.bmp"},

<<<<<<< HEAD
    // post trainig models
=======
    // post training models
>>>>>>> 83a52678
    // To learn where the post trainig IRs from and how to update them (if necessary) see
    // scripts/post_training_quantization/README.md and
    // scripts/post_training_quantization/<corresponding network dir>/run.txt files
    TestingNetworkParameters {"mobilenet_v2_int8_int8_weights_perchannel",
        "/KMB_models/NQA/POST_TRAINING/MobileNet_V2/mobilenet_v2_int8_int8_weights_perchannel.xml",
        "/KMB_models/NQA/POST_TRAINING/MobileNet_V2/mobilenet_v2_int8_int8_weights_perchannel.bin",
        "/224x224/cat3.bmp"},
    TestingNetworkParameters {"mobilenet_v2_uint8_int8_weights_perchannel",
        "/KMB_models/NQA/POST_TRAINING/MobileNet_V2/mobilenet_v2_uint8_int8_weights_perchannel.xml",
        "/KMB_models/NQA/POST_TRAINING/MobileNet_V2/mobilenet_v2_uint8_int8_weights_perchannel.bin",
        "/224x224/cat3.bmp"},
    TestingNetworkParameters {"mobilenet_v2_uint8_uint8_weights_perchannel",
        "/KMB_models/NQA/POST_TRAINING/MobileNet_V2/mobilenet_v2_uint8_uint8_weights_perchannel.xml",
        "/KMB_models/NQA/POST_TRAINING/MobileNet_V2/mobilenet_v2_uint8_uint8_weights_perchannel.bin",
        "/224x224/cat3.bmp"},
<<<<<<< HEAD
    // post trainig models
=======
    // post training models
>>>>>>> 83a52678
    // Folowing 3 tests on resnet50 fail on IE to mcmCompiler parsing stage.
    // The networks can not be parsed due to Eltwise with FakeQuantize issue CVS-23769
    TestingNetworkParameters {"resnet50_int8_int8_weights_pertensor",
        "/KMB_models/NQA/POST_TRAINING/ResNet-50/resnet50_int8_int8_weights_pertensor.xml",
        "/KMB_models/NQA/POST_TRAINING/ResNet-50/resnet50_int8_int8_weights_pertensor.bin", "/224x224/cat3.bmp"},
    TestingNetworkParameters {"resnet50_uint8_int8_weights_pertensor",
        "/KMB_models/NQA/POST_TRAINING/ResNet-50/resnet50_uint8_int8_weights_pertensor.xml",
        "/KMB_models/NQA/POST_TRAINING/ResNet-50/resnet50_uint8_int8_weights_pertensor.bin", "/224x224/cat3.bmp"},
    TestingNetworkParameters {"resnet50_uint8_uint8_weights_pertensor",
        "/KMB_models/NQA/POST_TRAINING/ResNet-50/resnet50_uint8_uint8_weights_pertensor.xml",
        "/KMB_models/NQA/POST_TRAINING/ResNet-50/resnet50_uint8_uint8_weights_pertensor.bin", "/224x224/cat3.bmp"},

<<<<<<< HEAD
    // post trainig models
=======
    // post training models
>>>>>>> 83a52678
    // models below are able to be compiled but need to discuss do we really need them all
    TestingNetworkParameters {"tiny_yolo_v2_int8_int8_weights_pertensor",
        "/KMB_models/NQA/POST_TRAINING/TinyYolo_V2/tiny_yolo_v2_int8_int8_weights_pertensor.xml",
        "/KMB_models/NQA/POST_TRAINING/TinyYolo_V2/tiny_yolo_v2_int8_int8_weights_pertensor.bin",
        "/416x416/person.bmp"},
    TestingNetworkParameters {"tiny_yolo_v2_uint8_uint8_weights_pertensor",
        "/KMB_models/NQA/POST_TRAINING/TinyYolo_V2/tiny_yolo_v2_uint8_uint8_weights_pertensor.xml",
        "/KMB_models/NQA/POST_TRAINING/TinyYolo_V2/tiny_yolo_v2_uint8_uint8_weights_pertensor.bin",
        "/416x416/person.bmp"},
<<<<<<< HEAD
    // post trainig models
    // Folowing test on yolo_v2 fail on IE to mcmCompiler parsing stage.
=======
    // post training models
    // Following test on yolo_v2 fails on IE to mcmCompiler parsing stage.
>>>>>>> 83a52678
    // The networks can not be parsed due to parsing RegionYolo issue CVS-23844
    TestingNetworkParameters {"yolo_v2_uint8_int8_weights_pertensor",
        "/KMB_models/NQA/POST_TRAINING/Yolo_V2/yolo_v2_uint8_int8_weights_pertensor.xml",
        "/KMB_models/NQA/POST_TRAINING/Yolo_V2/yolo_v2_uint8_int8_weights_pertensor.bin", "/416x416/person.bmp"},
    // post training models
<<<<<<< HEAD
    // Following test on yolo_v3 fails on IE to mcmCompiler parsing stage with message.
    // C++ exception with description "Resample layer is not supported by kmbPlugin
    TestingNetworkParameters {"yolo_v3_uint8_int8_weights_pertensor",
        "/KMB_models/NQA/POST_TRAINING/Yolo_V3/yolo_v3_uint8_int8_weights_pertensor.xml",
        "/KMB_models/NQA/POST_TRAINING/Yolo_V3/yolo_v3_uint8_int8_weights_pertensor.bin", "/416x416/person.bmp"},
    // post training models
    // Following test on tiny_yolo_v1 fails on mcmCompiler compilation stage with following message
    // C++ exception with description "Tensor:fc9/WithoutBiases_2DConv_split_28_copyIn_0:0 - ArgumentError:
    // attribute identifer splitStrategy - Undefined identifier
    TestingNetworkParameters {"tiny_yolo_v1_uint8_int8_weights_pertensor",
        "/KMB_models/NQA/POST_TRAINING/YoloTiny-v1-caffe/tiny_yolo_v1_caffe_uint8_int8_weights_per_tensor.xml",
        "/KMB_models/NQA/POST_TRAINING/YoloTiny-v1-caffe/tiny_yolo_v1_caffe_uint8_int8_weights_per_tensor.bin",
        "/448x448/cat3.bmp"},
=======
    // Following test on ssd_mobilenet_v1_coco fails on IE to mcmCompiler parsing stage with message:
    // C++ exception with description "Power layer is not supported by kmbPlugin
    TestingNetworkParameters {"ssd_mobilenet_v1_coco_uint8_int8_weights_pertensor",
        "/KMB_models/NQA/POST_TRAINING/ssd_mobilenet_v1_coco/ssd_mobilenet_v1_coco_uint8_int8_weights_pertensor.xml",
        "/KMB_models/NQA/POST_TRAINING/ssd_mobilenet_v1_coco/ssd_mobilenet_v1_coco_uint8_int8_weights_pertensor.bin",
        "/300x300/dog.bmp"},
>>>>>>> 83a52678
    // post trainig models
    // Following 3 tests on inception_v1 fail on mcmCompiler compilation stage with following message.
    // Streaming for node: InceptionV1/Logits/Conv2d_0c_1x1/convolution has stream K = 2
    // ERROR:   checkIsCMXTensor_ - ArgumentError: no allocators for tensor ImplicitReshape_0:0 - no allocators for
    // tensor
    TestingNetworkParameters {"inception_v1_tf_int8_int8_weights_pertensor",
        "/KMB_models/NQA/POST_TRAINING/inception-v1_tf/inception-v1_tf_int8_int8_weights_pertensor.xml",
        "/KMB_models/NQA/POST_TRAINING/inception-v1_tf/inception-v1_tf_int8_int8_weights_pertensor.bin",
        "/224x224/cat3.bmp"},
    TestingNetworkParameters {"inception_v1_tf_uint8_int8_weights_pertensor",
        "/KMB_models/NQA/POST_TRAINING/inception-v1_tf/inception-v1_tf_uint8_int8_weights_pertensor.xml",
        "/KMB_models/NQA/POST_TRAINING/inception-v1_tf/inception-v1_tf_uint8_int8_weights_pertensor.bin",
        "/224x224/cat3.bmp"},
    TestingNetworkParameters {"inception_v1_tf_uint8_uint8_weights_pertensor",
        "/KMB_models/NQA/POST_TRAINING/inception-v1_tf/inception-v1_tf_uint8_uint8_weights_pertensor.xml",
        "/KMB_models/NQA/POST_TRAINING/inception-v1_tf/inception-v1_tf_uint8_uint8_weights_pertensor.bin",
        "/224x224/cat3.bmp"},
    // post trainig models
<<<<<<< HEAD
    // Following 3 tests on inception_v1 fail on mcmCompiler compilation stage with following message.
=======
    // Folowing test on inception_v3 fails on IE to mcmCompiler parsing stage with following message
    // C++ exception with description "Tensor:InceptionV3/Logits/Conv2d_1c_1x1/convolution/Transpose:0 - ArgumentError:
    // attribute identifer quantParams - Undefined identifier
    TestingNetworkParameters {"inception_v3_tf_uint8_int8_weights_pertensor",
        "/KMB_models/NQA/POST_TRAINING/inception-v3_tf/inception-v3_tf_uint8_int8_weights_pertensor.xml",
        "/KMB_models/NQA/POST_TRAINING/inception-v3_tf/inception-v3_tf_uint8_int8_weights_pertensor.bin",
        "/224x224/cat3.bmp"},
    // post training models
    // Following 3 tests on inception_v1 fail on mcmCompiler compilation stage with following message
>>>>>>> 83a52678
    // C++ exception with description "GraphOptimizer-StrategyManager -
    // LogicError: GraphOptimizer did not create any potential strategies for 62:step0 (Layaer '62' is of concat type)
    TestingNetworkParameters {"squeezenet1_1_pytorch_int8_int8_weights_pertensor",
        "/KMB_models/NQA/POST_TRAINING/squeezenet1_1_pytorch/squeezenet1_1_pytorch_int8_int8_weights_pertensor.xml",
        "/KMB_models/NQA/POST_TRAINING/squeezenet1_1_pytorch/squeezenet1_1_pytorch_int8_int8_weights_pertensor.bin",
        "/224x224/cat3.bmp"},
    TestingNetworkParameters {"squeezenet1_1_pytorch_uint8_int8_weights_pertensor",
        "/KMB_models/NQA/POST_TRAINING/squeezenet1_1_pytorch/squeezenet1_1_pytorch_uint8_int8_weights_pertensor.xml",
        "/KMB_models/NQA/POST_TRAINING/squeezenet1_1_pytorch/squeezenet1_1_pytorch_uint8_int8_weights_pertensor.bin",
        "/224x224/cat3.bmp"},
    TestingNetworkParameters {"squeezenet1_1_pytorch_uint8_uint8_weights_pertensor",
        "/KMB_models/NQA/POST_TRAINING/squeezenet1_1_pytorch/squeezenet1_1_pytorch_uint8_uint8_weights_pertensor.xml",
        "/KMB_models/NQA/POST_TRAINING/squeezenet1_1_pytorch/squeezenet1_1_pytorch_uint8_uint8_weights_pertensor.bin",
        "/224x224/cat3.bmp"},
    // post training models
<<<<<<< HEAD
    // Following test on road-segmentation-adas-0001 fails on IE to mcmCompiler parsing stage with following message
    // C++ exception with description "OpEntry:Eltwise - IndexError: index 1 -
    // Passed input index exceeds inputs count registered for the op type Eltwise
    TestingNetworkParameters {"road_segmentation_adas_0001_uint8_int8_weights_pertensor",
        "/KMB_models/NQA/POST_TRAINING/road-segmentation-adas-0001/"
        "road-segmentation-adas-0001-uint8-int8-weights-pertensor.xml",
        "/KMB_models/NQA/POST_TRAINING/road-segmentation-adas-0001/"
        "road-segmentation-adas-0001-uint8-int8-weights-pertensor.bin",
        // TODO : use 512x896 image when it will be added in validation set
        // and when inference part of the test will be implemented
        "/512x512/dog_croped512.bmp"},
    // post training models
    // Following test on person-vehicle-bike-detection-crossroad-0078 fails on IE to mcmCompiler parsing stage with
    // following message C++ exception with description "ELU layer is not supported by kmbPlugin
    TestingNetworkParameters {"person_vehicle_bike_detection_crossroad_0078_uint8_int8_weights_pertensor",
        "/KMB_models/NQA/POST_TRAINING/person-vehicle-bike-detection-crossroad-0078/"
        "person-vehicle-bike-detection-crossroad-0078-uint8-int8-weights-pertensor.xml",
        "/KMB_models/NQA/POST_TRAINING/person-vehicle-bike-detection-crossroad-0078/"
        "person-vehicle-bike-detection-crossroad-0078-uint8-int8-weights-pertensor.bin",
        "/1024x1024/frankfurt_001016.png"},
    // post training models
    // Following test on vehicle-license-plate-detection-barrier-0106 fails on IE to mcmCompiler parsing stage with
    // following message C++ exception with description "Tensor:SSD/ssd_head/layer_14/output_mbox_loc/Conv2D/Transpose:0
    // - ArgumentError: attribute identifer quantParams - Undefined identifier or C++ exception with description
    // "DetectionOutput layer is not supported by kmbPlugin
    TestingNetworkParameters {"vehicle_license_plate_detection_barrier_0106_uint8_int8_weights_pertensor",
        "/KMB_models/NQA/POST_TRAINING/vehicle-license-plate-detection-barrier-0106/"
        "vehicle-license-plate-detection-barrier-0106-uint8_int8_weights_pertensor.xml",
        "/KMB_models/NQA/POST_TRAINING/vehicle-license-plate-detection-barrier-0106/"
        "vehicle-license-plate-detection-barrier-0106-uint8_int8_weights_pertensor.bin",
        // TODO : use more relevant for network image when it will be added in validation set
        // and when inference part of the test will be implemented
        "/300x300/dog.bmp"},

=======
    // Folowing test on ssd512 fail on IE to mcmCompiler parsing stage with following message
    // C++ exception with description "Unsupported case, we expect only one child"
    // Also there are unsupported layers PriorBox and DetectionOutput
    TestingNetworkParameters {"ssd512_caffe_uint8_int8_weights_pertensor",
        "/KMB_models/NQA/POST_TRAINING/ssd512/ssd512_caffe_uint8_int8_weights_pertensor.xml",
        "/KMB_models/NQA/POST_TRAINING/ssd512/ssd512_caffe_uint8_int8_weights_pertensor.bin",
        "/512x512/dog_croped512.bmp"},
    // pre trained  model
    // Folowing test on ssd512 fail on IE to mcmCompiler parsing stage
    // C++ exception with description "[VPU] Cannot convert layer "368128427914"
    // due to unsupported layer type "Gather"" thrown in the test body.
    // Also there are unsupported layers PriorBox and DetectionOutput
    TestingNetworkParameters {"ssd512_onnx_int8",
        "/KMB_models/NQA/POST_TRAINING/ssd512/quantized_in_onnx/RGB/SSD512-int8-onnx-0001.xml",
        "/KMB_models/NQA/POST_TRAINING/ssd512/quantized_in_onnx/RGB/SSD512-int8-onnx-0001.bin",
        "/512x512/dog_croped512.bmp"},
>>>>>>> 83a52678
    // cut models
    TestingNetworkParameters {"YoloTiny_v2_u8_asymmetric_cut",
        "/KMB_models/NQA/u8_asymmetric/YoloTiny-v2/tiny_yolo_v2_asymmetric_cut.xml",
        "/KMB_models/NQA/u8_asymmetric/YoloTiny-v2/tiny_yolo_v2_asymmetric.bin", "/416x416/person.bmp"},
    TestingNetworkParameters {"MobileNet_v2_u8_asymmetric_cut",
        "/KMB_models/NQA/u8_asymmetric/MobileNet-v2/mobilenetv2_asymmetric_cut.xml",
        "/KMB_models/NQA/u8_asymmetric/MobileNet-v2/mobilenetv2_asymmetric.bin", "/224x224/cat3.bmp"},
    TestingNetworkParameters {"Resnet_50_u8_asymmetric_cut",
        "/KMB_models/NQA/u8_asymmetric/ResNet-50/resnet-50-pytorch_asymmetric_cut.xml",
        "/KMB_models/NQA/u8_asymmetric/ResNet-50/resnet-50-pytorch_asymmetric.bin", "/224x224/cat3.bmp"},
    TestingNetworkParameters {"Resnet_50_u8_asymmetric_cutfc",
        "/KMB_models/NQA/u8_asymmetric/ResNet-50/resnet-50-pytorch_asymmetric_cutfc.xml",
        "/KMB_models/NQA/u8_asymmetric/ResNet-50/resnet-50-pytorch_asymmetric_cutfc.bin", "/224x224/cat3.bmp"},
    TestingNetworkParameters {"tiny_yolo_v2_uint8_int8_weights_pertensor",
        "/KMB_models/NQA/POST_TRAINING/TinyYolo_V2/tiny_yolo_v2_uint8_int8_weights_pertensor.xml",
        "/KMB_models/NQA/POST_TRAINING/TinyYolo_V2/tiny_yolo_v2_uint8_int8_weights_pertensor.bin",
        "/416x416/person.bmp"},
};

std::vector<TestingNetworkParameters> vpuInferAndCompareTargetNetworks = {
    TestingNetworkParameters {"resnet50_uint8_int8_weights_pertensor",
        "/KMB_models/NQA/POST_TRAINING/ResNet-50/resnet50_uint8_int8_weights_pertensor.xml",
        "/KMB_models/NQA/POST_TRAINING/ResNet-50/resnet50_uint8_int8_weights_pertensor.bin", "/224x224/cat3.bmp"},
};

INSTANTIATE_TEST_CASE_P(DISABLED_InferAndCompareTestsNQA, VpuInferAndCompareTests,
    ::testing::ValuesIn(vpuInferAndCompareTestsNQA), VpuInferAndCompareTests::getTestCaseName);

INSTANTIATE_TEST_CASE_P(InferAndCompareTestsTargetNetworks, VpuInferAndCompareTests,
    ::testing::ValuesIn(vpuInferAndCompareTargetNetworks), VpuInferAndCompareTests::getTestCaseName);

#endif<|MERGE_RESOLUTION|>--- conflicted
+++ resolved
@@ -127,40 +127,22 @@
 std::vector<TestingNetworkParameters> vpuInferAndCompareTestsNQA = {
     TestingNetworkParameters {"ResNet_50_v1_tf_int8_dense", "/KMB_models/NQA/ResNet-50-tf/resnet50-int8.xml",
         "/KMB_models/NQA/ResNet-50-tf/resnet50-int8.bin", "/224x224/cat3.bmp"},
-<<<<<<< HEAD
-=======
     // Following test fails on IE to mcmCompiler parsing stage with message
     // C++ exception with description "quant_model/resnet_v1_50/block1/unit_3/bottleneck_v1/addQuantize Eltwise
     // should has FakeQuantize on inputs
->>>>>>> 83a52678
     TestingNetworkParameters {"ResNet_50_v1_tf_int8_sparse",
         "/KMB_models/NQA/ResNet-50-tf/resnetv1-int8-sparse-v2-tf-0001.xml",
         "/KMB_models/NQA/ResNet-50-tf/resnetv1-int8-sparse-v2-tf-0001.bin", "/224x224/cat3.bmp"},
     TestingNetworkParameters {"ResNet_50_v1_onnx_int8_dense", "/KMB_models/NQA/ResNet-50-onnx/resnet50-v1-int8.xml",
         "/KMB_models/NQA/ResNet-50-onnxf/resnet50-v1-int8.bin", "/224x224/cat3.bmp"},
-<<<<<<< HEAD
-=======
     // Following test fails on mcmCompiler compilation stage with message
     // C++ exception with description "QuantizationPass - ArgumentError: extendToK parameters
     // dimensions doesn't match size of output_channels or 1 - 1024
->>>>>>> 83a52678
     TestingNetworkParameters {"ResNet_50_v1_onnx_int8_sparse",
         "/KMB_models/NQA/ResNet-50-onnx/resnet50-int8-sparse-v2.xml",
         "/KMB_models/NQA/ResNet-50-onnx/resnet50-int8-sparse-v2.bin", "/224x224/cat3.bmp"},
     TestingNetworkParameters {"GoogLeNet_v1_tf_int8", "/KMB_models/NQA/GoogLeNet-v1-tf/inceptionv1-int8-tf-0001.xml",
         "/KMB_models/NQA/GoogLeNet-v1-tf/inceptionv1-int8-tf-0001.bin", "/224x224/cat3.bmp"},
-<<<<<<< HEAD
-    TestingNetworkParameters {"MobileNet_v2_tf_int8_dense", "/KMB_models/NQA/MoblieNet-v2-tf/mobilenetv2-int8.xml",
-        "/KMB_models/NQA/Moblie Net-v2-tf/mobilenetv2-int8.bin", "/224x224/cat3.bmp"},
-    TestingNetworkParameters {"MobileNet_v2_tf_int8_sparse",
-        "/KMB_models/NQA/MoblieNet-v2-onnx/mobilenetv2-int8-sparse-v2-tf-0001.xml",
-        "/KMB_models/NQA/MoblieNet-v2-onnx/mobilenetv2-int8-sparse-v2-tf-0001.bin", "/224x224/cat3.bmp"},
-    TestingNetworkParameters {"MobileNet_v2_onnx_int8_dense", "/KMB_models/NQA/MoblieNet-v2-onnx/mobilenetv2-int8.xml",
-        "/KMB_models/NQA/MoblieNet-v2-onnx/mobilenetv2-int8.bin", "/224x224/cat3.bmp"},
-    TestingNetworkParameters {"MobileNet_v2_onnx_int8_sparse",
-        "/KMB_models/NQA/MoblieNet-v2-tf/mobilenetv2-int8-sparse-v2.xml",
-        "/KMB_models/NQA/MoblieNet-v2-tf/mobilenetv2-int8-sparse-v2.bin", "/224x224/cat3.bmp"},
-=======
     // Following test fails on mcmCompiler compilation stage with message
     // C++ exception with description "std::bad_alloc
     // after 14m57.881s compilation time spent
@@ -182,7 +164,6 @@
     TestingNetworkParameters {"MobileNet_v2_onnx_int8_sparse",
         "/KMB_models/NQA/MoblieNet-v2-onnx/mobilenetv2-int8-sparse-v2.xml",
         "/KMB_models/NQA/MoblieNet-v2-onnx/mobilenetv2-int8-sparse-v2.bin", "/224x224/cat3.bmp"},
->>>>>>> 83a52678
     TestingNetworkParameters {"YoloTiny_v2_tf_int8", "/KMB_models/NQA/YoloTiny-v2-tf/tiny_yolo_v2.xml",
         "/KMB_models/NQA/YoloTiny-v2-tf/tiny_yolo_v2.bin", "/416x416/person.bmp"},
     TestingNetworkParameters {"Inceptionv3_onnx_int8", "/KMB_models/NQA/inceptionv3-onnx/inceptionv3-int8.xml",
@@ -190,17 +171,14 @@
     TestingNetworkParameters {"SqueezeNetv1.1_onnx_int8",
         "/KMB_models/NQA/squeezenetv1.1-int8-onnx/squeezenetv1.1-int8.xml",
         "/KMB_models/NQA/squeezenetv1.1-int8-onnx/squeezenetv1.1-int8.bin", "/224x224/cat3.bmp"},
-<<<<<<< HEAD
-    TestingNetworkParameters {"SSD512_onnx_int8", "/KMB_models/INT8/SSD512-int8-onnx-0001/SSD512-int8-onnx-0001.xml",
-        "/KMB_models/INT8/SSD512-int8-onnx-0001/SSD512-int8-onnx-0001.bin", "/512x512/dog_croped512.bmp"},
-=======
     // Following test fails on mcmCompiler compilation stage with message
     // C++ exception with description "Op:326/reduce_DepthwiseConv_split_0 -
     // OpError: Invalid input weights (1) - Height exceeds padded input height 12
     TestingNetworkParameters {"SqueezeNetv1.1_onnx_int8_sparse",
         "/KMB_models/NQA/squeezenetv1.1-int8-onnx/squeezenetv1.1-int8-sparse-v2.xml",
         "/KMB_models/NQA/squeezenetv1.1-int8-onnx/squeezenetv1.1-int8-sparse-v2.bin", "/224x224/cat3.bmp"},
->>>>>>> 83a52678
+    TestingNetworkParameters {"SSD512_onnx_int8", "/KMB_models/INT8/SSD512-int8-onnx-0001/SSD512-int8-onnx-0001.xml",
+        "/KMB_models/INT8/SSD512-int8-onnx-0001/SSD512-int8-onnx-0001.bin", "/512x512/dog_croped512.bmp"},
     TestingNetworkParameters {"Yolo_v2_tf_int8", "/KMB_models/NQA/yolo_v2_tf/yolo_v2.xml",
         "/KMB_models/NQA/yolo_v2_tf/yolo_v2.bin", "/416x416/person.bmp"},
 
@@ -213,11 +191,7 @@
     TestingNetworkParameters {"ICNet_caffe_fp16", "/KMB_models/FP16/icnet/caffe/caffe/FP16/1/dldt/icnet.xml",
         "/KMB_models/FP16/icnet/caffe/caffe/FP16/1/dldt/icnet.bin", "/1024x2048/frankfurt_001016.bmp"},
 
-<<<<<<< HEAD
-    // post trainig models
-=======
-    // post training models
->>>>>>> 83a52678
+    // post training models
     // To learn where the post trainig IRs from and how to update them (if necessary) see
     // scripts/post_training_quantization/README.md and
     // scripts/post_training_quantization/<corresponding network dir>/run.txt files
@@ -233,11 +207,7 @@
         "/KMB_models/NQA/POST_TRAINING/MobileNet_V2/mobilenet_v2_uint8_uint8_weights_perchannel.xml",
         "/KMB_models/NQA/POST_TRAINING/MobileNet_V2/mobilenet_v2_uint8_uint8_weights_perchannel.bin",
         "/224x224/cat3.bmp"},
-<<<<<<< HEAD
-    // post trainig models
-=======
-    // post training models
->>>>>>> 83a52678
+    // post training models
     // Folowing 3 tests on resnet50 fail on IE to mcmCompiler parsing stage.
     // The networks can not be parsed due to Eltwise with FakeQuantize issue CVS-23769
     TestingNetworkParameters {"resnet50_int8_int8_weights_pertensor",
@@ -250,11 +220,7 @@
         "/KMB_models/NQA/POST_TRAINING/ResNet-50/resnet50_uint8_uint8_weights_pertensor.xml",
         "/KMB_models/NQA/POST_TRAINING/ResNet-50/resnet50_uint8_uint8_weights_pertensor.bin", "/224x224/cat3.bmp"},
 
-<<<<<<< HEAD
-    // post trainig models
-=======
-    // post training models
->>>>>>> 83a52678
+    // post training models
     // models below are able to be compiled but need to discuss do we really need them all
     TestingNetworkParameters {"tiny_yolo_v2_int8_int8_weights_pertensor",
         "/KMB_models/NQA/POST_TRAINING/TinyYolo_V2/tiny_yolo_v2_int8_int8_weights_pertensor.xml",
@@ -264,19 +230,13 @@
         "/KMB_models/NQA/POST_TRAINING/TinyYolo_V2/tiny_yolo_v2_uint8_uint8_weights_pertensor.xml",
         "/KMB_models/NQA/POST_TRAINING/TinyYolo_V2/tiny_yolo_v2_uint8_uint8_weights_pertensor.bin",
         "/416x416/person.bmp"},
-<<<<<<< HEAD
-    // post trainig models
-    // Folowing test on yolo_v2 fail on IE to mcmCompiler parsing stage.
-=======
     // post training models
     // Following test on yolo_v2 fails on IE to mcmCompiler parsing stage.
->>>>>>> 83a52678
     // The networks can not be parsed due to parsing RegionYolo issue CVS-23844
     TestingNetworkParameters {"yolo_v2_uint8_int8_weights_pertensor",
         "/KMB_models/NQA/POST_TRAINING/Yolo_V2/yolo_v2_uint8_int8_weights_pertensor.xml",
         "/KMB_models/NQA/POST_TRAINING/Yolo_V2/yolo_v2_uint8_int8_weights_pertensor.bin", "/416x416/person.bmp"},
     // post training models
-<<<<<<< HEAD
     // Following test on yolo_v3 fails on IE to mcmCompiler parsing stage with message.
     // C++ exception with description "Resample layer is not supported by kmbPlugin
     TestingNetworkParameters {"yolo_v3_uint8_int8_weights_pertensor",
@@ -290,14 +250,12 @@
         "/KMB_models/NQA/POST_TRAINING/YoloTiny-v1-caffe/tiny_yolo_v1_caffe_uint8_int8_weights_per_tensor.xml",
         "/KMB_models/NQA/POST_TRAINING/YoloTiny-v1-caffe/tiny_yolo_v1_caffe_uint8_int8_weights_per_tensor.bin",
         "/448x448/cat3.bmp"},
-=======
     // Following test on ssd_mobilenet_v1_coco fails on IE to mcmCompiler parsing stage with message:
     // C++ exception with description "Power layer is not supported by kmbPlugin
     TestingNetworkParameters {"ssd_mobilenet_v1_coco_uint8_int8_weights_pertensor",
         "/KMB_models/NQA/POST_TRAINING/ssd_mobilenet_v1_coco/ssd_mobilenet_v1_coco_uint8_int8_weights_pertensor.xml",
         "/KMB_models/NQA/POST_TRAINING/ssd_mobilenet_v1_coco/ssd_mobilenet_v1_coco_uint8_int8_weights_pertensor.bin",
         "/300x300/dog.bmp"},
->>>>>>> 83a52678
     // post trainig models
     // Following 3 tests on inception_v1 fail on mcmCompiler compilation stage with following message.
     // Streaming for node: InceptionV1/Logits/Conv2d_0c_1x1/convolution has stream K = 2
@@ -316,9 +274,6 @@
         "/KMB_models/NQA/POST_TRAINING/inception-v1_tf/inception-v1_tf_uint8_uint8_weights_pertensor.bin",
         "/224x224/cat3.bmp"},
     // post trainig models
-<<<<<<< HEAD
-    // Following 3 tests on inception_v1 fail on mcmCompiler compilation stage with following message.
-=======
     // Folowing test on inception_v3 fails on IE to mcmCompiler parsing stage with following message
     // C++ exception with description "Tensor:InceptionV3/Logits/Conv2d_1c_1x1/convolution/Transpose:0 - ArgumentError:
     // attribute identifer quantParams - Undefined identifier
@@ -328,7 +283,6 @@
         "/224x224/cat3.bmp"},
     // post training models
     // Following 3 tests on inception_v1 fail on mcmCompiler compilation stage with following message
->>>>>>> 83a52678
     // C++ exception with description "GraphOptimizer-StrategyManager -
     // LogicError: GraphOptimizer did not create any potential strategies for 62:step0 (Layaer '62' is of concat type)
     TestingNetworkParameters {"squeezenet1_1_pytorch_int8_int8_weights_pertensor",
@@ -344,7 +298,6 @@
         "/KMB_models/NQA/POST_TRAINING/squeezenet1_1_pytorch/squeezenet1_1_pytorch_uint8_uint8_weights_pertensor.bin",
         "/224x224/cat3.bmp"},
     // post training models
-<<<<<<< HEAD
     // Following test on road-segmentation-adas-0001 fails on IE to mcmCompiler parsing stage with following message
     // C++ exception with description "OpEntry:Eltwise - IndexError: index 1 -
     // Passed input index exceeds inputs count registered for the op type Eltwise
@@ -378,8 +331,6 @@
         // TODO : use more relevant for network image when it will be added in validation set
         // and when inference part of the test will be implemented
         "/300x300/dog.bmp"},
-
-=======
     // Folowing test on ssd512 fail on IE to mcmCompiler parsing stage with following message
     // C++ exception with description "Unsupported case, we expect only one child"
     // Also there are unsupported layers PriorBox and DetectionOutput
@@ -396,7 +347,6 @@
         "/KMB_models/NQA/POST_TRAINING/ssd512/quantized_in_onnx/RGB/SSD512-int8-onnx-0001.xml",
         "/KMB_models/NQA/POST_TRAINING/ssd512/quantized_in_onnx/RGB/SSD512-int8-onnx-0001.bin",
         "/512x512/dog_croped512.bmp"},
->>>>>>> 83a52678
     // cut models
     TestingNetworkParameters {"YoloTiny_v2_u8_asymmetric_cut",
         "/KMB_models/NQA/u8_asymmetric/YoloTiny-v2/tiny_yolo_v2_asymmetric_cut.xml",
