--- conflicted
+++ resolved
@@ -652,16 +652,12 @@
     ASSERT_NO_THROW(compareTopClasses(dogOutputBlob, dogReferenceOutputBlob, NUMBER_OF_CLASSES));
 }
 
-<<<<<<< HEAD
-class VpuPreprocessingShavesTests : public vpuLayersTests, public testing::WithParamInterface<const char*> {};
-=======
 class VpuPreprocessingConfigAndInferTests :
     public vpuLayersTests,
     public testing::WithParamInterface<std::tuple<const char*, const char*>> {};
 TEST_P(VpuPreprocessingConfigAndInferTests, DISABLED_setConfigAndInfer) {
     std::string key, value;
     std::tie(key, value) = GetParam();
->>>>>>> 6af6085b
 
     std::string modelFilePath = ModelsPath() + "/KMB_models/BLOBS/resnet/resnet.blob";
 
@@ -823,9 +819,6 @@
 
 INSTANTIATE_TEST_CASE_P(preprocessing, VpuPreprocessingTestsWithParam, ::testing::ValuesIn(preprocTypes));
 
-<<<<<<< HEAD
-INSTANTIATE_TEST_CASE_P(preprocessing, VpuPreprocessingShavesTests, ::testing::ValuesIn({"4", "6"}));
-=======
 using namespace testing;
 INSTANTIATE_TEST_CASE_P(preprocessingShaves, VpuPreprocessingConfigAndInferTests,
     Combine(Values("VPU_KMB_PREPROCESSING_SHAVES"), Values("4", "6")));
@@ -839,6 +832,5 @@
         std::make_tuple("VPU_KMB_PREPROCESSING_LPI", "16", true),
         std::make_tuple("VPU_KMB_PREPROCESSING_LPI", "3", false),
         std::make_tuple("VPU_KMB_PREPROCESSING_LPI", "seventeen", false)));
->>>>>>> 6af6085b
 
 #endif