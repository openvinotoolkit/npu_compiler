// Copyright (C) 2018-2019 Intel Corporation
// SPDX-License-Identifier: Apache-2.0
//

#include <gtest/gtest.h>
#include <ie_compound_blob.h>

#include <blob_factory.hpp>
#include <blob_transform.hpp>
#include <ie_preprocess.hpp>
#include <ie_preprocess_data.hpp>
#include <kmb_preproc.hpp>
#include <kmb_preproc_gapi.hpp>
#include <opencv2/core.hpp>
#include <opencv2/imgproc.hpp>
#include <thread>

#include "gapi_test_computations.hpp"
#include "kmb_vpusmm_allocator.h"

namespace {

void toPlanar(const cv::Mat& in, cv::Mat& out) {
    IE_ASSERT(out.depth() == in.depth());
    IE_ASSERT(out.channels() == 1);
    IE_ASSERT(in.channels() == 3);
    IE_ASSERT(out.cols == in.cols);
    IE_ASSERT(out.rows == 3 * in.rows);

    std::vector<cv::Mat> outs(3);
    for (int i = 0; i < 3; i++) {
        outs[i] = out(cv::Rect(0, i * in.rows, in.cols, in.rows));
    }
    cv::split(in, outs);
}

void own_NV12toBGR(const cv::Mat& inY, const cv::Mat& inUV, cv::Mat& out) {
    int i, j;

    uchar* y = inY.data;
    uchar* uv = inUV.data;
    uchar* bgr = out.data;

    uint yidx = 0;
    uint uvidx = 0;
    uint bgridx = 0;
    int yy, u, v, r, g, b;
    for (j = 0; j < inY.rows; j++) {
        y = inY.data + j * inY.step;
        yidx = 0;
        uv = inUV.data + (j / 2) * inUV.step;
        uvidx = 0;

        for (i = 0; i < inY.cols; i += 2) {
            yy = y[yidx];
            yidx++;

            u = uv[uvidx] - 128;
            v = uv[uvidx + 1] - 128;
            uvidx += 2;
            b = yy + (int)(1.772f * u);

            bgr[bgridx++] = (uchar)(b > 255 ? 255 : b < 0 ? 0 : b);
            g = yy - (int)(0.344f * u + 0.714 * v);

            bgr[bgridx++] = (uchar)(g > 255 ? 255 : g < 0 ? 0 : g);
            r = yy + (int)(1.402f * v);

            bgr[bgridx++] = (uchar)(r > 255 ? 255 : r < 0 ? 0 : r);
            //----------------------------------------------
            yy = y[yidx];
            yidx++;
            b = yy + (int)(1.772f * u);

            bgr[bgridx++] = (uchar)(b > 255 ? 255 : b < 0 ? 0 : b);
            g = yy - (int)(0.344f * u + 0.714 * v);

            bgr[bgridx++] = (uchar)(g > 255 ? 255 : g < 0 ? 0 : g);
            r = yy + (int)(1.402f * v);

            bgr[bgridx++] = (uchar)(r > 255 ? 255 : r < 0 ? 0 : r);
        }
    }
}

void own_NV12toRGB(const cv::Mat& inY, const cv::Mat& inUV, cv::Mat& out) {
    int i, j;

    uchar* y = inY.data;
    uchar* uv = inUV.data;
    uchar* rgb = out.data;

    uint yidx = 0;
    uint uvidx = 0;
    uint rgbidx = 0;
    int yy, u, v, r, g, b;
    for (j = 0; j < inY.rows; j++) {
        y = inY.data + j * inY.step;
        yidx = 0;
        uv = inUV.data + (j / 2) * inUV.step;
        uvidx = 0;
        for (i = 0; i < inY.cols; i += 2) {
            yy = y[yidx];
            yidx++;

            u = uv[uvidx] - 128;
            v = uv[uvidx + 1] - 128;
            uvidx += 2;
            r = yy + (int)(1.772f * u);

            rgb[rgbidx++] = (uchar)(r > 255 ? 255 : r < 0 ? 0 : r);
            g = yy - (int)(0.344f * u + 0.714 * v);

            rgb[rgbidx++] = (uchar)(g > 255 ? 255 : g < 0 ? 0 : g);
            b = yy + (int)(1.402f * v);

            rgb[rgbidx++] = (uchar)(b > 255 ? 255 : b < 0 ? 0 : b);
            //----------------------------------------------
            yy = y[yidx];
            yidx++;
            r = yy + (int)(1.772f * u);

            rgb[rgbidx++] = (uchar)(r > 255 ? 255 : r < 0 ? 0 : r);
            g = yy - (int)(0.344f * u + 0.714 * v);

            rgb[rgbidx++] = (uchar)(g > 255 ? 255 : g < 0 ? 0 : g);
            b = yy + (int)(1.402f * v);

            rgb[rgbidx++] = (uchar)(b > 255 ? 255 : b < 0 ? 0 : b);
        }
    }
}

class AllocHelper {
    vpu::KmbPlugin::KmbVpusmmAllocator m_alloc;
    std::vector<std::shared_ptr<void>> m_buffs;

public:
    void* alloc(size_t size) {
        void* ptr = m_alloc.alloc(size);
        m_buffs.push_back(std::shared_ptr<void>(ptr, [&](void* p) {
            m_alloc.free(p);
        }));
        return ptr;
    }
};

// FIXME: copy-paste from cropResize_tests.hpp
template <InferenceEngine::Precision::ePrecision PRC>
InferenceEngine::Blob::Ptr img2Blob(
    const std::vector<cv::Mat>& imgs, InferenceEngine::Layout layout, AllocHelper& allocator) {
    using data_t = typename InferenceEngine::PrecisionTrait<PRC>::value_type;
    using namespace InferenceEngine;

    if (imgs.empty()) {
        THROW_IE_EXCEPTION << "No images to create blob from";
    }

    // get image value in correct format
    static const auto img_value = [](const cv::Mat& img, size_t h, size_t w, size_t c) -> data_t {
        switch (img.type()) {
        case CV_8UC1:
            return img.at<uchar>(h, w);
        case CV_8UC2:
            return img.at<cv::Vec2b>(h, w)[c];
        case CV_8UC3:
            return img.at<cv::Vec3b>(h, w)[c];
        case CV_8UC4:
            return img.at<cv::Vec4b>(h, w)[c];
        case CV_32FC3:
            return img.at<cv::Vec3f>(h, w)[c];
        case CV_32FC4:
            return img.at<cv::Vec4f>(h, w)[c];
        default:
            THROW_IE_EXCEPTION << "Image type is not recognized";
        }
    };

    size_t channels = imgs[0].channels();
    size_t height = imgs[0].size().height;
    size_t width = imgs[0].size().width;

    SizeVector dims = {imgs.size(), channels, height, width};
    auto buf = reinterpret_cast<data_t*>(allocator.alloc(width * height * channels));
    Blob::Ptr resultBlob = make_shared_blob<data_t>(TensorDesc(PRC, dims, layout), buf);

    data_t* blobData = resultBlob->buffer().as<data_t*>();

    for (size_t i = 0; i < imgs.size(); ++i) {
        auto& img = imgs[i];
        auto batch_offset = i * channels * height * width;

        switch (layout) {
        case Layout::NCHW: {
            for (size_t c = 0; c < channels; c++) {
                for (size_t h = 0; h < height; h++) {
                    for (size_t w = 0; w < width; w++) {
                        blobData[batch_offset + c * width * height + h * width + w] = img_value(img, h, w, c);
                    }
                }
            }
        } break;
        case Layout::NHWC: {
            for (size_t h = 0; h < height; h++) {
                for (size_t w = 0; w < width; w++) {
                    for (size_t c = 0; c < channels; c++) {
                        blobData[batch_offset + h * width * channels + w * channels + c] = img_value(img, h, w, c);
                    }
                }
            }
        } break;
        default:
            THROW_IE_EXCEPTION << "Inconsistent input layout for image processing: " << layout;
        }
    }
    return resultBlob;
}

template <InferenceEngine::Precision::ePrecision PRC>
InferenceEngine::Blob::Ptr img2Blob(cv::Mat& img, InferenceEngine::Layout layout, AllocHelper& allocator) {
    return img2Blob<PRC>(std::vector<cv::Mat>({img}), layout, allocator);
}

template <InferenceEngine::Precision::ePrecision PRC>
void Blob2Img(const InferenceEngine::Blob::Ptr& blobP, cv::Mat& img, InferenceEngine::Layout layout) {
    using namespace InferenceEngine;
    using data_t = typename PrecisionTrait<PRC>::value_type;

    const size_t channels = img.channels();
    const size_t height = img.size().height;
    const size_t width = img.size().width;

    CV_Assert(cv::DataType<data_t>::depth == img.depth());

    data_t* blobData = blobP->buffer().as<data_t*>();

    switch (layout) {
    case Layout::NCHW: {
        for (size_t c = 0; c < channels; c++) {
            for (size_t h = 0; h < height; h++) {
                for (size_t w = 0; w < width; w++) {
                    img.ptr<data_t>(h, w)[c] = blobData[c * width * height + h * width + w];
                }
            }
        }
    } break;
    case Layout::NHWC: {
        for (size_t h = 0; h < height; h++) {
            for (size_t w = 0; w < width; w++) {
                for (size_t c = 0; c < channels; c++) {
                    img.ptr<data_t>(h, w)[c] = blobData[h * width * channels + w * channels + c];
                }
            }
        }
    } break;
    default:
        THROW_IE_EXCEPTION << "Inconsistent input layout for image processing: " << layout;
    }
}

test::Mat to_test(cv::Mat& mat) { return {mat.rows, mat.cols, mat.type(), mat.data, mat.step}; }

InferenceEngine::ROI to_ie(cv::Rect roi) {
    InferenceEngine::ROI ie_roi;
    ie_roi.posX = roi.x;
    ie_roi.posY = roi.y;
    ie_roi.sizeX = roi.width;
    ie_roi.sizeY = roi.height;
    return ie_roi;
}

cv::Rect getRandomRoi(cv::Size size) {
    cv::Rect rect;
    auto getRand = []() {
        return ((double)std::rand() / (double)RAND_MAX);
    };

    rect.x = (size.width - 64) * getRand();
    rect.y = (size.height - 64) * getRand();
    rect.width = (size.width / 4) * getRand();
    rect.height = (size.height / 4) * getRand();

    if (rect.width < 64) rect.width = 64;
    if (rect.height < 64) rect.height = 64;
    if (rect.width % 2 == 1) rect.width += 1;
    if (rect.height % 2 == 1) rect.height += 1;

    rect.x = (size.width - rect.width) * getRand();
    rect.y = (size.height - rect.height) * getRand();

    return rect;
}
}  // anonymous namespace

struct NV12toRGBpTestGAPI : public testing::TestWithParam<cv::Size> {};
TEST_P(NV12toRGBpTestGAPI, AccuracyTest) {
    cv::Size sz_y = GetParam();
    cv::Size sz_uv = cv::Size(sz_y.width / 2, sz_y.height / 2);
    cv::Size sz_p = cv::Size(sz_y.width, sz_y.height * 3);

    cv::Mat in_mat_y(sz_y, CV_8UC1);
    cv::Mat in_mat_uv(sz_uv, CV_8UC2);
    cv::randn(in_mat_y, cv::Scalar::all(127), cv::Scalar::all(40.f));
    cv::randn(in_mat_uv, cv::Scalar::all(127), cv::Scalar::all(40.f));

    cv::Mat out_mat_gapi(cv::Mat::zeros(sz_p, CV_8UC1));
    cv::Mat out_mat_ocv(cv::Mat::zeros(sz_p, CV_8UC1));

    // G-API code //////////////////////////////////////////////////////////////
    NV12toRGBComputation sc(to_test(in_mat_y), to_test(in_mat_uv), to_test(out_mat_gapi));
    sc.warmUp();

#if PERF_TEST
    // iterate testing, and print performance
    test_ms(
        [&]() {
            sc.apply();
        },
        400, "NV12toRGB GAPI %s %dx%d", typeToString(CV_8UC3).c_str(), sz.width, sz.height);
#endif

    // OpenCV code /////////////////////////////////////////////////////////////
    {
        cv::Mat out_mat_ocv_interleaved(cv::Mat::zeros(sz_y, CV_8UC3));
        own_NV12toRGB(in_mat_y, in_mat_uv, out_mat_ocv_interleaved);
        // cv::cvtColorTwoPlane(in_mat_y, in_mat_uv, out_mat_ocv_interleaved, cv::COLOR_YUV2RGB_NV12);
        toPlanar(out_mat_ocv_interleaved, out_mat_ocv);
    }
    // Comparison //////////////////////////////////////////////////////////////
    { EXPECT_EQ(0, cv::countNonZero(out_mat_ocv != out_mat_gapi)); }
}

using testing::Values;

INSTANTIATE_TEST_CASE_P(NV12toRGBTestSIPP, NV12toRGBpTestGAPI,
    Values(cv::Size(224, 224), cv::Size(1280, 720), cv::Size(1280, 960), cv::Size(960, 720), cv::Size(640, 480),
        cv::Size(300, 300), cv::Size(320, 200)));

struct ResizePTestGAPI : public testing::TestWithParam<std::pair<cv::Size, cv::Size>> {};
TEST_P(ResizePTestGAPI, AccuracyTest) {
    constexpr int planeNum = 3;
    cv::Size sz_in, sz_out;
    std::tie(sz_in, sz_out) = GetParam();

    auto interp = cv::INTER_LINEAR;

    cv::Size sz_in_p(sz_in.width, sz_in.height * 3);
    cv::Size sz_out_p(sz_out.width, sz_out.height * 3);

    cv::Mat in_mat(sz_in_p, CV_8UC1);
    cv::randn(in_mat, cv::Scalar::all(127), cv::Scalar::all(40.f));

    cv::Mat out_mat_gapi(cv::Mat::zeros(sz_out_p, CV_8UC1));
    cv::Mat out_mat_ocv(cv::Mat::zeros(sz_out_p, CV_8UC1));

    // G-API code //////////////////////////////////////////////////////////////
    ResizeComputation sc(to_test(in_mat), to_test(out_mat_gapi), interp);
    sc.warmUp();

    // FIXME: perf compilation is likely needs to be fixed

#if PERF_TEST
    // iterate testing, and print performance
    test_ms(
        [&]() {
            sc.apply();
        },
        400, "NV12toRGB GAPI %s %dx%d", typeToString(CV_8UC3).c_str(), sz.width, sz.height);
#endif

    // OpenCV code /////////////////////////////////////////////////////////////
    {
        for (int i = 0; i < planeNum; i++) {
            const cv::Mat in_mat_roi = in_mat(cv::Rect(0, i * sz_in.height, sz_in.width, sz_in.height));
            cv::Mat out_mat_roi = out_mat_ocv(cv::Rect(0, i * sz_out.height, sz_out.width, sz_out.height));
            cv::resize(in_mat_roi, out_mat_roi, sz_out, 0, 0, interp);
        }
    }
    // Comparison //////////////////////////////////////////////////////////////
    {
        cv::Mat absDiff;
        cv::absdiff(out_mat_gapi, out_mat_ocv, absDiff);
        EXPECT_EQ(0, cv::countNonZero(absDiff > 1));
    }
}

#define TEST_SIZES_PREPROC                                        \
    std::make_pair(cv::Size(1920, 1080), cv::Size(1024, 1024)),   \
        std::make_pair(cv::Size(1920, 1080), cv::Size(224, 224)), \
        std::make_pair(cv::Size(1280, 720), cv::Size(544, 320)),  \
        std::make_pair(cv::Size(640, 480), cv::Size(896, 512)),   \
        std::make_pair(cv::Size(200, 400), cv::Size(128, 384)),   \
        std::make_pair(cv::Size(256, 256), cv::Size(256, 256)), std::make_pair(cv::Size(96, 256), cv::Size(128, 384))

INSTANTIATE_TEST_CASE_P(ResizePTestSIPP, ResizePTestGAPI, Values(TEST_SIZES_PREPROC));


struct Merge3PTestGAPI: public testing::TestWithParam<cv::Size> {};
TEST_P(Merge3PTestGAPI, AccuracyTest)
{
    auto sz = GetParam();
    cv::Size sz_in_p (sz.width, sz.height *3);

    auto allocMat = [](cv::Size sz, int type, AllocHelper& allocator) {
        return cv::Mat(sz, type, allocator.alloc(sz.width*sz.height*CV_ELEM_SIZE(type)));
    };

    AllocHelper allocator;

    cv::Mat in_mat = allocMat(sz_in_p, CV_8UC1, allocator);
    cv::randn(in_mat, cv::Scalar::all(127), cv::Scalar::all(40.f));

    cv::Mat out_mat_gapi = allocMat(sz, CV_8UC3, allocator);
    cv::Mat out_mat_ocv  = allocMat(sz, CV_8UC3, allocator);

    // G-API code //////////////////////////////////////////////////////////////
    MergeComputation mc(to_test(in_mat), to_test(out_mat_gapi));
    mc.warmUp();

    // OpenCV code /////////////////////////////////////////////////////////////
    {
        constexpr const int planeNum = 3;
        std::array<cv::Mat, planeNum> ins;
        for (int i = 0; i < planeNum; i++) {
            ins[i] = in_mat(cv::Rect(0, i*sz.height, sz.width, sz.height));
        }
        cv::merge(ins, out_mat_ocv);
    }
    // Comparison //////////////////////////////////////////////////////////////
    {
        cv::Mat absDiff;
        cv::absdiff(out_mat_gapi, out_mat_ocv, absDiff);
        EXPECT_EQ(0, cv::countNonZero(absDiff > 1));
    }

    std::cout << in_mat << std::endl << std::endl;
    std::cout << out_mat_ocv << std::endl;
}

INSTANTIATE_TEST_CASE_P(Merge3PTestSIPP, Merge3PTestGAPI,
                        Values(cv::Size(32, 8)));

using namespace testing;

struct KmbSippPreprocEngineTest : public TestWithParam<std::pair<cv::Size, cv::Size>> {};
TEST_P(KmbSippPreprocEngineTest, TestNV12Resize) {
    using namespace InferenceEngine;

    constexpr auto prec = Precision::U8;
    ResizeAlgorithm interp = RESIZE_BILINEAR;
    Layout in_layout = Layout::NCHW;
    Layout out_layout = in_layout;
    ColorFormat in_fmt = ColorFormat::NV12;
    auto sizes = GetParam();
    cv::Size y_size, out_size;
    std::tie(y_size, out_size) = sizes;
    cv::Size uv_size {y_size.width / 2, y_size.height / 2};

    cv::Mat y_mat(y_size, CV_8UC1);
    cv::Mat uv_mat(uv_size, CV_8UC2);
    cv::Mat out_mat(out_size, CV_8UC3);
    cv::randu(y_mat, cv::Scalar::all(0), cv::Scalar::all(255));
    cv::randu(uv_mat, cv::Scalar::all(128), cv::Scalar::all(128));

    AllocHelper allocator;
    auto y_blob = img2Blob<prec>(y_mat, Layout::NHWC, allocator);
    auto uv_blob = img2Blob<prec>(uv_mat, Layout::NHWC, allocator);
    auto out_blob = img2Blob<prec>(out_mat, out_layout, allocator);

    unsigned int shaveFirst = 0;
    unsigned int shaveLast = 1;
    unsigned int lpi = 8;
    SIPPPreprocEngine pe(shaveFirst, shaveLast, lpi);

    for (int i = 0; i < 100; i++) {
        auto y_roi = getRandomRoi(y_size);

        cv::Rect uv_roi {y_roi.x / 2, y_roi.y / 2, y_roi.width / 2, y_roi.height / 2};

        auto y_roi_blob = make_shared_blob(y_blob, to_ie(y_roi));
        auto uv_roi_blob = make_shared_blob(uv_blob, to_ie(uv_roi));

        auto in_blob = make_shared_blob<NV12Blob>(y_roi_blob, uv_roi_blob);

        pe.preprocWithSIPP(in_blob, out_blob, interp, in_fmt);

        Blob2Img<prec>(out_blob, out_mat, out_layout);

        cv::Mat rgb_mat(cv::Size {y_roi.width, y_roi.height}, CV_8UC3);
        cv::Mat ocv_out_mat(out_size, CV_8UC3);

        own_NV12toRGB(y_mat(y_roi), uv_mat(uv_roi), rgb_mat);
        cv::resize(rgb_mat, ocv_out_mat, out_size, 0, 0, cv::INTER_LINEAR);

        cv::Mat absDiff;
        cv::absdiff(ocv_out_mat, out_mat, absDiff);
        EXPECT_EQ(cv::countNonZero(absDiff > 1), 0);
    }
}

INSTANTIATE_TEST_CASE_P(Preproc, KmbSippPreprocEngineTest, Values(TEST_SIZES_PREPROC));

<<<<<<< HEAD
struct KmbSippPreprocPoolTest : public TestWithParam<std::tuple<cv::Size, cv::Size, cv::Size>> {};
TEST_P(KmbSippPreprocPoolTest, TestNV12Resize) {
=======
struct KmbSippPreprocPoolTest: public TestWithParam<std::tuple<
    std::tuple<cv::Size, cv::Size, cv::Size>,
    InferenceEngine::Layout>> {};
TEST_P(KmbSippPreprocPoolTest, TestNV12Resize)
{
>>>>>>> b204391f
    using namespace InferenceEngine;

    constexpr auto prec = Precision::U8;
    ResizeAlgorithm interp = RESIZE_BILINEAR;
    Layout in_layout = Layout::NCHW;
    Layout out_layout = in_layout;
    ColorFormat in_fmt = ColorFormat::NV12;
    std::tuple<cv::Size,cv::Size,cv::Size> sizes;
    std::tie(sizes, out_layout) = GetParam();
    cv::Size y_size, detect_size, classify_size;
    std::tie(y_size, detect_size, classify_size) = sizes;

    constexpr int numThreads = 8;

    struct TestContext {
        Layout out_layout;

        cv::Mat y_mat;
        cv::Mat uv_mat;
        cv::Mat out_mat;

        Blob::Ptr y_blob;
        Blob::Ptr uv_blob;
        Blob::Ptr out_blob;

        std::string inName;
        InputsDataMap inputInfos;
        std::map<std::string, PreProcessDataPtr> preprocDatas;
        BlobMap netInputs;

        void init(int idx, cv::Size y_size, cv::Size out_size, Layout output_layout, AllocHelper& allocator) {
            out_layout = output_layout;
            constexpr auto prec = Precision::U8;
            cv::Size uv_size {y_size.width / 2, y_size.height / 2};
            y_mat = cv::Mat(y_size, CV_8UC1);
            uv_mat = cv::Mat(uv_size, CV_8UC2);
            out_mat = cv::Mat(out_size, CV_8UC3);
            cv::randu(y_mat, cv::Scalar::all(0), cv::Scalar::all(255));
            cv::randu(uv_mat, cv::Scalar::all(128), cv::Scalar::all(128));

            y_blob = img2Blob<prec>(y_mat, Layout::NHWC, allocator);
            uv_blob = img2Blob<prec>(uv_mat, Layout::NHWC, allocator);
            out_blob = img2Blob<prec>(out_mat, out_layout, allocator);

            inName = "input0";
            inputInfos[inName] = std::make_shared<InputInfo>();
            SizeVector dims {1, 1, static_cast<size_t>(y_size.height), static_cast<size_t>(y_size.width)};
            inputInfos[inName]->setInputData(std::make_shared<Data>(inName, dims, prec, Layout::NHWC));
            inputInfos[inName]->getPreProcess().setResizeAlgorithm(RESIZE_BILINEAR);
            inputInfos[inName]->getPreProcess().setColorFormat(NV12);
            inputInfos[inName]->setLayout(Layout::NHWC);

            preprocDatas[inName] = CreatePreprocDataHelper();
        }
    };

    AllocHelper allocator;

    TestContext detectContexts[numThreads];
    for (int i = 0; i < numThreads; i++) {
        detectContexts[i].init(i, y_size, detect_size, out_layout, allocator);
    }

    TestContext classifyContexts[numThreads];
    for (int i = 0; i < numThreads; i++) {
        classifyContexts[i].init(i, y_size, classify_size, out_layout, allocator);
    }

    auto threadFunc = [y_size, out_layout](TestContext& ctx, cv::Size out_size) {
        for (int i = 0; i < 100; i++) {
            auto y_roi = getRandomRoi(y_size);

            cv::Rect uv_roi {y_roi.x / 2, y_roi.y / 2, y_roi.width / 2, y_roi.height / 2};

            auto y_roi_blob = make_shared_blob(ctx.y_blob, to_ie(y_roi));
            auto uv_roi_blob = make_shared_blob(ctx.uv_blob, to_ie(uv_roi));

            auto in_blob = make_shared_blob<NV12Blob>(y_roi_blob, uv_roi_blob);

            ctx.preprocDatas[ctx.inName]->setRoiBlob(in_blob);
            ctx.netInputs[ctx.inName] = ctx.out_blob;

            unsigned int nShaves = 4;
            unsigned int lpi = 8;
            SippPreproc::execSIPPDataPreprocessing(
                ctx.netInputs, ctx.preprocDatas, ctx.inputInfos, 1, true, nShaves, lpi);
        }

#if 0
        Blob2Img<prec>(ctx.out_blob, ctx.out_mat, out_layout);

        cv::Mat rgb_mat(cv::Size{y_roi.width, y_roi.height}, CV_8UC3);
        cv::Mat ocv_out_mat(out_size, CV_8UC3);

        own_NV12toRGB(ctx.y_mat(y_roi), ctx.uv_mat(uv_roi), rgb_mat);
        cv::resize(rgb_mat, ocv_out_mat, out_size, 0, 0, cv::INTER_LINEAR);

        cv::Mat absDiff;
        cv::absdiff(ocv_out_mat, ctx.out_mat, absDiff);
        EXPECT_EQ(cv::countNonZero(absDiff > 1), 0);
#endif
    };

    std::thread detectThreads[numThreads];
    std::thread classifyThreads[numThreads];

    for (int t = 0; t < numThreads; t++) {
        detectThreads[t] = std::thread([t, &threadFunc, &detectContexts, detect_size]() {
            threadFunc(detectContexts[t], detect_size);
        });
        classifyThreads[t] = std::thread([t, &threadFunc, &classifyContexts, classify_size]() {
            threadFunc(classifyContexts[t], classify_size);
        });
    }

    for (int i = 0; i < numThreads; i++) {
        detectThreads[i].join();
        classifyThreads[i].join();
    }
}

using testing::Combine;
INSTANTIATE_TEST_CASE_P(Preproc, KmbSippPreprocPoolTest,
<<<<<<< HEAD
    Values(std::make_tuple(cv::Size(1920, 1080), cv::Size(224, 224), cv::Size(416, 416))));
=======
                        Combine(Values(std::make_tuple(cv::Size(1920, 1080),
                                                       cv::Size(224, 224),
                                                       cv::Size(416, 416))),
                                Values(InferenceEngine::Layout::NCHW,
                                       InferenceEngine::Layout::NHWC)));
>>>>>>> b204391f
<|MERGE_RESOLUTION|>--- conflicted
+++ resolved
@@ -18,6 +18,7 @@
 #include "gapi_test_computations.hpp"
 #include "kmb_vpusmm_allocator.h"
 
+// clang-format off
 namespace {
 
 void toPlanar(const cv::Mat& in, cv::Mat& out) {
@@ -500,16 +501,11 @@
 
 INSTANTIATE_TEST_CASE_P(Preproc, KmbSippPreprocEngineTest, Values(TEST_SIZES_PREPROC));
 
-<<<<<<< HEAD
-struct KmbSippPreprocPoolTest : public TestWithParam<std::tuple<cv::Size, cv::Size, cv::Size>> {};
-TEST_P(KmbSippPreprocPoolTest, TestNV12Resize) {
-=======
 struct KmbSippPreprocPoolTest: public TestWithParam<std::tuple<
     std::tuple<cv::Size, cv::Size, cv::Size>,
     InferenceEngine::Layout>> {};
 TEST_P(KmbSippPreprocPoolTest, TestNV12Resize)
 {
->>>>>>> b204391f
     using namespace InferenceEngine;
 
     constexpr auto prec = Precision::U8;
@@ -633,12 +629,10 @@
 
 using testing::Combine;
 INSTANTIATE_TEST_CASE_P(Preproc, KmbSippPreprocPoolTest,
-<<<<<<< HEAD
-    Values(std::make_tuple(cv::Size(1920, 1080), cv::Size(224, 224), cv::Size(416, 416))));
-=======
                         Combine(Values(std::make_tuple(cv::Size(1920, 1080),
                                                        cv::Size(224, 224),
                                                        cv::Size(416, 416))),
                                 Values(InferenceEngine::Layout::NCHW,
                                        InferenceEngine::Layout::NHWC)));
->>>>>>> b204391f
+
+// clang-format on