// Copyright (C) 2018-2019 Intel Corporation
// SPDX-License-Identifier: Apache-2.0
//

#ifndef GAPI_TEST_COMPUTATIONS_HPP
#define GAPI_TEST_COMPUTATIONS_HPP

#include <ie_api.h>

#include <memory>
#include <vector>

#if defined(_WIN32)
#ifdef IMPLEMENT_GAPI_COMPUTATION_API
#define GAPI_COMPUTATION_VISIBILITY __declspec(dllexport)
#else
#define GAPI_COMPUTATION_VISIBILITY __declspec(dllimport)
#endif
#else
#ifdef IMPLEMENT_GAPI_COMPUTATION_API
#define GAPI_COMPUTATION_VISIBILITY __attribute__((visibility("default")))
#else
#define GAPI_COMPUTATION_VISIBILITY
#endif
#endif

namespace test {
struct Mat {
    int rows;
    int cols;
    int type;
    void* data;
    size_t step;
};
struct Rect {
    int x;
    int y;
    int width;
    int height;
    bool empty() { return width == 0 && height == 0; };
};
}  // namespace test

class GAPI_COMPUTATION_VISIBILITY ComputationBase {
protected:
    struct Priv;
    std::shared_ptr<Priv> m_priv;

public:
    ComputationBase(Priv* priv);
    void warmUp();
    void apply();
};

class GAPI_COMPUTATION_VISIBILITY ResizeComputation : public ComputationBase {
    struct ResizePriv;
    std::shared_ptr<ResizePriv> m_resizePriv;

public:
    ResizeComputation(test::Mat inMat, test::Mat outMat, int interp);
    void warmUp();
    void apply();
};

class GAPI_COMPUTATION_VISIBILITY NV12toRGBComputation : public ComputationBase {
public:
    NV12toRGBComputation(test::Mat inMat_y, test::Mat inMat_uv, test::Mat outMat);
};

<<<<<<< HEAD
#endif  // GAPI_TEST_COMPUTATIONS_HPP
=======
class GAPI_COMPUTATION_VISIBILITY MergeComputation : public ComputationBase
{
    struct MergePriv;
    std::unique_ptr<MergePriv> m_mergePriv;
public:
    MergeComputation(test::Mat inMat, test::Mat outMat);
    ~MergeComputation();
    void warmUp();
    void apply();
};

#endif // GAPI_TEST_COMPUTATIONS_HPP
>>>>>>> b204391f
<|MERGE_RESOLUTION|>--- conflicted
+++ resolved
@@ -2,6 +2,7 @@
 // SPDX-License-Identifier: Apache-2.0
 //
 
+// clang-format off
 #ifndef GAPI_TEST_COMPUTATIONS_HPP
 #define GAPI_TEST_COMPUTATIONS_HPP
 
@@ -67,9 +68,6 @@
     NV12toRGBComputation(test::Mat inMat_y, test::Mat inMat_uv, test::Mat outMat);
 };
 
-<<<<<<< HEAD
-#endif  // GAPI_TEST_COMPUTATIONS_HPP
-=======
 class GAPI_COMPUTATION_VISIBILITY MergeComputation : public ComputationBase
 {
     struct MergePriv;
@@ -82,4 +80,4 @@
 };
 
 #endif // GAPI_TEST_COMPUTATIONS_HPP
->>>>>>> b204391f
+// clang-format on