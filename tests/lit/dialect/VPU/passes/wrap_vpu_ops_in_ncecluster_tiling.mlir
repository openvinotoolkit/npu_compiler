// RUN: vpux-opt --split-input-file --init-compiler="vpu-arch=KMB compilation-mode=DefaultHW" --wrap-vpu-ops-in-ncecluster-tiling %s | FileCheck %s

#NHWC = affine_map<(d0, d1, d2, d3) -> (d0, d2, d3, d1)>

// CHECK-LABEL: @ConvToNCEClusterTilingSOH
func @ConvToNCEClusterTilingSOH(%arg0: tensor<1x64x28x28xf16, {order = #NHWC}>) -> tensor<1x80x28x28xf16, {order = #NHWC}> {
    %cst = const.Declare tensor<80x1x1x4xsi32> = #const.Content<dense<10> : tensor<80x1x1x4xsi32>>
    %cst_0 = const.Declare tensor<80x64x3x3xf16, {order = #NHWC}> = #const.Content<dense<1.000000e+00> : tensor<80x64x3x3xf16>, [#const.Reorder<#NHWC>]>
    %0 = VPU.NCE.Convolution(%arg0, %cst_0, %cst) {multiClusterStrategy = "SplitOverHeight", pad = {bottom = 1 : i64, left = 1 : i64, right = 1 : i64, top = 1 : i64}, rawFilterShape = [80, 64, 3, 3], strides = [1, 1]} -> tensor<1x80x28x28xf16, {order = #NHWC}>
    return %0 : tensor<1x80x28x28xf16, {order = #NHWC}>

    //CHECK:        [[WEIGHTSTABLE:%.*]] = const.Declare tensor<80x1x1x4xsi32> = #const.Content<dense<10> : tensor<80x1x1x4xsi32>>
    //CHECK:        [[WEIGHTS:%.*]] = const.Declare tensor<80x64x3x3xf16, {order = #NHWC}> = #const.Content<dense<1.000000e+00> : tensor<80x64x3x3xf16>, [#const.Reorder<#NHWC>]>

    //CHECK:        [[INPUT_CMX:%.*]] = VPU.NCE.ClusterTiling (%arg0 as %arg1: tensor<1x64x28x28xf16, {order = #NHWC}>)
    //CHECK-SAME:   -> !VPU.DistributedTensor<1x64x28x28xf16, #NHWC, @CMX_NN, {mode = SEGMENTED, num_tiles = [1, 1, 4, 1], num_clusters = 4 : i64, alignment = [1, 1, 1, 1]}> {
    //CHECK:            [[RES0:%.*]] = IE.Copy(%arg1) {out_mem_space = @CMX_NN} : tensor<1x64x28x28xf16, {order = #NHWC}> -> tensor<1x64x28x28xf16, {mem_space = @CMX_NN, order = #NHWC}>
    //CHECK:            VPU.Yield [[RES0]]
    //CHECK:        }

    //CHECK:        [[WEIGHTS_CMX:%.*]] = VPU.NCE.ClusterTiling ([[WEIGHTS]] as %arg1: tensor<80x64x3x3xf16, {order = #NHWC}>)
    //CHECK-SAME:   -> !VPU.DistributedTensor<80x64x3x3xf16, #NHWC, @CMX_NN, {mode = DUPLICATED, num_clusters = 4 : i64}> {
    //CHECK:            [[RES1:%.*]] = IE.Copy(%arg1) {out_mem_space = @CMX_NN} : tensor<80x64x3x3xf16, {order = #NHWC}> -> tensor<80x64x3x3xf16, {mem_space = @CMX_NN, order = #NHWC}>
    //CHECK:            VPU.Yield [[RES1]]
    //CHECK:        }

    //CHECK:        [[WEIGHTSTABLE_CMX:%.*]] = VPU.NCE.ClusterTiling ([[WEIGHTSTABLE]] as %arg1: tensor<80x1x1x4xsi32>)
    //CHECK-SAME:   -> !VPU.DistributedTensor<80x1x1x4xsi32, #NCHW, @CMX_NN, {mode = DUPLICATED, num_clusters = 4 : i64}> {
    //CHECK:            [[RES2:%.*]] = IE.Copy(%arg1) {out_mem_space = @CMX_NN} : tensor<80x1x1x4xsi32> -> tensor<80x1x1x4xsi32, {mem_space = @CMX_NN, order = #NCHW}>
    //CHECK:            VPU.Yield [[RES2]]
    //CHECK:        }

    //CHECK:        [[OUT_CMX:%.*]] = VPU.NCE.ClusterTiling (
    //CHECK-SAME:             [[INPUT_CMX]] as %arg1: tensor<1x64x28x28xf16, {mem_space = @CMX_NN, order = #NHWC}>,
    //CHECK-SAME:             [[WEIGHTS_CMX]] as %arg2: tensor<80x64x3x3xf16, {mem_space = @CMX_NN, order = #NHWC}>,
    //CHECK-SAME:             [[WEIGHTSTABLE_CMX]] as %arg3: tensor<80x1x1x4xsi32, {mem_space = @CMX_NN, order = #NCHW}>)
    //CHECK-SAME:   -> !VPU.DistributedTensor<1x80x28x28xf16, #NHWC, @CMX_NN, {mode = SEGMENTED, num_tiles = [1, 1, 4, 1], num_clusters = 4 : i64, alignment = [1, 1, 1, 1]}> {
    //CHECK:            [[RES3:%.*]] = VPU.NCE.Convolution(%arg1, %arg2, %arg3) {
    //CHECK-SAME:                 pad = {bottom = 1 : i64, left = 1 : i64, right = 1 : i64, top = 1 : i64},
    //CHECK-SAME:                 rawFilterShape = [80, 64, 3, 3], strides = [1, 1]
    //CHECK-SAME:             } -> tensor<1x80x28x28xf16, {mem_space = @CMX_NN, order = #NHWC}>
    //CHECK:            VPU.Yield [[RES3]]
    //CHECK:        }

    //CHECK:        [[OUT:%.*]] = VPU.NCE.ClusterTiling ([[OUT_CMX]] as %arg1: tensor<1x80x28x28xf16, {mem_space = @CMX_NN, order = #NHWC}>) -> tensor<1x80x28x28xf16, {order = #NHWC}> {
    //CHECK:            [[RES4:%.*]] = IE.Copy(%arg1) : tensor<1x80x28x28xf16, {mem_space = @CMX_NN, order = #NHWC}> -> tensor<1x80x28x28xf16, {order = #NHWC}>
    //CHECK:            VPU.Yield [[RES4]]
    //CHECK:        }

    //CHECK:        return [[OUT]] : tensor<1x80x28x28xf16, {order = #NHWC}>
}

// -----

#NHWC = affine_map<(d0, d1, d2, d3) -> (d0, d2, d3, d1)>

// CHECK-LABEL: @ConvToNCEClusterTilingSOKUse3Clusters
func @ConvToNCEClusterTilingSOKUse3Clusters(%arg0: tensor<1x128x28x28xf16, {order = #NHWC}>) -> tensor<1x80x28x28xf16, {order = #NHWC}> {
    %cst = const.Declare tensor<80x1x1x4xsi32> = #const.Content<dense<10> : tensor<80x1x1x4xsi32>>
    %cst_0 = const.Declare tensor<80x128x1x1xf16, {order = #NHWC}> = #const.Content<dense<1.000000e+00> : tensor<80x128x1x1xf16>, [#const.Reorder<#NHWC>]>
    %0 = VPU.NCE.Convolution(%arg0, %cst_0, %cst) {multiClusterStrategy = "SplitOverKernel", pad = {bottom = 0 : i64, left = 0 : i64, right = 0 : i64, top = 0 : i64}, rawFilterShape = [80, 128, 1, 1], strides = [1, 1]} -> tensor<1x80x28x28xf16, {order = #NHWC}>
    return %0 : tensor<1x80x28x28xf16, {order = #NHWC}>

    //CHECK:        [[WEIGHTSTABLE:%.*]] = const.Declare tensor<80x1x1x4xsi32> = #const.Content<dense<10> : tensor<80x1x1x4xsi32>>
    //CHECK:        [[WEIGHTS:%.*]] = const.Declare tensor<80x128x1x1xf16, {order = #NHWC}> = #const.Content<dense<1.000000e+00> : tensor<80x128x1x1xf16>, [#const.Reorder<#NHWC>]>

    //CHECK:        [[INPUT_CMX:%.*]] = VPU.NCE.ClusterTiling (%arg0 as %arg1: tensor<1x128x28x28xf16, {order = #NHWC}>)
    //CHECK-SAME:   -> !VPU.DistributedTensor<1x128x28x28xf16, #NHWC, @CMX_NN, {mode = DUPLICATED, num_clusters = 3 : i64, alignment = [1, 16, 1, 1]}> {
    //CHECK:            [[RES0:%.*]] = IE.Copy(%arg1) {out_mem_space = @CMX_NN} : tensor<1x128x28x28xf16, {order = #NHWC}> -> tensor<1x128x28x28xf16, {mem_space = @CMX_NN, order = #NHWC}>
    //CHECK:            VPU.Yield [[RES0]]
    //CHECK:        }

    //CHECK:        [[WEIGHTS_CMX:%.*]] = VPU.NCE.ClusterTiling ([[WEIGHTS]] as %arg1: tensor<80x128x1x1xf16, {order = #NHWC}>)
    //CHECK-SAME:   -> !VPU.DistributedTensor<80x128x1x1xf16, #NHWC, @CMX_NN, {mode = SEGMENTED, num_tiles = [3, 1, 1, 1], num_clusters = 3 : i64, alignment = [16, 1, 1, 1]}> {
    //CHECK:            [[RES1:%.*]] = IE.Copy(%arg1) {out_mem_space = @CMX_NN} : tensor<80x128x1x1xf16, {order = #NHWC}> -> tensor<80x128x1x1xf16, {mem_space = @CMX_NN, order = #NHWC}>
    //CHECK:            VPU.Yield [[RES1]]
    //CHECK:        }

    //CHECK:        [[WEIGHTSTABLE_CMX:%.*]] = VPU.NCE.ClusterTiling ([[WEIGHTSTABLE]] as %arg1: tensor<80x1x1x4xsi32>)
    //CHECK-SAME:   -> !VPU.DistributedTensor<80x1x1x4xsi32, #NCHW, @CMX_NN, {mode = SEGMENTED, num_tiles = [3, 1, 1, 1], num_clusters = 3 : i64, alignment = [16, 1, 1, 1]}> {
    //CHECK:            [[RES2:%.*]] = IE.Copy(%arg1) {out_mem_space = @CMX_NN} : tensor<80x1x1x4xsi32> -> tensor<80x1x1x4xsi32, {mem_space = @CMX_NN, order = #NCHW}>
    //CHECK:            VPU.Yield [[RES2]]
    //CHECK:        }

    //CHECK:        [[OUT_CMX:%.*]] = VPU.NCE.ClusterTiling (
    //CHECK-SAME:             [[INPUT_CMX]] as %arg1: tensor<1x128x28x28xf16, {mem_space = @CMX_NN, order = #NHWC}>,
    //CHECK-SAME:             [[WEIGHTS_CMX]] as %arg2: tensor<80x128x1x1xf16, {mem_space = @CMX_NN, order = #NHWC}>,
    //CHECK-SAME:             [[WEIGHTSTABLE_CMX]] as %arg3: tensor<80x1x1x4xsi32, {mem_space = @CMX_NN, order = #NCHW}>)
    //CHECK-SAME:   -> !VPU.DistributedTensor<1x80x28x28xf16, #NHWC, @CMX_NN, {mode = DUPLICATED|SEGMENTED, num_tiles = [1, 3, 1, 1], num_clusters = 3 : i64, alignment = [1, 16, 1, 1]}> {
    //CHECK:            [[RES3:%.*]] = VPU.NCE.Convolution(%arg1, %arg2, %arg3) {
    //CHECK-SAME:                 pad = {bottom = 0 : i64, left = 0 : i64, right = 0 : i64, top = 0 : i64},
    //CHECK-SAME:                 rawFilterShape = [80, 128, 1, 1], strides = [1, 1]
    //CHECK-SAME:             } -> tensor<1x80x28x28xf16, {mem_space = @CMX_NN, order = #NHWC}>
    //CHECK:            VPU.Yield [[RES3]]
    //CHECK:        }

    //CHECK:        [[OUT:%.*]] = VPU.NCE.ClusterTiling ([[OUT_CMX]] as %arg1: tensor<1x80x28x28xf16, {mem_space = @CMX_NN, order = #NHWC}>) -> tensor<1x80x28x28xf16, {order = #NHWC}> {
    //CHECK:            [[RES4:%.*]] = IE.Copy(%arg1) : tensor<1x80x28x28xf16, {mem_space = @CMX_NN, order = #NHWC}> -> tensor<1x80x28x28xf16, {order = #NHWC}>
    //CHECK:            VPU.Yield [[RES4]]
    //CHECK:        }

    //CHECK:        return [[OUT]] : tensor<1x80x28x28xf16, {order = #NHWC}>
}

// -----

#NHWC = affine_map<(d0, d1, d2, d3) -> (d0, d2, d3, d1)>

// CHECK-LABEL: @ConvToNCEClusterTilingSOK
func @ConvToNCEClusterTilingSOK(%arg0: tensor<1x128x28x28xf16, {order = #NHWC}>) -> tensor<1x64x28x28xf16, {order = #NHWC}> {
    %cst = const.Declare tensor<64x1x1x4xsi32> = #const.Content<dense<10> : tensor<64x1x1x4xsi32>>
    %cst_0 = const.Declare tensor<64x128x1x1xf16, {order = #NHWC}> = #const.Content<dense<1.000000e+00> : tensor<64x128x1x1xf16>, [#const.Reorder<#NHWC>]>
    %0 = VPU.NCE.Convolution(%arg0, %cst_0, %cst) {multiClusterStrategy = "SplitOverKernel", pad = {bottom = 0 : i64, left = 0 : i64, right = 0 : i64, top = 0 : i64}, rawFilterShape = [64, 128, 1, 1], strides = [1, 1]} -> tensor<1x64x28x28xf16, {order = #NHWC}>
    return %0 : tensor<1x64x28x28xf16, {order = #NHWC}>

    //CHECK:        [[WEIGHTSTABLE:%.*]] = const.Declare tensor<64x1x1x4xsi32> = #const.Content<dense<10> : tensor<64x1x1x4xsi32>>
    //CHECK:        [[WEIGHTS:%.*]] = const.Declare tensor<64x128x1x1xf16, {order = #NHWC}> = #const.Content<dense<1.000000e+00> : tensor<64x128x1x1xf16>, [#const.Reorder<#NHWC>]>

    //CHECK:        [[INPUT_CMX:%.*]] = VPU.NCE.ClusterTiling (%arg0 as %arg1: tensor<1x128x28x28xf16, {order = #NHWC}>)
    //CHECK-SAME:   -> !VPU.DistributedTensor<1x128x28x28xf16, #NHWC, @CMX_NN, {mode = DUPLICATED, num_clusters = 4 : i64, alignment = [1, 16, 1, 1]}> {
    //CHECK:            [[RES0:%.*]] = IE.Copy(%arg1) {out_mem_space = @CMX_NN} : tensor<1x128x28x28xf16, {order = #NHWC}> -> tensor<1x128x28x28xf16, {mem_space = @CMX_NN, order = #NHWC}>
    //CHECK:            VPU.Yield [[RES0]]
    //CHECK:        }

    //CHECK:        [[WEIGHTS_CMX:%.*]] = VPU.NCE.ClusterTiling ([[WEIGHTS]] as %arg1: tensor<64x128x1x1xf16, {order = #NHWC}>)
<<<<<<< HEAD
    //CHECK-SAME:   -> !VPU.DistributedTensor<64x128x1x1xf16, #NHWC, @CMX_NN, {mode = SEGMENTED, num_tiles = [4, 1, 1, 1], num_clusters = 4 : i64, alignment = [16, 1, 1, 1]}> {
=======
    //CHECK-SAME:   -> !VPU.DistributedTensor<64x128x1x1xf16, #NHWC, @CMX_NN, {mode = SEGMENTED, num_tiles = [4, 1, 1, 1], num_clusters = 4 : i64, alignment = [1, 1, 1, 1]}> {
>>>>>>> 1633e00e
    //CHECK:            [[RES1:%.*]] = IE.Copy(%arg1) {out_mem_space = @CMX_NN} : tensor<64x128x1x1xf16, {order = #NHWC}> -> tensor<64x128x1x1xf16, {mem_space = @CMX_NN, order = #NHWC}>
    //CHECK:            VPU.Yield [[RES1]]
    //CHECK:        }

    //CHECK:        [[WEIGHTSTABLE_CMX:%.*]] = VPU.NCE.ClusterTiling ([[WEIGHTSTABLE]] as %arg1: tensor<64x1x1x4xsi32>)
<<<<<<< HEAD
    //CHECK-SAME:   -> !VPU.DistributedTensor<64x1x1x4xsi32, #NCHW, @CMX_NN, {mode = SEGMENTED, num_tiles = [4, 1, 1, 1], num_clusters = 4 : i64, alignment = [16, 1, 1, 1]}> {
=======
    //CHECK-SAME:   -> !VPU.DistributedTensor<64x1x1x4xsi32, #NCHW, @CMX_NN, {mode = SEGMENTED, num_tiles = [4, 1, 1, 1], num_clusters = 4 : i64, alignment = [1, 1, 1, 1]}> {
>>>>>>> 1633e00e
    //CHECK:            [[RES2:%.*]] = IE.Copy(%arg1) {out_mem_space = @CMX_NN} : tensor<64x1x1x4xsi32> -> tensor<64x1x1x4xsi32, {mem_space = @CMX_NN, order = #NCHW}>
    //CHECK:            VPU.Yield [[RES2]]
    //CHECK:        }

    //CHECK:        [[OUT_CMX:%.*]] = VPU.NCE.ClusterTiling (
    //CHECK-SAME:             [[INPUT_CMX]] as %arg1: tensor<1x128x28x28xf16, {mem_space = @CMX_NN, order = #NHWC}>,
    //CHECK-SAME:             [[WEIGHTS_CMX]] as %arg2: tensor<64x128x1x1xf16, {mem_space = @CMX_NN, order = #NHWC}>,
    //CHECK-SAME:             [[WEIGHTSTABLE_CMX]] as %arg3: tensor<64x1x1x4xsi32, {mem_space = @CMX_NN, order = #NCHW}>)
<<<<<<< HEAD
    //CHECK-SAME:   -> !VPU.DistributedTensor<1x64x28x28xf16, #NHWC, @CMX_NN, {mode = DUPLICATED|SEGMENTED, num_tiles = [1, 4, 1, 1], num_clusters = 4 : i64, alignment = [1, 16, 1, 1]}> {
=======
    //CHECK-SAME:   -> !VPU.DistributedTensor<1x64x28x28xf16, #NHWC, @CMX_NN, {mode = DUPLICATED|SEGMENTED, num_tiles = [1, 4, 1, 1], num_clusters = 4 : i64, alignment = [1, 1, 1, 1]}> {
>>>>>>> 1633e00e
    //CHECK:            [[RES3:%.*]] = VPU.NCE.Convolution(%arg1, %arg2, %arg3) {
    //CHECK-SAME:                 pad = {bottom = 0 : i64, left = 0 : i64, right = 0 : i64, top = 0 : i64},
    //CHECK-SAME:                 rawFilterShape = [64, 128, 1, 1], strides = [1, 1]
    //CHECK-SAME:             } -> tensor<1x64x28x28xf16, {mem_space = @CMX_NN, order = #NHWC}>
    //CHECK:            VPU.Yield [[RES3]]
    //CHECK:        }

    //CHECK:        [[OUT:%.*]] = VPU.NCE.ClusterTiling ([[OUT_CMX]] as %arg1: tensor<1x64x28x28xf16, {mem_space = @CMX_NN, order = #NHWC}>) -> tensor<1x64x28x28xf16, {order = #NHWC}> {
    //CHECK:            [[RES4:%.*]] = IE.Copy(%arg1) : tensor<1x64x28x28xf16, {mem_space = @CMX_NN, order = #NHWC}> -> tensor<1x64x28x28xf16, {order = #NHWC}>
    //CHECK:            VPU.Yield [[RES4]]
    //CHECK:        }

    //CHECK:        return [[OUT]] : tensor<1x64x28x28xf16, {order = #NHWC}>
}

// -----

#NHWC = affine_map<(d0, d1, d2, d3) -> (d0, d2, d3, d1)>

// CHECK-LABEL: @ConvToNCEClusterTilingClustering
func @ConvToNCEClusterTilingClustering(%arg0: tensor<1x64x14x14xf16, {order = #NHWC}>) -> tensor<1x48x14x14xf16, {order = #NHWC}> {
    %cst = const.Declare tensor<48x1x1x4xsi32> = #const.Content<dense<10> : tensor<48x1x1x4xsi32>>
    %cst_0 = const.Declare tensor<48x64x3x3xf16, {order = #NHWC}> = #const.Content<dense<1.000000e+00> : tensor<48x64x3x3xf16>, [#const.Reorder<#NHWC>]>
    %0 = VPU.NCE.Convolution(%arg0, %cst_0, %cst) {multiClusterStrategy = "Clustering", pad = {bottom = 1 : i64, left = 1 : i64, right = 1 : i64, top = 1 : i64}, rawFilterShape = [48, 64, 3, 3], strides = [1, 1]} -> tensor<1x48x14x14xf16, {order = #NHWC}>
    return %0 : tensor<1x48x14x14xf16, {order = #NHWC}>

    //CHECK:        [[WEIGHTSTABLE:%.*]] = const.Declare tensor<48x1x1x4xsi32> = #const.Content<dense<10> : tensor<48x1x1x4xsi32>>
    //CHECK:        [[WEIGHTS:%.*]] = const.Declare tensor<48x64x3x3xf16, {order = #NHWC}> = #const.Content<dense<1.000000e+00> : tensor<48x64x3x3xf16>, [#const.Reorder<#NHWC>]>

    //CHECK:        [[INPUT_CMX:%.*]] = VPU.NCE.ClusterTiling (%arg0 as %arg1: tensor<1x64x14x14xf16, {order = #NHWC}>)
    //CHECK-SAME:   -> !VPU.DistributedTensor<1x64x14x14xf16, #NHWC, @CMX_NN, {mode = DUPLICATED, num_clusters = 4 : i64}> {
    //CHECK:            [[RES0:%.*]] = IE.Copy(%arg1) {out_mem_space = @CMX_NN} : tensor<1x64x14x14xf16, {order = #NHWC}> -> tensor<1x64x14x14xf16, {mem_space = @CMX_NN, order = #NHWC}>
    //CHECK:            VPU.Yield [[RES0]]
    //CHECK:        }

    //CHECK:        [[WEIGHTS_CMX:%.*]] = VPU.NCE.ClusterTiling ([[WEIGHTS]] as %arg1: tensor<48x64x3x3xf16, {order = #NHWC}>)
    //CHECK-SAME:   -> !VPU.DistributedTensor<48x64x3x3xf16, #NHWC, @CMX_NN, {mode = DUPLICATED, num_clusters = 4 : i64}> {
    //CHECK:            [[RES1:%.*]] = IE.Copy(%arg1) {out_mem_space = @CMX_NN} : tensor<48x64x3x3xf16, {order = #NHWC}> -> tensor<48x64x3x3xf16, {mem_space = @CMX_NN, order = #NHWC}>
    //CHECK:            VPU.Yield [[RES1]]
    //CHECK:        }

    //CHECK:        [[WEIGHTSTABLE_CMX:%.*]] = VPU.NCE.ClusterTiling ([[WEIGHTSTABLE]] as %arg1: tensor<48x1x1x4xsi32>)
    //CHECK-SAME:   -> !VPU.DistributedTensor<48x1x1x4xsi32, #NCHW, @CMX_NN, {mode = DUPLICATED, num_clusters = 4 : i64}> {
    //CHECK:            [[RES2:%.*]] = IE.Copy(%arg1) {out_mem_space = @CMX_NN} : tensor<48x1x1x4xsi32> -> tensor<48x1x1x4xsi32, {mem_space = @CMX_NN, order = #NCHW}>
    //CHECK:            VPU.Yield [[RES2]]
    //CHECK:        }

    //CHECK:        [[OUT_CMX:%.*]] = VPU.NCE.ClusterTiling (
    //CHECK-SAME:             [[INPUT_CMX]] as %arg1: tensor<1x64x14x14xf16, {mem_space = @CMX_NN, order = #NHWC}>
    //CHECK-SAME:             [[WEIGHTS_CMX]] as %arg2: tensor<48x64x3x3xf16, {mem_space = @CMX_NN, order = #NHWC}>,
    //CHECK-SAME:             [[WEIGHTSTABLE_CMX]] as %arg3: tensor<48x1x1x4xsi32, {mem_space = @CMX_NN, order = #NCHW}>)
    //CHECK-SAME:   -> !VPU.DistributedTensor<1x48x14x14xf16, #NHWC, @CMX_NN, {mode = DUPLICATED, num_clusters = 4 : i64}> {
    //CHECK:            [[RES2:%.*]] = VPU.NCE.Convolution(%arg1, %arg2, %arg3) {
    //CHECK-SAME:                 pad = {bottom = 1 : i64, left = 1 : i64, right = 1 : i64, top = 1 : i64},
    //CHECK-SAME:                 rawFilterShape = [48, 64, 3, 3], strides = [1, 1]
    //CHECK-SAME:             } -> tensor<1x48x14x14xf16, {mem_space = @CMX_NN, order = #NHWC}>
    //CHECK:            VPU.Yield [[RES2]]
    //CHECK:        }

    //CHECK:        [[OUT:%.*]] = VPU.NCE.ClusterTiling ([[OUT_CMX]] as %arg1: tensor<1x48x14x14xf16, {mem_space = @CMX_NN, order = #NHWC}>) -> tensor<1x48x14x14xf16, {order = #NHWC}> {
    //CHECK:            [[RES3:%.*]] = IE.Copy(%arg1) : tensor<1x48x14x14xf16, {mem_space = @CMX_NN, order = #NHWC}> -> tensor<1x48x14x14xf16, {order = #NHWC}>
    //CHECK:            VPU.Yield [[RES3]]
    //CHECK:        }

    //CHECK:        return [[OUT]] : tensor<1x48x14x14xf16, {order = #NHWC}>
}

// -----

#NHWC = affine_map<(d0, d1, d2, d3) -> (d0, d2, d3, d1)>
#NCHW = affine_map<(d0, d1, d2, d3) -> (d0, d1, d2, d3)>

// CHECK-LABEL: @CMConvToNCEClusterTilingSOHOverlapped
func @CMConvToNCEClusterTilingSOHOverlapped(%arg0: tensor<1x3x224x224xf16, {order = #NCHW}>) -> tensor<1x32x112x112xf16, {order = #NHWC}> {
    %cst = const.Declare tensor<1x1x1x32xui8> = #const.Content<dense<10> : tensor<1x1x1x32xui8>>
    %cst_0 = const.Declare tensor<32x1x1x4xsi32> = #const.Content<dense<10> : tensor<32x1x1x4xsi32>>
    %cst_1 = const.Declare tensor<32x1x1x32xf16, {order = #NHWC}> = #const.Content<dense<1.000000e+00> : tensor<32x1x1x32xf16>, [#const.Reorder<#NHWC>]>
    %0 = VPU.NCE.Convolution(%arg0, %cst_1, %cst_0, %cst) {multiClusterStrategy = "SplitOverHeightOverlapped", activation_window_channel_length = 81 : i64, pad = {bottom = 1 : i64, left = 0 : i64, right = 1 : i64, top = 0 : i64}, rawFilterShape = [32, 3, 3, 3], strides = [2, 2]} -> tensor<1x32x112x112xf16, {order = #NHWC}>
    return %0 : tensor<1x32x112x112xf16, {order = #NHWC}>

    //CHECK:        [[ACTIVATION_WINDOW:%.*]] = const.Declare tensor<1x1x1x32xui8> = #const.Content<dense<10> : tensor<1x1x1x32xui8>>
    //CHECK:        [[WEIGHTSTABLE:%.*]] = const.Declare tensor<32x1x1x4xsi32> = #const.Content<dense<10> : tensor<32x1x1x4xsi32>>
    //CHECK:        [[WEIGHTS:%.*]] = const.Declare tensor<32x1x1x32xf16, {order = #NHWC}>
    //CHECK-SAME:   #const.Content<dense<1.000000e+00> : tensor<32x1x1x32xf16>, [#const.Reorder<#NHWC>]>

    //CHECK:        [[INPUT_CMX:%.*]] = VPU.NCE.ClusterTiling (%arg0 as %arg1: tensor<1x3x224x224xf16, {order = #NCHW}>)
    //CHECK-SAME:   -> !VPU.DistributedTensor<1x3x224x224xf16, #NCHW, @CMX_NN, {mode = OVERLAPPED, num_tiles = [1, 1, 4, 1], kernel = [3, 3], pads = {bottom = 1 : i64, left = 0 : i64, right = 1 : i64, top = 0 : i64}, strides = [2, 2], num_clusters = 4 : i64}> {
    //CHECK:            [[RES0:%.*]] = IE.Copy(%arg1) {out_mem_space = @CMX_NN} : tensor<1x3x224x224xf16, {order = #NCHW}> -> tensor<1x3x224x224xf16, {mem_space = @CMX_NN, order = #NCHW}>
    //CHECK:            VPU.Yield [[RES0]]
    //CHECK:        }

    //CHECK:        [[WEIGHTS_CMX:%.*]] = VPU.NCE.ClusterTiling ([[WEIGHTS]] as %arg1: tensor<32x1x1x32xf16, {order = #NHWC}>)
    //CHECK-SAME:   -> !VPU.DistributedTensor<32x1x1x32xf16, #NHWC, @CMX_NN, {mode = DUPLICATED, num_clusters = 4 : i64}> {
    //CHECK:           [[RES1:%.*]] = IE.Copy(%arg1) {out_mem_space = @CMX_NN} : tensor<32x1x1x32xf16, {order = #NHWC}> -> tensor<32x1x1x32xf16, {mem_space = @CMX_NN, order = #NHWC}>
    //CHECK:           VPU.Yield [[RES1]]
    //CHECK:        }

    //CHECK:        [[WEIGHTSTABLE_CMX:%.*]] = VPU.NCE.ClusterTiling ([[WEIGHTSTABLE]] as %arg1: tensor<32x1x1x4xsi32>)
    //CHECK-SAME:   -> !VPU.DistributedTensor<32x1x1x4xsi32, #NCHW, @CMX_NN, {mode = DUPLICATED, num_clusters = 4 : i64}> {
    //CHECK:            [[RES2:%.*]] = IE.Copy(%arg1) {out_mem_space = @CMX_NN} : tensor<32x1x1x4xsi32> -> tensor<32x1x1x4xsi32, {mem_space = @CMX_NN, order = #NCHW}>
    //CHECK:            VPU.Yield [[RES2]]
    //CHECK:        }

    //CHECK:        [[ACTIVATION_WINDOW_CMX:%.*]] = VPU.NCE.ClusterTiling ([[ACTIVATION_WINDOW]] as %arg1: tensor<1x1x1x32xui8>)
    //CHECK-SAME:   -> !VPU.DistributedTensor<1x1x1x32xui8, #NCHW, @CMX_NN, {mode = DUPLICATED, num_clusters = 4 : i64}> {
    //CHECK:            [[RES3:%.*]] = IE.Copy(%arg1) {out_mem_space = @CMX_NN} : tensor<1x1x1x32xui8> -> tensor<1x1x1x32xui8, {mem_space = @CMX_NN, order = #NCHW}>
    //CHECK:            VPU.Yield [[RES3]]
    //CHECK:        }

    //CHECK:        [[OUT_CMX:%.*]] = VPU.NCE.ClusterTiling (
    //CHECK-SAME:             [[INPUT_CMX]] as %arg1: tensor<1x3x224x224xf16, {mem_space = @CMX_NN, order = #NCHW}>
    //CHECK-SAME:             [[WEIGHTS_CMX]] as %arg2: tensor<32x1x1x32xf16, {mem_space = @CMX_NN, order = #NHWC}>
    //CHECK-SAME:             [[WEIGHTSTABLE_CMX]] as %arg3: tensor<32x1x1x4xsi32, {mem_space = @CMX_NN, order = #NCHW}>
    //CHECK-SAME:             [[ACTIVATION_WINDOW_CMX]] as %arg4: tensor<1x1x1x32xui8, {mem_space = @CMX_NN, order = #NCHW}>)
    //CHECK-SAME:   -> !VPU.DistributedTensor<1x32x112x112xf16, #NHWC, @CMX_NN, {mode = SEGMENTED, num_tiles = [1, 1, 4, 1], num_clusters = 4 : i64, alignment = [1, 1, 1, 1]}> {
    //CHECK:            [[RES4:%.*]] = VPU.NCE.Convolution(%arg1, %arg2, %arg3, %arg4 ) {
    //CHECK-SAME:                 activation_window_channel_length = 81 : i64, pad = {bottom = 1 : i64, left = 0 : i64, right = 1 : i64, top = 0 : i64},
    //CHECK-SAME:                 rawFilterShape = [32, 3, 3, 3], strides = [2, 2]
    //CHECK-SAME:             } -> tensor<1x32x112x112xf16, {mem_space = @CMX_NN, order = #NHWC}>
    //CHECK:            VPU.Yield [[RES4]]
    //CHECK:        }

    //CHECK:        [[OUT:%.*]] = VPU.NCE.ClusterTiling ([[OUT_CMX]] as %arg1: tensor<1x32x112x112xf16, {mem_space = @CMX_NN, order = #NHWC}>) -> tensor<1x32x112x112xf16, {order = #NHWC}> {
    //CHECK:            [[RES5:%.*]] = IE.Copy(%arg1) : tensor<1x32x112x112xf16, {mem_space = @CMX_NN, order = #NHWC}> -> tensor<1x32x112x112xf16, {order = #NHWC}>
    //CHECK:            VPU.Yield [[RES5]]
    //CHECK:        }

    //CHECK:        return [[OUT]] : tensor<1x32x112x112xf16, {order = #NHWC}>
}

// -----

#NHWC = affine_map<(d0, d1, d2, d3) -> (d0, d2, d3, d1)>
#NCHW = affine_map<(d0, d1, d2, d3) -> (d0, d1, d2, d3)>

// CHECK-LABEL: @CMConvToNCEClusterTilingClustering
func @CMConvToNCEClusterTilingClustering(%arg0: tensor<1x3x16x16xf16, {order = #NCHW}>) -> tensor<1x48x16x16xf16, {order = #NHWC}> {
    %cst = const.Declare tensor<1x1x1x16xui8> = #const.Content<dense<10> : tensor<1x1x1x16xui8>>
    %cst_0 = const.Declare tensor<48x1x1x4xsi32> = #const.Content<dense<10> : tensor<48x1x1x4xsi32>>
    %cst_1 = const.Declare tensor<48x1x1x32xf16, {order = #NHWC}> = #const.Content<dense<1.000000e+00> : tensor<48x1x1x32xf16>, [#const.Reorder<#NHWC>]>
    %0 = VPU.NCE.Convolution(%arg0, %cst_1, %cst_0, %cst) {multiClusterStrategy = "Clustering", activation_window_channel_length = 54 : i64, pad = {bottom = 1 : i64, left = 1 : i64, right = 1 : i64, top = 1 : i64}, rawFilterShape = [48, 3, 3, 3], strides = [1, 1]} -> tensor<1x48x16x16xf16, {order = #NHWC}>
    return %0 : tensor<1x48x16x16xf16, {order = #NHWC}>

    //CHECK:        [[ACTIVATION_WINDOW:%.*]] = const.Declare tensor<1x1x1x16xui8> = #const.Content<dense<10> : tensor<1x1x1x16xui8>>
    //CHECK:        [[WEIGHTSTABLE:%.*]] = const.Declare tensor<48x1x1x4xsi32> = #const.Content<dense<10> : tensor<48x1x1x4xsi32>>
    //CHECK:        [[WEIGHTS:%.*]] = const.Declare tensor<48x1x1x32xf16, {order = #NHWC}>
    //CHECK-SAME:   #const.Content<dense<1.000000e+00> : tensor<48x1x1x32xf16>, [#const.Reorder<#NHWC>]>

    //CHECK:        [[INPUT_CMX:%.*]] = VPU.NCE.ClusterTiling (%arg0 as %arg1: tensor<1x3x16x16xf16, {order = #NCHW}>)
    //CHECK-SAME:   -> !VPU.DistributedTensor<1x3x16x16xf16, #NCHW, @CMX_NN, {mode = DUPLICATED, num_clusters = 4 : i64}> {
    //CHECK:            [[RES0:%.*]] = IE.Copy(%arg1) {out_mem_space = @CMX_NN} : tensor<1x3x16x16xf16, {order = #NCHW}> -> tensor<1x3x16x16xf16, {mem_space = @CMX_NN, order = #NCHW}>
    //CHECK:            VPU.Yield [[RES0]]
    //CHECK:        }

    //CHECK:        [[WEIGHTS_CMX:%.*]] = VPU.NCE.ClusterTiling ([[WEIGHTS]] as %arg1: tensor<48x1x1x32xf16, {order = #NHWC}>)
    //CHECK-SAME:   -> !VPU.DistributedTensor<48x1x1x32xf16, #NHWC, @CMX_NN, {mode = DUPLICATED, num_clusters = 4 : i64}> {
    //CHECK:           [[RES1:%.*]] = IE.Copy(%arg1) {out_mem_space = @CMX_NN} : tensor<48x1x1x32xf16, {order = #NHWC}> -> tensor<48x1x1x32xf16, {mem_space = @CMX_NN, order = #NHWC}>
    //CHECK:           VPU.Yield [[RES1]]
    //CHECK:        }

    //CHECK:        [[WEIGHTSTABLE_CMX:%.*]] = VPU.NCE.ClusterTiling ([[WEIGHTSTABLE]] as %arg1: tensor<48x1x1x4xsi32>)
    //CHECK-SAME:   -> !VPU.DistributedTensor<48x1x1x4xsi32, #NCHW, @CMX_NN, {mode = DUPLICATED, num_clusters = 4 : i64}> {
    //CHECK:            [[RES2:%.*]] = IE.Copy(%arg1) {out_mem_space = @CMX_NN} : tensor<48x1x1x4xsi32> -> tensor<48x1x1x4xsi32, {mem_space = @CMX_NN, order = #NCHW}>
    //CHECK:            VPU.Yield [[RES2]]
    //CHECK:        }

    //CHECK:        [[ACTIVATION_WINDOW_CMX:%.*]] = VPU.NCE.ClusterTiling ([[ACTIVATION_WINDOW]] as %arg1: tensor<1x1x1x16xui8>)
    //CHECK-SAME:   -> !VPU.DistributedTensor<1x1x1x16xui8, #NCHW, @CMX_NN, {mode = DUPLICATED, num_clusters = 4 : i64}> {
    //CHECK:            [[RES3:%.*]] = IE.Copy(%arg1) {out_mem_space = @CMX_NN} : tensor<1x1x1x16xui8> -> tensor<1x1x1x16xui8, {mem_space = @CMX_NN, order = #NCHW}>
    //CHECK:            VPU.Yield [[RES3]]
    //CHECK:        }

    //CHECK:        [[OUT_CMX:%.*]] = VPU.NCE.ClusterTiling (
    //CHECK-SAME:             [[INPUT_CMX]] as %arg1: tensor<1x3x16x16xf16, {mem_space = @CMX_NN, order = #NCHW}>
    //CHECK-SAME:             [[WEIGHTS_CMX]] as %arg2: tensor<48x1x1x32xf16, {mem_space = @CMX_NN, order = #NHWC}>
    //CHECK-SAME:             [[WEIGHTSTABLE_CMX]] as %arg3: tensor<48x1x1x4xsi32, {mem_space = @CMX_NN, order = #NCHW}>
    //CHECK-SAME:             [[ACTIVATION_WINDOW_CMX]] as %arg4: tensor<1x1x1x16xui8, {mem_space = @CMX_NN, order = #NCHW}>)
    //CHECK-SAME:   -> !VPU.DistributedTensor<1x48x16x16xf16, #NHWC, @CMX_NN, {mode = DUPLICATED, num_clusters = 4 : i64}> {
    //CHECK:            [[RES4:%.*]] = VPU.NCE.Convolution(%arg1, %arg2, %arg3, %arg4 ) {
    //CHECK-SAME:                 activation_window_channel_length = 54 : i64, pad = {bottom = 1 : i64, left = 1 : i64, right = 1 : i64, top = 1 : i64},
    //CHECK-SAME:                 rawFilterShape = [48, 3, 3, 3], strides = [1, 1]
    //CHECK-SAME:             } -> tensor<1x48x16x16xf16, {mem_space = @CMX_NN, order = #NHWC}>
    //CHECK:            VPU.Yield [[RES4]]
    //CHECK:        }

    //CHECK:        [[OUT:%.*]] = VPU.NCE.ClusterTiling ([[OUT_CMX]] as %arg1: tensor<1x48x16x16xf16, {mem_space = @CMX_NN, order = #NHWC}>) -> tensor<1x48x16x16xf16, {order = #NHWC}> {
    //CHECK:            [[RES5:%.*]] = IE.Copy(%arg1) : tensor<1x48x16x16xf16, {mem_space = @CMX_NN, order = #NHWC}> -> tensor<1x48x16x16xf16, {order = #NHWC}>
    //CHECK:            VPU.Yield [[RES5]]
    //CHECK:        }

    //CHECK:        return [[OUT]] : tensor<1x48x16x16xf16, {order = #NHWC}>
}

// -----

#NCHW = affine_map<(d0, d1, d2, d3) -> (d0, d1, d2, d3)>
#NHWC = affine_map<(d0, d1, d2, d3) -> (d0, d2, d3, d1)>

// CHECK-LABEL: @DepthConvToNCEClusterTilingSOH
func @DepthConvToNCEClusterTilingSOH(%arg0: tensor<1x32x112x112xf16, {order = #NHWC}>) -> tensor<1x32x112x112xf16, {order = #NHWC}> {
    %cst = const.Declare tensor<1x1x1x16xui8> = #const.Content<dense<10> : tensor<1x1x1x16xui8>>
    %cst_0 = const.Declare tensor<32x1x1x4xsi32> = #const.Content<dense<10> : tensor<32x1x1x4xsi32>>
    %cst_1 = const.Declare tensor<32x16x1x1xf16, {order = #NHWC}> = #const.Content<dense<1.000000e+00> : tensor<32x16x1x1xf16>, [#const.Reorder<#NHWC>]>
    %0 = VPU.NCE.DepthConvolution(%arg0, %cst_1, %cst_0, %cst) {multiClusterStrategy = "SplitOverHeight", activation_window_channel_length = 18 : i64, pad = {bottom = 1 : i64, left = 1 : i64, right = 1 : i64, top = 1 : i64}, rawFilterShape = [32, 1, 3, 3], strides = [1, 1]} -> tensor<1x32x112x112xf16, {order = #NHWC}>
    return %0 : tensor<1x32x112x112xf16, {order = #NHWC}>

    //CHECK:        [[ACTIVATION_WINDOW:%.*]] = const.Declare tensor<1x1x1x16xui8> = #const.Content<dense<10> : tensor<1x1x1x16xui8>>
    //CHECK:        [[WEIGHTSTABLE:%.*]] = const.Declare tensor<32x1x1x4xsi32> = #const.Content<dense<10> : tensor<32x1x1x4xsi32>>
    //CHECK:        [[WEIGHTS:%.*]] = const.Declare tensor<32x16x1x1xf16, {order = #NHWC}>
    //CHECK-SAME:   = #const.Content<dense<1.000000e+00> : tensor<32x16x1x1xf16>, [#const.Reorder<#NHWC>]>

    //CHECK:        [[INPUT_CMX:%.*]] = VPU.NCE.ClusterTiling (%arg0 as %arg1: tensor<1x32x112x112xf16, {order = #NHWC}>)
    //CHECK-SAME:   -> !VPU.DistributedTensor<1x32x112x112xf16, #NHWC, @CMX_NN, {mode = SEGMENTED, num_tiles = [1, 1, 4, 1], num_clusters = 4 : i64, alignment = [1, 1, 1, 1]}> {
    //CHECK:            [[RES0:%.*]] = IE.Copy(%arg1) {out_mem_space = @CMX_NN} : tensor<1x32x112x112xf16, {order = #NHWC}> -> tensor<1x32x112x112xf16, {mem_space = @CMX_NN, order = #NHWC}>
    //CHECK:            VPU.Yield [[RES0]]
    //CHECK:        }

    //CHECK:        [[WEIGHTS_CMX:%.*]] = VPU.NCE.ClusterTiling ([[WEIGHTS]] as %arg1: tensor<32x16x1x1xf16, {order = #NHWC}>)
    //CHECK-SAME:   -> !VPU.DistributedTensor<32x16x1x1xf16, #NHWC, @CMX_NN, {mode = DUPLICATED, num_clusters = 4 : i64}> {
    //CHECK:            [[RES1:%.*]] = IE.Copy(%arg1) {out_mem_space = @CMX_NN} : tensor<32x16x1x1xf16, {order = #NHWC}> -> tensor<32x16x1x1xf16, {mem_space = @CMX_NN, order = #NHWC}>
    //CHECK:            VPU.Yield [[RES1]]
    //CHECK:        }

    //CHECK:        [[WEIGHTSTABLE_CMX:%.*]] = VPU.NCE.ClusterTiling ([[WEIGHTSTABLE]] as %arg1: tensor<32x1x1x4xsi32>) -> !VPU.DistributedTensor<32x1x1x4xsi32, #NCHW, @CMX_NN, {mode = DUPLICATED, num_clusters = 4 : i64}> {
    //CHECK:            [[RES2:%.*]] = IE.Copy(%arg1) {out_mem_space = @CMX_NN} : tensor<32x1x1x4xsi32> -> tensor<32x1x1x4xsi32, {mem_space = @CMX_NN, order = #NCHW}>
    //CHECK:            VPU.Yield [[RES2]]
    //CHECK:        }

    //CHECK:        [[ACTIVATION_WINDOW_CMX:%.*]] = VPU.NCE.ClusterTiling ([[ACTIVATION_WINDOW]] as %arg1: tensor<1x1x1x16xui8>) -> !VPU.DistributedTensor<1x1x1x16xui8, #NCHW, @CMX_NN, {mode = DUPLICATED, num_clusters = 4 : i64}> {
    //CHECK:            [[RES3:%.*]] = IE.Copy(%arg1) {out_mem_space = @CMX_NN} : tensor<1x1x1x16xui8> -> tensor<1x1x1x16xui8, {mem_space = @CMX_NN, order = #NCHW}>
    //CHECK:            VPU.Yield [[RES3]]
    //CHECK:        }

    //CHECK:        [[OUT_CMX:%.*]] = VPU.NCE.ClusterTiling (
    //CHECK-SAME:             [[INPUT_CMX]] as %arg1: tensor<1x32x112x112xf16, {mem_space = @CMX_NN, order = #NHWC}>
    //CHECK-SAME:             [[WEIGHTS_CMX]] as %arg2: tensor<32x16x1x1xf16, {mem_space = @CMX_NN, order = #NHWC}>,
    //CHECK-SAME:             [[WEIGHTSTABLE_CMX]] as %arg3: tensor<32x1x1x4xsi32, {mem_space = @CMX_NN, order = #NCHW}>,
    //CHECK-SAME:             [[ACTIVATION_WINDOW_CMX]] as %arg4: tensor<1x1x1x16xui8, {mem_space = @CMX_NN, order = #NCHW}>)
    //CHECK-SAME:   -> !VPU.DistributedTensor<1x32x112x112xf16, #NHWC, @CMX_NN, {mode = SEGMENTED, num_tiles = [1, 1, 4, 1], num_clusters = 4 : i64, alignment = [1, 1, 1, 1]}> {
    //CHECK:            [[RES4:%.*]] = VPU.NCE.DepthConvolution(%arg1, %arg2, %arg3, %arg4) {
    //CHECK-SAME:               activation_window_channel_length = 18 : i64, pad = {bottom = 1 : i64, left = 1 : i64, right = 1 : i64, top = 1 : i64}, rawFilterShape = [32, 1, 3, 3], strides = [1, 1]} -> tensor<1x32x112x112xf16, {mem_space = @CMX_NN, order = #NHWC}>
    //CHECK:            VPU.Yield [[RES4]]
    //CHECK:        }

    //CHECK:        [[OUT:%.*]] = VPU.NCE.ClusterTiling (%4 as %arg1: tensor<1x32x112x112xf16, {mem_space = @CMX_NN, order = #NHWC}>) -> tensor<1x32x112x112xf16, {order = #NHWC}> {
    //CHECK:            [[RES5:%.*]] = IE.Copy(%arg1) : tensor<1x32x112x112xf16, {mem_space = @CMX_NN, order = #NHWC}> -> tensor<1x32x112x112xf16, {order = #NHWC}>
    //CHECK:            VPU.Yield [[RES5:%.*]]
    //CHECK:        }

    //CHECK:        return [[OUT]] : tensor<1x32x112x112xf16, {order = #NHWC}>
}

// -----

#NHWC = affine_map<(d0, d1, d2, d3) -> (d0, d2, d3, d1)>
#NCHW = affine_map<(d0, d1, d2, d3) -> (d0, d1, d2, d3)>

// CHECK-LABEL: @DepthConvToNCEClusterTilingSOK
func @DepthConvToNCEClusterTilingSOK(%arg0: tensor<1x128x56x56xf16, {order = #NHWC}>) -> tensor<1x128x56x56xf16, {order = #NHWC}> {
    %cst = const.Declare tensor<1x1x1x16xui8> = #const.Content<dense<10> : tensor<1x1x1x16xui8>>
    %cst_0 = const.Declare tensor<128x1x1x4xsi32> = #const.Content<dense<10> : tensor<128x1x1x4xsi32>>
    %cst_1 = const.Declare tensor<128x16x1x1xf16, {order = #NHWC}> = #const.Content<dense<1.000000e+00> : tensor<128x16x1x1xf16>, [#const.Reorder<#NHWC>]>
    %0 = VPU.NCE.DepthConvolution(%arg0, %cst_1, %cst_0, %cst) {multiClusterStrategy = "SplitOverKernel", activation_window_channel_length = 18 : i64, pad = {bottom = 1 : i64, left = 1 : i64, right = 1 : i64, top = 1 : i64}, rawFilterShape = [128, 1, 3, 3], strides = [1, 1]} -> tensor<1x128x56x56xf16, {order = #NHWC}>
    return %0 : tensor<1x128x56x56xf16, {order = #NHWC}>

    //CHECK:        [[ACTIVATION_WINDOW:%.*]] = const.Declare tensor<1x1x1x16xui8> = #const.Content<dense<10> : tensor<1x1x1x16xui8>>
    //CHECK:        [[WEIGHTSTABLE:%.*]] = const.Declare tensor<128x1x1x4xsi32> = #const.Content<dense<10> : tensor<128x1x1x4xsi32>>
    //CHECK:        [[WEIGHTS:%.*]] = const.Declare tensor<128x16x1x1xf16, {order = #NHWC}>
    //CHECK-SAME:   = #const.Content<dense<1.000000e+00> : tensor<128x16x1x1xf16>, [#const.Reorder<#NHWC>]>

    //CHECK:        [[INPUT_CMX:%.*]] = VPU.NCE.ClusterTiling (%arg0 as %arg1: tensor<1x128x56x56xf16, {order = #NHWC}>)
    //CHECK-SAME:   -> !VPU.DistributedTensor<1x128x56x56xf16, #NHWC, @CMX_NN, {mode = DUPLICATED, num_clusters = 4 : i64, alignment = [1, 16, 1, 1]}> {
    //CHECK:            [[RES0:%.*]] = IE.Copy(%arg1) {out_mem_space = @CMX_NN} : tensor<1x128x56x56xf16, {order = #NHWC}> -> tensor<1x128x56x56xf16, {mem_space = @CMX_NN, order = #NHWC}>
    //CHECK:            VPU.Yield [[RES0]]
    //CHECK:        }

    //CHECK:        [[WEIGHTS_CMX:%.*]] = VPU.NCE.ClusterTiling ([[WEIGHTS]] as %arg1: tensor<128x16x1x1xf16, {order = #NHWC}>)
<<<<<<< HEAD
    //CHECK-SAME:   -> !VPU.DistributedTensor<128x16x1x1xf16, #NHWC, @CMX_NN, {mode = SEGMENTED, num_tiles = [4, 1, 1, 1], num_clusters = 4 : i64, alignment = [16, 1, 1, 1]}> {
=======
    //CHECK-SAME:   -> !VPU.DistributedTensor<128x16x1x1xf16, #NHWC, @CMX_NN, {mode = SEGMENTED, num_tiles = [4, 1, 1, 1], num_clusters = 4 : i64, alignment = [1, 1, 1, 1]}> {
>>>>>>> 1633e00e
    //CHECK:            [[RES1:%.*]] = IE.Copy(%arg1) {out_mem_space = @CMX_NN} : tensor<128x16x1x1xf16, {order = #NHWC}> -> tensor<128x16x1x1xf16, {mem_space = @CMX_NN, order = #NHWC}>
    //CHECK:            VPU.Yield [[RES1]]
    //CHECK:        }

    //CHECK:        [[WEIGHTSTABLE_CMX:%.*]] = VPU.NCE.ClusterTiling ([[WEIGHTSTABLE]] as %arg1: tensor<128x1x1x4xsi32>)
<<<<<<< HEAD
    //CHECK-SAME:   -> !VPU.DistributedTensor<128x1x1x4xsi32, #NCHW, @CMX_NN, {mode = SEGMENTED, num_tiles = [4, 1, 1, 1], num_clusters = 4 : i64, alignment = [16, 1, 1, 1]}> {
=======
    //CHECK-SAME:   -> !VPU.DistributedTensor<128x1x1x4xsi32, #NCHW, @CMX_NN, {mode = SEGMENTED, num_tiles = [4, 1, 1, 1], num_clusters = 4 : i64, alignment = [1, 1, 1, 1]}> {
>>>>>>> 1633e00e
    //CHECK:            [[RES2:%.*]] = IE.Copy(%arg1) {out_mem_space = @CMX_NN} : tensor<128x1x1x4xsi32> -> tensor<128x1x1x4xsi32, {mem_space = @CMX_NN, order = #NCHW}>
    //CHECK:            VPU.Yield [[RES2]]
    //CHECK:        }

    //CHECK:        [[ACTIVATION_WINDOW_CMX:%.*]] = VPU.NCE.ClusterTiling ([[ACTIVATION_WINDOW]] as %arg1: tensor<1x1x1x16xui8>)
    //CHECK-SAME:   -> !VPU.DistributedTensor<1x1x1x16xui8, #NCHW, @CMX_NN, {mode = DUPLICATED, num_clusters = 4 : i64}> {
    //CHECK:            [[RES3:%.*]] = IE.Copy(%arg1) {out_mem_space = @CMX_NN} : tensor<1x1x1x16xui8> -> tensor<1x1x1x16xui8, {mem_space = @CMX_NN, order = #NCHW}>
    //CHECK:            VPU.Yield [[RES3]]
    //CHECK:        }

    //CHECK:        [[OUT_CMX:%.*]] = VPU.NCE.ClusterTiling (
    //CHECK-SAME:             [[INPUT_CMX]] as %arg1: tensor<1x128x56x56xf16, {mem_space = @CMX_NN, order = #NHWC}>
    //CHECK-SAME:             [[WEIGHTS_CMX]] as %arg2: tensor<128x16x1x1xf16, {mem_space = @CMX_NN, order = #NHWC}>
    //CHECK-SAME:             [[WEIGHTSTABLE_CMX]] as %arg3: tensor<128x1x1x4xsi32, {mem_space = @CMX_NN, order = #NCHW}>
    //CHECK-SAME:             [[ACTIVATION_WINDOW_CMX]] as %arg4: tensor<1x1x1x16xui8, {mem_space = @CMX_NN, order = #NCHW}>)
<<<<<<< HEAD
    //CHECK-SAME:   !VPU.DistributedTensor<1x128x56x56xf16, #NHWC, @CMX_NN, {mode = DUPLICATED|SEGMENTED, num_tiles = [1, 4, 1, 1], num_clusters = 4 : i64, alignment = [1, 16, 1, 1]}> {
=======
    //CHECK-SAME:   !VPU.DistributedTensor<1x128x56x56xf16, #NHWC, @CMX_NN, {mode = DUPLICATED|SEGMENTED, num_tiles = [1, 4, 1, 1], num_clusters = 4 : i64, alignment = [1, 1, 1, 1]}> {
>>>>>>> 1633e00e
    //CHECK:            [[RES4:%.*]] = VPU.NCE.DepthConvolution(%arg1, %arg2, %arg3, %arg4) {
    //CHECK-SAME:                 activation_window_channel_length = 18 : i64, pad = {bottom = 1 : i64, left = 1 : i64, right = 1 : i64, top = 1 : i64},
    //CHECK-SAME:                 rawFilterShape = [128, 1, 3, 3], strides = [1, 1]
    //CHECK-SAME:             } -> tensor<1x128x56x56xf16, {mem_space = @CMX_NN, order = #NHWC}>
    //CHECK:            VPU.Yield [[RES4]]
    //CHECK:        }

    //CHECK:        [[OUT:%.*]] = VPU.NCE.ClusterTiling ([[OUT_CMX]] as %arg1: tensor<1x128x56x56xf16, {mem_space = @CMX_NN, order = #NHWC}>) -> tensor<1x128x56x56xf16, {order = #NHWC}> {
    //CHECK:            [[RES5:%.*]] = IE.Copy(%arg1) : tensor<1x128x56x56xf16, {mem_space = @CMX_NN, order = #NHWC}> -> tensor<1x128x56x56xf16, {order = #NHWC}>
    //CHECK:            VPU.Yield [[RES5]]
    //CHECK:        }

    //CHECK:        return [[OUT]] : tensor<1x128x56x56xf16, {order = #NHWC}>
}

// -----

#NHWC = affine_map<(d0, d1, d2, d3) -> (d0, d2, d3, d1)>
#NCHW = affine_map<(d0, d1, d2, d3) -> (d0, d1, d2, d3)>

// CHECK-LABEL: @DepthConvToNCEClusterTilingClustering
func @DepthConvToNCEClusterTilingClustering(%arg0: tensor<1x32x14x14xf16, {order = #NHWC}>) -> tensor<1x32x14x14xf16, {order = #NHWC}> {
    %cst = const.Declare tensor<1x1x1x16xui8> = #const.Content<dense<10> : tensor<1x1x1x16xui8>>
    %cst_0 = const.Declare tensor<32x1x1x4xsi32> = #const.Content<dense<10> : tensor<32x1x1x4xsi32>>
    %cst_1 = const.Declare tensor<32x16x1x1xf16, {order = #NHWC}> = #const.Content<dense<1.000000e+00> : tensor<32x16x1x1xf16>, [#const.Reorder<#NHWC>]>
    %0 = VPU.NCE.DepthConvolution(%arg0, %cst_1, %cst_0, %cst) {multiClusterStrategy = "Clustering", activation_window_channel_length = 18 : i64, pad = {bottom = 1 : i64, left = 1 : i64, right = 1 : i64, top = 1 : i64}, rawFilterShape = [32, 1, 3, 3], strides = [1, 1]} -> tensor<1x32x14x14xf16, {order = #NHWC}>
    return %0 : tensor<1x32x14x14xf16, {order = #NHWC}>

    //CHECK:        [[ACTIVATION_WINDOW:%.*]] = const.Declare tensor<1x1x1x16xui8> = #const.Content<dense<10> : tensor<1x1x1x16xui8>>
    //CHECK:        [[WEIGHTSTABLE:%.*]] = const.Declare tensor<32x1x1x4xsi32> = #const.Content<dense<10> : tensor<32x1x1x4xsi32>>
    //CHECK:        [[WEIGHTS:%.*]] = const.Declare tensor<32x16x1x1xf16, {order = #NHWC}>
    //CHECK-SAME:   = #const.Content<dense<1.000000e+00> : tensor<32x16x1x1xf16>, [#const.Reorder<#NHWC>]>

    //CHECK:        [[INPUT_CMX:%.*]] = VPU.NCE.ClusterTiling (%arg0 as %arg1: tensor<1x32x14x14xf16, {order = #NHWC}>)
    //CHECK-SAME:   -> !VPU.DistributedTensor<1x32x14x14xf16, #NHWC, @CMX_NN, {mode = DUPLICATED, num_clusters = 4 : i64}> {
    //CHECK:            [[RES0:%.*]] = IE.Copy(%arg1) {out_mem_space = @CMX_NN} : tensor<1x32x14x14xf16, {order = #NHWC}> -> tensor<1x32x14x14xf16, {mem_space = @CMX_NN, order = #NHWC}>
    //CHECK:            VPU.Yield [[RES0]]
    //CHECK:        }

    //CHECK:        [[WEIGHTS_CMX:%.*]] = VPU.NCE.ClusterTiling ([[WEIGHTS]] as %arg1: tensor<32x16x1x1xf16, {order = #NHWC}>)
    //CHECK-SAME:   -> !VPU.DistributedTensor<32x16x1x1xf16, #NHWC, @CMX_NN, {mode = DUPLICATED, num_clusters = 4 : i64}> {
    //CHECK:            [[RES1:%.*]] = IE.Copy(%arg1) {out_mem_space = @CMX_NN} : tensor<32x16x1x1xf16, {order = #NHWC}> -> tensor<32x16x1x1xf16, {mem_space = @CMX_NN, order = #NHWC}>
    //CHECK:            VPU.Yield [[RES1]]
    //CHECK:        }

    //CHECK:        [[WEIGHTSTABLE_CMX:%.*]] = VPU.NCE.ClusterTiling ([[WEIGHTSTABLE]] as %arg1: tensor<32x1x1x4xsi32>)
    //CHECK-SAME:   -> !VPU.DistributedTensor<32x1x1x4xsi32, #NCHW, @CMX_NN, {mode = DUPLICATED, num_clusters = 4 : i64}> {
    //CHECK:            [[RES2:%.*]] = IE.Copy(%arg1) {out_mem_space = @CMX_NN} : tensor<32x1x1x4xsi32> -> tensor<32x1x1x4xsi32, {mem_space = @CMX_NN, order = #NCHW}>
    //CHECK:            VPU.Yield [[RES2]]
    //CHECK:        }

    //CHECK:        [[ACTIVATION_WINDOW_CMX:%.*]] = VPU.NCE.ClusterTiling ([[ACTIVATION_WINDOW]] as %arg1: tensor<1x1x1x16xui8>)
    //CHECK-SAME:   -> !VPU.DistributedTensor<1x1x1x16xui8, #NCHW, @CMX_NN, {mode = DUPLICATED, num_clusters = 4 : i64}> {
    //CHECK:            [[RES3:%.*]] = IE.Copy(%arg1) {out_mem_space = @CMX_NN} : tensor<1x1x1x16xui8> -> tensor<1x1x1x16xui8, {mem_space = @CMX_NN, order = #NCHW}>
    //CHECK:            VPU.Yield [[RES3]]
    //CHECK:        }

    //CHECK:        [[OUT_CMX:%.*]] = VPU.NCE.ClusterTiling (
    //CHECK-SAME:             [[INPUT_CMX]] as %arg1: tensor<1x32x14x14xf16, {mem_space = @CMX_NN, order = #NHWC}>
    //CHECK-SAME:             [[WEIGHTS_CMX]] as %arg2: tensor<32x16x1x1xf16, {mem_space = @CMX_NN, order = #NHWC}>
    //CHECK-SAME:             [[WEIGHTSTABLE_CMX]] as %arg3: tensor<32x1x1x4xsi32, {mem_space = @CMX_NN, order = #NCHW}>
    //CHECK-SAME:             [[ACTIVATION_WINDOW_CMX]] as %arg4: tensor<1x1x1x16xui8, {mem_space = @CMX_NN, order = #NCHW}>)
    //CHECK-SAME:   !VPU.DistributedTensor<1x32x14x14xf16, #NHWC, @CMX_NN, {mode = DUPLICATED, num_clusters = 4 : i64}> {
    //CHECK:            [[RES4:%.*]] = VPU.NCE.DepthConvolution(%arg1, %arg2, %arg3, %arg4) {
    //CHECK-SAME:                 activation_window_channel_length = 18 : i64, pad = {bottom = 1 : i64, left = 1 : i64, right = 1 : i64, top = 1 : i64},
    //CHECK-SAME:                 rawFilterShape = [32, 1, 3, 3], strides = [1, 1]
    //CHECK-SAME:             } -> tensor<1x32x14x14xf16, {mem_space = @CMX_NN, order = #NHWC}>
    //CHECK:            VPU.Yield [[RES4]]
    //CHECK:        }

    //CHECK:        [[OUT:%.*]] = VPU.NCE.ClusterTiling ([[OUT_CMX]] as %arg1: tensor<1x32x14x14xf16, {mem_space = @CMX_NN, order = #NHWC}>) -> tensor<1x32x14x14xf16, {order = #NHWC}> {
    //CHECK:            [[RES5:%.*]] = IE.Copy(%arg1) : tensor<1x32x14x14xf16, {mem_space = @CMX_NN, order = #NHWC}> -> tensor<1x32x14x14xf16, {order = #NHWC}>
    //CHECK:            VPU.Yield [[RES5]]
    //CHECK:        }

    //CHECK:        return [[OUT]] : tensor<1x32x14x14xf16, {order = #NHWC}>
}

// -----

#NHWC = affine_map<(d0, d1, d2, d3) -> (d0, d2, d3, d1)>

// CHECK-LABEL: @MaxPoolToNCEClusterTilingSOH
func @MaxPoolToNCEClusterTilingSOH(%arg0: tensor<1x32x112x112xf16, {order = #NHWC}>) -> tensor<1x32x112x112xf16, {order = #NHWC}> {
    %cst = const.Declare tensor<1x1x1x16xui8> = #const.Content<dense<10> : tensor<1x1x1x16xui8>>
    %cst_0 = const.Declare tensor<32x1x1x4xsi32> = #const.Content<dense<10> : tensor<32x1x1x4xsi32>>
    %0 = VPU.NCE.MaxPool(%arg0, %cst_0, %cst) {
            multiClusterStrategy = "SplitOverHeight",
            activation_window_channel_length = 4 : i64,
            pad = {bottom = 0 : i64, left = 0 : i64, right = 0 : i64, top = 0 : i64},
            strides = [1, 1],
            kernel_size = [1, 1]
         } -> tensor<1x32x112x112xf16, {order = #NHWC}>
    return %0 : tensor<1x32x112x112xf16, {order = #NHWC}>

    //CHECK:        [[ACTIVATION_WINDOW:%.*]] = const.Declare tensor<1x1x1x16xui8> = #const.Content<dense<10> : tensor<1x1x1x16xui8>>
    //CHECK:        [[WEIGHTSTABLE:%.*]] = const.Declare tensor<32x1x1x4xsi32> = #const.Content<dense<10> : tensor<32x1x1x4xsi32>>

    //CHECK:        [[INPUT_CMX:%.*]] = VPU.NCE.ClusterTiling (%arg0 as %arg1: tensor<1x32x112x112xf16, {order = #NHWC}>)
    //CHECK-SAME:   -> !VPU.DistributedTensor<1x32x112x112xf16, #NHWC, @CMX_NN, {mode = SEGMENTED, num_tiles = [1, 1, 4, 1], num_clusters = 4 : i64, alignment = [1, 1, 1, 1]}> {
    //CHECK:        [[RES0:%.*]] = IE.Copy(%arg1) {out_mem_space = @CMX_NN} : tensor<1x32x112x112xf16, {order = #NHWC}> -> tensor<1x32x112x112xf16, {mem_space = @CMX_NN, order = #NHWC}>
    //CHECK:        VPU.Yield [[RES0]]

    //CHECK:        [[WEIGHTSTABLE_CMX:%.*]] = VPU.NCE.ClusterTiling ([[WEIGHTSTABLE]] as %arg1: tensor<32x1x1x4xsi32>)
    //CHECK-SAME:   -> !VPU.DistributedTensor<32x1x1x4xsi32, #NCHW, @CMX_NN, {mode = DUPLICATED, num_clusters = 4 : i64}> {
    //CHECK:            [[RES1:%.*]] = IE.Copy(%arg1) {out_mem_space = @CMX_NN} : tensor<32x1x1x4xsi32> -> tensor<32x1x1x4xsi32, {mem_space = @CMX_NN, order = #NCHW}>
    //CHECK:            VPU.Yield [[RES1]]
    //CHECK:        }

    //CHECK:        [[ACTIVATION_WINDOW_CMX:%.*]] = VPU.NCE.ClusterTiling ([[ACTIVATION_WINDOW]] as %arg1: tensor<1x1x1x16xui8>)
    //CHECK-SAME:   -> !VPU.DistributedTensor<1x1x1x16xui8, #NCHW, @CMX_NN, {mode = DUPLICATED, num_clusters = 4 : i64}> {
    //CHECK:            [[RES2:%.*]] = IE.Copy(%arg1) {out_mem_space = @CMX_NN} : tensor<1x1x1x16xui8> -> tensor<1x1x1x16xui8, {mem_space = @CMX_NN, order = #NCHW}>
    //CHECK:            VPU.Yield [[RES2]]
    //CHECK:        }

    //CHECK:        [[OUT_CMX:%.*]] = VPU.NCE.ClusterTiling (
    //CHECK-SAME:             [[INPUT_CMX]] as %arg1: tensor<1x32x112x112xf16, {mem_space = @CMX_NN, order = #NHWC}>
    //CHECK-SAME:             [[WEIGHTSTABLE_CMX]] as %arg2: tensor<32x1x1x4xsi32, {mem_space = @CMX_NN, order = #NCHW}>
    //CHECK-SAME:             [[ACTIVATION_WINDOW_CMX]] as %arg3: tensor<1x1x1x16xui8, {mem_space = @CMX_NN, order = #NCHW}>)
    //CHECK-SAME:   -> !VPU.DistributedTensor<1x32x112x112xf16, #NHWC, @CMX_NN, {mode = SEGMENTED, num_tiles = [1, 1, 4, 1], num_clusters = 4 : i64, alignment = [1, 1, 1, 1]}> {
    //CHECK:            [[RES3:%.*]] = VPU.NCE.MaxPool(%arg1, %arg2, %arg3) {activation_window_channel_length = 4 : i64, kernel_size = [1, 1], pad = {bottom = 0 : i64, left = 0 : i64, right = 0 : i64, top = 0 : i64}, strides = [1, 1]} -> tensor<1x32x112x112xf16, {mem_space = @CMX_NN, order = #NHWC}>
    //CHECK:            VPU.Yield [[RES3]]
    //CHECK:        }

    //CHECK:        [[OUT:%.*]] = VPU.NCE.ClusterTiling ([[OUT_CMX]] as %arg1: tensor<1x32x112x112xf16, {mem_space = @CMX_NN, order = #NHWC}>) -> tensor<1x32x112x112xf16, {order = #NHWC}> {
    //CHECK:            [[RES4:%.*]] = IE.Copy(%arg1) : tensor<1x32x112x112xf16, {mem_space = @CMX_NN, order = #NHWC}> -> tensor<1x32x112x112xf16, {order = #NHWC}>
    //CHECK:            VPU.Yield [[RES4]]
    //CHECK:        }

    //CHECK:        return [[OUT]] : tensor<1x32x112x112xf16, {order = #NHWC}>
}

// -----

#NHWC = affine_map<(d0, d1, d2, d3) -> (d0, d2, d3, d1)>

// CHECK-LABEL: @MaxPoolToNCEClusterTilingClustering
func @MaxPoolToNCEClusterTilingClustering(%arg0: tensor<1x32x14x14xf16, {order = #NHWC}>) -> tensor<1x32x14x14xf16, {order = #NHWC}> {
    %cst = const.Declare tensor<1x1x1x16xui8> = #const.Content<dense<10> : tensor<1x1x1x16xui8>>
    %cst_0 = const.Declare tensor<32x1x1x4xsi32> = #const.Content<dense<10> : tensor<32x1x1x4xsi32>>
    %0 = VPU.NCE.MaxPool(%arg0, %cst_0, %cst) {
            multiClusterStrategy = "Clustering",
            activation_window_channel_length = 4 : i64,
            pad = {bottom = 0 : i64, left = 0 : i64, right = 0 : i64, top = 0 : i64},
            strides = [1, 1],
            kernel_size = [1, 1]
         } -> tensor<1x32x14x14xf16, {order = #NHWC}>
    return %0 : tensor<1x32x14x14xf16, {order = #NHWC}>

    //CHECK:        [[ACTIVATION_WINDOW:%.*]] = const.Declare tensor<1x1x1x16xui8> = #const.Content<dense<10> : tensor<1x1x1x16xui8>>
    //CHECK:        [[WEIGHTSTABLE:%.*]] = const.Declare tensor<32x1x1x4xsi32> = #const.Content<dense<10> : tensor<32x1x1x4xsi32>>

    //CHECK:        [[INPUT_CMX:%.*]] = VPU.NCE.ClusterTiling (%arg0 as %arg1: tensor<1x32x14x14xf16, {order = #NHWC}>)
    //CHECK-SAME:   -> !VPU.DistributedTensor<1x32x14x14xf16, #NHWC, @CMX_NN, {mode = DUPLICATED, num_clusters = 4 : i64}> {
    //CHECK:        [[RES0:%.*]] = IE.Copy(%arg1) {out_mem_space = @CMX_NN} : tensor<1x32x14x14xf16, {order = #NHWC}> -> tensor<1x32x14x14xf16, {mem_space = @CMX_NN, order = #NHWC}>
    //CHECK:        VPU.Yield [[RES0]]

    //CHECK:        [[WEIGHTSTABLE_CMX:%.*]] = VPU.NCE.ClusterTiling ([[WEIGHTSTABLE]] as %arg1: tensor<32x1x1x4xsi32>)
    //CHECK-SAME:   -> !VPU.DistributedTensor<32x1x1x4xsi32, #NCHW, @CMX_NN, {mode = DUPLICATED, num_clusters = 4 : i64}> {
    //CHECK:            [[RES1:%.*]] = IE.Copy(%arg1) {out_mem_space = @CMX_NN} : tensor<32x1x1x4xsi32> -> tensor<32x1x1x4xsi32, {mem_space = @CMX_NN, order = #NCHW}>
    //CHECK:            VPU.Yield [[RES1]]
    //CHECK:        }

    //CHECK:        [[ACTIVATION_WINDOW_CMX:%.*]] = VPU.NCE.ClusterTiling ([[ACTIVATION_WINDOW]] as %arg1: tensor<1x1x1x16xui8>)
    //CHECK-SAME:   -> !VPU.DistributedTensor<1x1x1x16xui8, #NCHW, @CMX_NN, {mode = DUPLICATED, num_clusters = 4 : i64}> {
    //CHECK:            [[RES2:%.*]] = IE.Copy(%arg1) {out_mem_space = @CMX_NN} : tensor<1x1x1x16xui8> -> tensor<1x1x1x16xui8, {mem_space = @CMX_NN, order = #NCHW}>
    //CHECK:            VPU.Yield [[RES2]]
    //CHECK:        }

    //CHECK:        [[OUT_CMX:%.*]] = VPU.NCE.ClusterTiling (
    //CHECK-SAME:             [[INPUT_CMX]] as %arg1: tensor<1x32x14x14xf16, {mem_space = @CMX_NN, order = #NHWC}>
    //CHECK-SAME:             [[WEIGHTSTABLE_CMX]] as %arg2: tensor<32x1x1x4xsi32, {mem_space = @CMX_NN, order = #NCHW}>
    //CHECK-SAME:             [[ACTIVATION_WINDOW_CMX]] as %arg3: tensor<1x1x1x16xui8, {mem_space = @CMX_NN, order = #NCHW}>)
    //CHECK-SAME:   -> !VPU.DistributedTensor<1x32x14x14xf16, #NHWC, @CMX_NN, {mode = DUPLICATED, num_clusters = 4 : i64}> {
    //CHECK:            [[RES3:%.*]] = VPU.NCE.MaxPool(%arg1, %arg2, %arg3) {activation_window_channel_length = 4 : i64, kernel_size = [1, 1], pad = {bottom = 0 : i64, left = 0 : i64, right = 0 : i64, top = 0 : i64}, strides = [1, 1]} -> tensor<1x32x14x14xf16, {mem_space = @CMX_NN, order = #NHWC}>
    //CHECK:            VPU.Yield [[RES3]]
    //CHECK:        }

    //CHECK:        [[OUT:%.*]] = VPU.NCE.ClusterTiling ([[OUT_CMX]] as %arg1: tensor<1x32x14x14xf16, {mem_space = @CMX_NN, order = #NHWC}>) -> tensor<1x32x14x14xf16, {order = #NHWC}> {
    //CHECK:            [[RES4:%.*]] = IE.Copy(%arg1) : tensor<1x32x14x14xf16, {mem_space = @CMX_NN, order = #NHWC}> -> tensor<1x32x14x14xf16, {order = #NHWC}>
    //CHECK:            VPU.Yield [[RES4]]
    //CHECK:        }

    //CHECK:        return [[OUT]] : tensor<1x32x14x14xf16, {order = #NHWC}>
}

// -----

#NHWC = affine_map<(d0, d1, d2, d3) -> (d0, d2, d3, d1)>

// CHECK-LABEL: @EltwiseAddToNCEClusterTilingSOH
func @EltwiseAddToNCEClusterTilingSOH(%arg0: tensor<1x32x112x112xf16, {order = #NHWC}>, %arg1: tensor<1x32x112x112xf16, {order = #NHWC}>) -> tensor<1x32x112x112xf16, {order = #NHWC}> {
    %0 = VPU.NCE.Eltwise(%arg0, %arg1) { multiClusterStrategy = "SplitOverHeight", op_type = "ADD" } :
         tensor<1x32x112x112xf16, {order = #NHWC}>, tensor<1x32x112x112xf16, {order = #NHWC}>
         -> tensor<1x32x112x112xf16, {order = #NHWC}>
    return %0: tensor<1x32x112x112xf16, {order = #NHWC}>

    //CHECK:        [[INPUT0_CMX:%.*]] = VPU.NCE.ClusterTiling (%arg0 as %arg2: tensor<1x32x112x112xf16, {order = #NHWC}>)
    //CHECK-SAME:   -> !VPU.DistributedTensor<1x32x112x112xf16, #NHWC, @CMX_NN, {mode = SEGMENTED, num_tiles = [1, 1, 4, 1], num_clusters = 4 : i64, alignment = [1, 1, 1, 1]}> {
    //CHECK:            [[RES0:%.*]] = IE.Copy(%arg2) {out_mem_space = @CMX_NN} : tensor<1x32x112x112xf16, {order = #NHWC}> -> tensor<1x32x112x112xf16, {mem_space = @CMX_NN, order = #NHWC}>
    //CHECK:            VPU.Yield [[RES0]]
    //CHECK:        }

    //CHECK:        [[INPUT1_CMX:%.*]] = VPU.NCE.ClusterTiling (%arg1 as %arg2: tensor<1x32x112x112xf16, {order = #NHWC}>)
    //CHECK-SAME:   -> !VPU.DistributedTensor<1x32x112x112xf16, #NHWC, @CMX_NN, {mode = SEGMENTED, num_tiles = [1, 1, 4, 1], num_clusters = 4 : i64, alignment = [1, 1, 1, 1]}> {
    //CHECK:            [[RES1:%.*]] = IE.Copy(%arg2) {out_mem_space = @CMX_NN} : tensor<1x32x112x112xf16, {order = #NHWC}> -> tensor<1x32x112x112xf16, {mem_space = @CMX_NN, order = #NHWC}>
    //CHECK:            VPU.Yield [[RES1]]
    //CHECK:        }

    //CHECK:        [[OUT_CMX:%.*]] = VPU.NCE.ClusterTiling ([[INPUT0_CMX]] as %arg2: tensor<1x32x112x112xf16, {mem_space = @CMX_NN, order = #NHWC}>, [[INPUT1_CMX]] as %arg3: tensor<1x32x112x112xf16, {mem_space = @CMX_NN, order = #NHWC}>)
    //CHECK-SAME:   -> !VPU.DistributedTensor<1x32x112x112xf16, #NHWC, @CMX_NN, {mode = SEGMENTED, num_tiles = [1, 1, 4, 1], num_clusters = 4 : i64, alignment = [1, 1, 1, 1]}> {
    //CHECK:            [[RES2:%.*]] = VPU.NCE.Eltwise(%arg2, %arg3) {op_type = "ADD"} -> tensor<1x32x112x112xf16, {mem_space = @CMX_NN, order = #NHWC}>
    //CHECK:            VPU.Yield [[RES2]]
    //CHECK:        }

    //CHECK:        [[OUT:%.*]] = VPU.NCE.ClusterTiling ([[OUT_CMX]] as %arg2: tensor<1x32x112x112xf16, {mem_space = @CMX_NN, order = #NHWC}>) -> tensor<1x32x112x112xf16, {order = #NHWC}> {
    //CHECK:            [[RES3:%.*]] = IE.Copy(%arg2) : tensor<1x32x112x112xf16, {mem_space = @CMX_NN, order = #NHWC}> -> tensor<1x32x112x112xf16, {order = #NHWC}>
    //CHECK:            VPU.Yield [[RES3]]
    //CHECK:        }
    //CHECK:        return [[OUT]] : tensor<1x32x112x112xf16, {order = #NHWC}>
}

// -----

#NHWC = affine_map<(d0, d1, d2, d3) -> (d0, d2, d3, d1)>

// CHECK-LABEL: @EltwiseAddToNCEClusterTilingClustering
func @EltwiseAddToNCEClusterTilingClustering(%arg0: tensor<1x32x14x14xf16, {order = #NHWC}>, %arg1: tensor<1x32x14x14xf16, {order = #NHWC}>) -> tensor<1x32x14x14xf16, {order = #NHWC}> {
    %0 = VPU.NCE.Eltwise(%arg0, %arg1) { multiClusterStrategy = "Clustering", op_type = "ADD" } :
         tensor<1x32x14x14xf16, {order = #NHWC}>, tensor<1x32x14x14xf16, {order = #NHWC}>
         -> tensor<1x32x14x14xf16, {order = #NHWC}>
    return %0: tensor<1x32x14x14xf16, {order = #NHWC}>

    //CHECK:        [[INPUT0_CMX:%.*]] = VPU.NCE.ClusterTiling (%arg0 as %arg2: tensor<1x32x14x14xf16, {order = #NHWC}>)
    //CHECK-SAME:   -> !VPU.DistributedTensor<1x32x14x14xf16, #NHWC, @CMX_NN, {mode = DUPLICATED, num_clusters = 4 : i64}> {
    //CHECK:            [[RES0:%.*]] = IE.Copy(%arg2) {out_mem_space = @CMX_NN} : tensor<1x32x14x14xf16, {order = #NHWC}> -> tensor<1x32x14x14xf16, {mem_space = @CMX_NN, order = #NHWC}>
    //CHECK:            VPU.Yield [[RES0]]
    //CHECK:        }

    //CHECK:        [[INPUT1_CMX:%.*]] = VPU.NCE.ClusterTiling (%arg1 as %arg2: tensor<1x32x14x14xf16, {order = #NHWC}>)
    //CHECK-SAME:   -> !VPU.DistributedTensor<1x32x14x14xf16, #NHWC, @CMX_NN, {mode = DUPLICATED, num_clusters = 4 : i64}> {
    //CHECK:            [[RES1:%.*]] = IE.Copy(%arg2) {out_mem_space = @CMX_NN} : tensor<1x32x14x14xf16, {order = #NHWC}> -> tensor<1x32x14x14xf16, {mem_space = @CMX_NN, order = #NHWC}>
    //CHECK:            VPU.Yield [[RES1]]
    //CHECK:        }

    //CHECK:        [[OUT_CMX:%.*]] = VPU.NCE.ClusterTiling ([[INPUT0_CMX]] as %arg2: tensor<1x32x14x14xf16, {mem_space = @CMX_NN, order = #NHWC}>, [[INPUT1_CMX]] as %arg3: tensor<1x32x14x14xf16, {mem_space = @CMX_NN, order = #NHWC}>)
    //CHECK-SAME:   -> !VPU.DistributedTensor<1x32x14x14xf16, #NHWC, @CMX_NN, {mode = DUPLICATED, num_clusters = 4 : i64}> {
    //CHECK:            [[RES2:%.*]] = VPU.NCE.Eltwise(%arg2, %arg3) {op_type = "ADD"} -> tensor<1x32x14x14xf16, {mem_space = @CMX_NN, order = #NHWC}>
    //CHECK:            VPU.Yield [[RES2]]
    //CHECK:        }

    //CHECK:        [[OUT:%.*]] = VPU.NCE.ClusterTiling ([[OUT_CMX]] as %arg2: tensor<1x32x14x14xf16, {mem_space = @CMX_NN, order = #NHWC}>) -> tensor<1x32x14x14xf16, {order = #NHWC}> {
    //CHECK:            [[RES3:%.*]] = IE.Copy(%arg2) : tensor<1x32x14x14xf16, {mem_space = @CMX_NN, order = #NHWC}> -> tensor<1x32x14x14xf16, {order = #NHWC}>
    //CHECK:            VPU.Yield [[RES3]]
    //CHECK:        }

    //CHECK:        return [[OUT]] : tensor<1x32x14x14xf16, {order = #NHWC}>
}<|MERGE_RESOLUTION|>--- conflicted
+++ resolved
@@ -48,676 +48,4 @@
     //CHECK:        }
 
     //CHECK:        return [[OUT]] : tensor<1x80x28x28xf16, {order = #NHWC}>
-}
-
-// -----
-
-#NHWC = affine_map<(d0, d1, d2, d3) -> (d0, d2, d3, d1)>
-
-// CHECK-LABEL: @ConvToNCEClusterTilingSOKUse3Clusters
-func @ConvToNCEClusterTilingSOKUse3Clusters(%arg0: tensor<1x128x28x28xf16, {order = #NHWC}>) -> tensor<1x80x28x28xf16, {order = #NHWC}> {
-    %cst = const.Declare tensor<80x1x1x4xsi32> = #const.Content<dense<10> : tensor<80x1x1x4xsi32>>
-    %cst_0 = const.Declare tensor<80x128x1x1xf16, {order = #NHWC}> = #const.Content<dense<1.000000e+00> : tensor<80x128x1x1xf16>, [#const.Reorder<#NHWC>]>
-    %0 = VPU.NCE.Convolution(%arg0, %cst_0, %cst) {multiClusterStrategy = "SplitOverKernel", pad = {bottom = 0 : i64, left = 0 : i64, right = 0 : i64, top = 0 : i64}, rawFilterShape = [80, 128, 1, 1], strides = [1, 1]} -> tensor<1x80x28x28xf16, {order = #NHWC}>
-    return %0 : tensor<1x80x28x28xf16, {order = #NHWC}>
-
-    //CHECK:        [[WEIGHTSTABLE:%.*]] = const.Declare tensor<80x1x1x4xsi32> = #const.Content<dense<10> : tensor<80x1x1x4xsi32>>
-    //CHECK:        [[WEIGHTS:%.*]] = const.Declare tensor<80x128x1x1xf16, {order = #NHWC}> = #const.Content<dense<1.000000e+00> : tensor<80x128x1x1xf16>, [#const.Reorder<#NHWC>]>
-
-    //CHECK:        [[INPUT_CMX:%.*]] = VPU.NCE.ClusterTiling (%arg0 as %arg1: tensor<1x128x28x28xf16, {order = #NHWC}>)
-    //CHECK-SAME:   -> !VPU.DistributedTensor<1x128x28x28xf16, #NHWC, @CMX_NN, {mode = DUPLICATED, num_clusters = 3 : i64, alignment = [1, 16, 1, 1]}> {
-    //CHECK:            [[RES0:%.*]] = IE.Copy(%arg1) {out_mem_space = @CMX_NN} : tensor<1x128x28x28xf16, {order = #NHWC}> -> tensor<1x128x28x28xf16, {mem_space = @CMX_NN, order = #NHWC}>
-    //CHECK:            VPU.Yield [[RES0]]
-    //CHECK:        }
-
-    //CHECK:        [[WEIGHTS_CMX:%.*]] = VPU.NCE.ClusterTiling ([[WEIGHTS]] as %arg1: tensor<80x128x1x1xf16, {order = #NHWC}>)
-    //CHECK-SAME:   -> !VPU.DistributedTensor<80x128x1x1xf16, #NHWC, @CMX_NN, {mode = SEGMENTED, num_tiles = [3, 1, 1, 1], num_clusters = 3 : i64, alignment = [16, 1, 1, 1]}> {
-    //CHECK:            [[RES1:%.*]] = IE.Copy(%arg1) {out_mem_space = @CMX_NN} : tensor<80x128x1x1xf16, {order = #NHWC}> -> tensor<80x128x1x1xf16, {mem_space = @CMX_NN, order = #NHWC}>
-    //CHECK:            VPU.Yield [[RES1]]
-    //CHECK:        }
-
-    //CHECK:        [[WEIGHTSTABLE_CMX:%.*]] = VPU.NCE.ClusterTiling ([[WEIGHTSTABLE]] as %arg1: tensor<80x1x1x4xsi32>)
-    //CHECK-SAME:   -> !VPU.DistributedTensor<80x1x1x4xsi32, #NCHW, @CMX_NN, {mode = SEGMENTED, num_tiles = [3, 1, 1, 1], num_clusters = 3 : i64, alignment = [16, 1, 1, 1]}> {
-    //CHECK:            [[RES2:%.*]] = IE.Copy(%arg1) {out_mem_space = @CMX_NN} : tensor<80x1x1x4xsi32> -> tensor<80x1x1x4xsi32, {mem_space = @CMX_NN, order = #NCHW}>
-    //CHECK:            VPU.Yield [[RES2]]
-    //CHECK:        }
-
-    //CHECK:        [[OUT_CMX:%.*]] = VPU.NCE.ClusterTiling (
-    //CHECK-SAME:             [[INPUT_CMX]] as %arg1: tensor<1x128x28x28xf16, {mem_space = @CMX_NN, order = #NHWC}>,
-    //CHECK-SAME:             [[WEIGHTS_CMX]] as %arg2: tensor<80x128x1x1xf16, {mem_space = @CMX_NN, order = #NHWC}>,
-    //CHECK-SAME:             [[WEIGHTSTABLE_CMX]] as %arg3: tensor<80x1x1x4xsi32, {mem_space = @CMX_NN, order = #NCHW}>)
-    //CHECK-SAME:   -> !VPU.DistributedTensor<1x80x28x28xf16, #NHWC, @CMX_NN, {mode = DUPLICATED|SEGMENTED, num_tiles = [1, 3, 1, 1], num_clusters = 3 : i64, alignment = [1, 16, 1, 1]}> {
-    //CHECK:            [[RES3:%.*]] = VPU.NCE.Convolution(%arg1, %arg2, %arg3) {
-    //CHECK-SAME:                 pad = {bottom = 0 : i64, left = 0 : i64, right = 0 : i64, top = 0 : i64},
-    //CHECK-SAME:                 rawFilterShape = [80, 128, 1, 1], strides = [1, 1]
-    //CHECK-SAME:             } -> tensor<1x80x28x28xf16, {mem_space = @CMX_NN, order = #NHWC}>
-    //CHECK:            VPU.Yield [[RES3]]
-    //CHECK:        }
-
-    //CHECK:        [[OUT:%.*]] = VPU.NCE.ClusterTiling ([[OUT_CMX]] as %arg1: tensor<1x80x28x28xf16, {mem_space = @CMX_NN, order = #NHWC}>) -> tensor<1x80x28x28xf16, {order = #NHWC}> {
-    //CHECK:            [[RES4:%.*]] = IE.Copy(%arg1) : tensor<1x80x28x28xf16, {mem_space = @CMX_NN, order = #NHWC}> -> tensor<1x80x28x28xf16, {order = #NHWC}>
-    //CHECK:            VPU.Yield [[RES4]]
-    //CHECK:        }
-
-    //CHECK:        return [[OUT]] : tensor<1x80x28x28xf16, {order = #NHWC}>
-}
-
-// -----
-
-#NHWC = affine_map<(d0, d1, d2, d3) -> (d0, d2, d3, d1)>
-
-// CHECK-LABEL: @ConvToNCEClusterTilingSOK
-func @ConvToNCEClusterTilingSOK(%arg0: tensor<1x128x28x28xf16, {order = #NHWC}>) -> tensor<1x64x28x28xf16, {order = #NHWC}> {
-    %cst = const.Declare tensor<64x1x1x4xsi32> = #const.Content<dense<10> : tensor<64x1x1x4xsi32>>
-    %cst_0 = const.Declare tensor<64x128x1x1xf16, {order = #NHWC}> = #const.Content<dense<1.000000e+00> : tensor<64x128x1x1xf16>, [#const.Reorder<#NHWC>]>
-    %0 = VPU.NCE.Convolution(%arg0, %cst_0, %cst) {multiClusterStrategy = "SplitOverKernel", pad = {bottom = 0 : i64, left = 0 : i64, right = 0 : i64, top = 0 : i64}, rawFilterShape = [64, 128, 1, 1], strides = [1, 1]} -> tensor<1x64x28x28xf16, {order = #NHWC}>
-    return %0 : tensor<1x64x28x28xf16, {order = #NHWC}>
-
-    //CHECK:        [[WEIGHTSTABLE:%.*]] = const.Declare tensor<64x1x1x4xsi32> = #const.Content<dense<10> : tensor<64x1x1x4xsi32>>
-    //CHECK:        [[WEIGHTS:%.*]] = const.Declare tensor<64x128x1x1xf16, {order = #NHWC}> = #const.Content<dense<1.000000e+00> : tensor<64x128x1x1xf16>, [#const.Reorder<#NHWC>]>
-
-    //CHECK:        [[INPUT_CMX:%.*]] = VPU.NCE.ClusterTiling (%arg0 as %arg1: tensor<1x128x28x28xf16, {order = #NHWC}>)
-    //CHECK-SAME:   -> !VPU.DistributedTensor<1x128x28x28xf16, #NHWC, @CMX_NN, {mode = DUPLICATED, num_clusters = 4 : i64, alignment = [1, 16, 1, 1]}> {
-    //CHECK:            [[RES0:%.*]] = IE.Copy(%arg1) {out_mem_space = @CMX_NN} : tensor<1x128x28x28xf16, {order = #NHWC}> -> tensor<1x128x28x28xf16, {mem_space = @CMX_NN, order = #NHWC}>
-    //CHECK:            VPU.Yield [[RES0]]
-    //CHECK:        }
-
-    //CHECK:        [[WEIGHTS_CMX:%.*]] = VPU.NCE.ClusterTiling ([[WEIGHTS]] as %arg1: tensor<64x128x1x1xf16, {order = #NHWC}>)
-<<<<<<< HEAD
-    //CHECK-SAME:   -> !VPU.DistributedTensor<64x128x1x1xf16, #NHWC, @CMX_NN, {mode = SEGMENTED, num_tiles = [4, 1, 1, 1], num_clusters = 4 : i64, alignment = [16, 1, 1, 1]}> {
-=======
-    //CHECK-SAME:   -> !VPU.DistributedTensor<64x128x1x1xf16, #NHWC, @CMX_NN, {mode = SEGMENTED, num_tiles = [4, 1, 1, 1], num_clusters = 4 : i64, alignment = [1, 1, 1, 1]}> {
->>>>>>> 1633e00e
-    //CHECK:            [[RES1:%.*]] = IE.Copy(%arg1) {out_mem_space = @CMX_NN} : tensor<64x128x1x1xf16, {order = #NHWC}> -> tensor<64x128x1x1xf16, {mem_space = @CMX_NN, order = #NHWC}>
-    //CHECK:            VPU.Yield [[RES1]]
-    //CHECK:        }
-
-    //CHECK:        [[WEIGHTSTABLE_CMX:%.*]] = VPU.NCE.ClusterTiling ([[WEIGHTSTABLE]] as %arg1: tensor<64x1x1x4xsi32>)
-<<<<<<< HEAD
-    //CHECK-SAME:   -> !VPU.DistributedTensor<64x1x1x4xsi32, #NCHW, @CMX_NN, {mode = SEGMENTED, num_tiles = [4, 1, 1, 1], num_clusters = 4 : i64, alignment = [16, 1, 1, 1]}> {
-=======
-    //CHECK-SAME:   -> !VPU.DistributedTensor<64x1x1x4xsi32, #NCHW, @CMX_NN, {mode = SEGMENTED, num_tiles = [4, 1, 1, 1], num_clusters = 4 : i64, alignment = [1, 1, 1, 1]}> {
->>>>>>> 1633e00e
-    //CHECK:            [[RES2:%.*]] = IE.Copy(%arg1) {out_mem_space = @CMX_NN} : tensor<64x1x1x4xsi32> -> tensor<64x1x1x4xsi32, {mem_space = @CMX_NN, order = #NCHW}>
-    //CHECK:            VPU.Yield [[RES2]]
-    //CHECK:        }
-
-    //CHECK:        [[OUT_CMX:%.*]] = VPU.NCE.ClusterTiling (
-    //CHECK-SAME:             [[INPUT_CMX]] as %arg1: tensor<1x128x28x28xf16, {mem_space = @CMX_NN, order = #NHWC}>,
-    //CHECK-SAME:             [[WEIGHTS_CMX]] as %arg2: tensor<64x128x1x1xf16, {mem_space = @CMX_NN, order = #NHWC}>,
-    //CHECK-SAME:             [[WEIGHTSTABLE_CMX]] as %arg3: tensor<64x1x1x4xsi32, {mem_space = @CMX_NN, order = #NCHW}>)
-<<<<<<< HEAD
-    //CHECK-SAME:   -> !VPU.DistributedTensor<1x64x28x28xf16, #NHWC, @CMX_NN, {mode = DUPLICATED|SEGMENTED, num_tiles = [1, 4, 1, 1], num_clusters = 4 : i64, alignment = [1, 16, 1, 1]}> {
-=======
-    //CHECK-SAME:   -> !VPU.DistributedTensor<1x64x28x28xf16, #NHWC, @CMX_NN, {mode = DUPLICATED|SEGMENTED, num_tiles = [1, 4, 1, 1], num_clusters = 4 : i64, alignment = [1, 1, 1, 1]}> {
->>>>>>> 1633e00e
-    //CHECK:            [[RES3:%.*]] = VPU.NCE.Convolution(%arg1, %arg2, %arg3) {
-    //CHECK-SAME:                 pad = {bottom = 0 : i64, left = 0 : i64, right = 0 : i64, top = 0 : i64},
-    //CHECK-SAME:                 rawFilterShape = [64, 128, 1, 1], strides = [1, 1]
-    //CHECK-SAME:             } -> tensor<1x64x28x28xf16, {mem_space = @CMX_NN, order = #NHWC}>
-    //CHECK:            VPU.Yield [[RES3]]
-    //CHECK:        }
-
-    //CHECK:        [[OUT:%.*]] = VPU.NCE.ClusterTiling ([[OUT_CMX]] as %arg1: tensor<1x64x28x28xf16, {mem_space = @CMX_NN, order = #NHWC}>) -> tensor<1x64x28x28xf16, {order = #NHWC}> {
-    //CHECK:            [[RES4:%.*]] = IE.Copy(%arg1) : tensor<1x64x28x28xf16, {mem_space = @CMX_NN, order = #NHWC}> -> tensor<1x64x28x28xf16, {order = #NHWC}>
-    //CHECK:            VPU.Yield [[RES4]]
-    //CHECK:        }
-
-    //CHECK:        return [[OUT]] : tensor<1x64x28x28xf16, {order = #NHWC}>
-}
-
-// -----
-
-#NHWC = affine_map<(d0, d1, d2, d3) -> (d0, d2, d3, d1)>
-
-// CHECK-LABEL: @ConvToNCEClusterTilingClustering
-func @ConvToNCEClusterTilingClustering(%arg0: tensor<1x64x14x14xf16, {order = #NHWC}>) -> tensor<1x48x14x14xf16, {order = #NHWC}> {
-    %cst = const.Declare tensor<48x1x1x4xsi32> = #const.Content<dense<10> : tensor<48x1x1x4xsi32>>
-    %cst_0 = const.Declare tensor<48x64x3x3xf16, {order = #NHWC}> = #const.Content<dense<1.000000e+00> : tensor<48x64x3x3xf16>, [#const.Reorder<#NHWC>]>
-    %0 = VPU.NCE.Convolution(%arg0, %cst_0, %cst) {multiClusterStrategy = "Clustering", pad = {bottom = 1 : i64, left = 1 : i64, right = 1 : i64, top = 1 : i64}, rawFilterShape = [48, 64, 3, 3], strides = [1, 1]} -> tensor<1x48x14x14xf16, {order = #NHWC}>
-    return %0 : tensor<1x48x14x14xf16, {order = #NHWC}>
-
-    //CHECK:        [[WEIGHTSTABLE:%.*]] = const.Declare tensor<48x1x1x4xsi32> = #const.Content<dense<10> : tensor<48x1x1x4xsi32>>
-    //CHECK:        [[WEIGHTS:%.*]] = const.Declare tensor<48x64x3x3xf16, {order = #NHWC}> = #const.Content<dense<1.000000e+00> : tensor<48x64x3x3xf16>, [#const.Reorder<#NHWC>]>
-
-    //CHECK:        [[INPUT_CMX:%.*]] = VPU.NCE.ClusterTiling (%arg0 as %arg1: tensor<1x64x14x14xf16, {order = #NHWC}>)
-    //CHECK-SAME:   -> !VPU.DistributedTensor<1x64x14x14xf16, #NHWC, @CMX_NN, {mode = DUPLICATED, num_clusters = 4 : i64}> {
-    //CHECK:            [[RES0:%.*]] = IE.Copy(%arg1) {out_mem_space = @CMX_NN} : tensor<1x64x14x14xf16, {order = #NHWC}> -> tensor<1x64x14x14xf16, {mem_space = @CMX_NN, order = #NHWC}>
-    //CHECK:            VPU.Yield [[RES0]]
-    //CHECK:        }
-
-    //CHECK:        [[WEIGHTS_CMX:%.*]] = VPU.NCE.ClusterTiling ([[WEIGHTS]] as %arg1: tensor<48x64x3x3xf16, {order = #NHWC}>)
-    //CHECK-SAME:   -> !VPU.DistributedTensor<48x64x3x3xf16, #NHWC, @CMX_NN, {mode = DUPLICATED, num_clusters = 4 : i64}> {
-    //CHECK:            [[RES1:%.*]] = IE.Copy(%arg1) {out_mem_space = @CMX_NN} : tensor<48x64x3x3xf16, {order = #NHWC}> -> tensor<48x64x3x3xf16, {mem_space = @CMX_NN, order = #NHWC}>
-    //CHECK:            VPU.Yield [[RES1]]
-    //CHECK:        }
-
-    //CHECK:        [[WEIGHTSTABLE_CMX:%.*]] = VPU.NCE.ClusterTiling ([[WEIGHTSTABLE]] as %arg1: tensor<48x1x1x4xsi32>)
-    //CHECK-SAME:   -> !VPU.DistributedTensor<48x1x1x4xsi32, #NCHW, @CMX_NN, {mode = DUPLICATED, num_clusters = 4 : i64}> {
-    //CHECK:            [[RES2:%.*]] = IE.Copy(%arg1) {out_mem_space = @CMX_NN} : tensor<48x1x1x4xsi32> -> tensor<48x1x1x4xsi32, {mem_space = @CMX_NN, order = #NCHW}>
-    //CHECK:            VPU.Yield [[RES2]]
-    //CHECK:        }
-
-    //CHECK:        [[OUT_CMX:%.*]] = VPU.NCE.ClusterTiling (
-    //CHECK-SAME:             [[INPUT_CMX]] as %arg1: tensor<1x64x14x14xf16, {mem_space = @CMX_NN, order = #NHWC}>
-    //CHECK-SAME:             [[WEIGHTS_CMX]] as %arg2: tensor<48x64x3x3xf16, {mem_space = @CMX_NN, order = #NHWC}>,
-    //CHECK-SAME:             [[WEIGHTSTABLE_CMX]] as %arg3: tensor<48x1x1x4xsi32, {mem_space = @CMX_NN, order = #NCHW}>)
-    //CHECK-SAME:   -> !VPU.DistributedTensor<1x48x14x14xf16, #NHWC, @CMX_NN, {mode = DUPLICATED, num_clusters = 4 : i64}> {
-    //CHECK:            [[RES2:%.*]] = VPU.NCE.Convolution(%arg1, %arg2, %arg3) {
-    //CHECK-SAME:                 pad = {bottom = 1 : i64, left = 1 : i64, right = 1 : i64, top = 1 : i64},
-    //CHECK-SAME:                 rawFilterShape = [48, 64, 3, 3], strides = [1, 1]
-    //CHECK-SAME:             } -> tensor<1x48x14x14xf16, {mem_space = @CMX_NN, order = #NHWC}>
-    //CHECK:            VPU.Yield [[RES2]]
-    //CHECK:        }
-
-    //CHECK:        [[OUT:%.*]] = VPU.NCE.ClusterTiling ([[OUT_CMX]] as %arg1: tensor<1x48x14x14xf16, {mem_space = @CMX_NN, order = #NHWC}>) -> tensor<1x48x14x14xf16, {order = #NHWC}> {
-    //CHECK:            [[RES3:%.*]] = IE.Copy(%arg1) : tensor<1x48x14x14xf16, {mem_space = @CMX_NN, order = #NHWC}> -> tensor<1x48x14x14xf16, {order = #NHWC}>
-    //CHECK:            VPU.Yield [[RES3]]
-    //CHECK:        }
-
-    //CHECK:        return [[OUT]] : tensor<1x48x14x14xf16, {order = #NHWC}>
-}
-
-// -----
-
-#NHWC = affine_map<(d0, d1, d2, d3) -> (d0, d2, d3, d1)>
-#NCHW = affine_map<(d0, d1, d2, d3) -> (d0, d1, d2, d3)>
-
-// CHECK-LABEL: @CMConvToNCEClusterTilingSOHOverlapped
-func @CMConvToNCEClusterTilingSOHOverlapped(%arg0: tensor<1x3x224x224xf16, {order = #NCHW}>) -> tensor<1x32x112x112xf16, {order = #NHWC}> {
-    %cst = const.Declare tensor<1x1x1x32xui8> = #const.Content<dense<10> : tensor<1x1x1x32xui8>>
-    %cst_0 = const.Declare tensor<32x1x1x4xsi32> = #const.Content<dense<10> : tensor<32x1x1x4xsi32>>
-    %cst_1 = const.Declare tensor<32x1x1x32xf16, {order = #NHWC}> = #const.Content<dense<1.000000e+00> : tensor<32x1x1x32xf16>, [#const.Reorder<#NHWC>]>
-    %0 = VPU.NCE.Convolution(%arg0, %cst_1, %cst_0, %cst) {multiClusterStrategy = "SplitOverHeightOverlapped", activation_window_channel_length = 81 : i64, pad = {bottom = 1 : i64, left = 0 : i64, right = 1 : i64, top = 0 : i64}, rawFilterShape = [32, 3, 3, 3], strides = [2, 2]} -> tensor<1x32x112x112xf16, {order = #NHWC}>
-    return %0 : tensor<1x32x112x112xf16, {order = #NHWC}>
-
-    //CHECK:        [[ACTIVATION_WINDOW:%.*]] = const.Declare tensor<1x1x1x32xui8> = #const.Content<dense<10> : tensor<1x1x1x32xui8>>
-    //CHECK:        [[WEIGHTSTABLE:%.*]] = const.Declare tensor<32x1x1x4xsi32> = #const.Content<dense<10> : tensor<32x1x1x4xsi32>>
-    //CHECK:        [[WEIGHTS:%.*]] = const.Declare tensor<32x1x1x32xf16, {order = #NHWC}>
-    //CHECK-SAME:   #const.Content<dense<1.000000e+00> : tensor<32x1x1x32xf16>, [#const.Reorder<#NHWC>]>
-
-    //CHECK:        [[INPUT_CMX:%.*]] = VPU.NCE.ClusterTiling (%arg0 as %arg1: tensor<1x3x224x224xf16, {order = #NCHW}>)
-    //CHECK-SAME:   -> !VPU.DistributedTensor<1x3x224x224xf16, #NCHW, @CMX_NN, {mode = OVERLAPPED, num_tiles = [1, 1, 4, 1], kernel = [3, 3], pads = {bottom = 1 : i64, left = 0 : i64, right = 1 : i64, top = 0 : i64}, strides = [2, 2], num_clusters = 4 : i64}> {
-    //CHECK:            [[RES0:%.*]] = IE.Copy(%arg1) {out_mem_space = @CMX_NN} : tensor<1x3x224x224xf16, {order = #NCHW}> -> tensor<1x3x224x224xf16, {mem_space = @CMX_NN, order = #NCHW}>
-    //CHECK:            VPU.Yield [[RES0]]
-    //CHECK:        }
-
-    //CHECK:        [[WEIGHTS_CMX:%.*]] = VPU.NCE.ClusterTiling ([[WEIGHTS]] as %arg1: tensor<32x1x1x32xf16, {order = #NHWC}>)
-    //CHECK-SAME:   -> !VPU.DistributedTensor<32x1x1x32xf16, #NHWC, @CMX_NN, {mode = DUPLICATED, num_clusters = 4 : i64}> {
-    //CHECK:           [[RES1:%.*]] = IE.Copy(%arg1) {out_mem_space = @CMX_NN} : tensor<32x1x1x32xf16, {order = #NHWC}> -> tensor<32x1x1x32xf16, {mem_space = @CMX_NN, order = #NHWC}>
-    //CHECK:           VPU.Yield [[RES1]]
-    //CHECK:        }
-
-    //CHECK:        [[WEIGHTSTABLE_CMX:%.*]] = VPU.NCE.ClusterTiling ([[WEIGHTSTABLE]] as %arg1: tensor<32x1x1x4xsi32>)
-    //CHECK-SAME:   -> !VPU.DistributedTensor<32x1x1x4xsi32, #NCHW, @CMX_NN, {mode = DUPLICATED, num_clusters = 4 : i64}> {
-    //CHECK:            [[RES2:%.*]] = IE.Copy(%arg1) {out_mem_space = @CMX_NN} : tensor<32x1x1x4xsi32> -> tensor<32x1x1x4xsi32, {mem_space = @CMX_NN, order = #NCHW}>
-    //CHECK:            VPU.Yield [[RES2]]
-    //CHECK:        }
-
-    //CHECK:        [[ACTIVATION_WINDOW_CMX:%.*]] = VPU.NCE.ClusterTiling ([[ACTIVATION_WINDOW]] as %arg1: tensor<1x1x1x32xui8>)
-    //CHECK-SAME:   -> !VPU.DistributedTensor<1x1x1x32xui8, #NCHW, @CMX_NN, {mode = DUPLICATED, num_clusters = 4 : i64}> {
-    //CHECK:            [[RES3:%.*]] = IE.Copy(%arg1) {out_mem_space = @CMX_NN} : tensor<1x1x1x32xui8> -> tensor<1x1x1x32xui8, {mem_space = @CMX_NN, order = #NCHW}>
-    //CHECK:            VPU.Yield [[RES3]]
-    //CHECK:        }
-
-    //CHECK:        [[OUT_CMX:%.*]] = VPU.NCE.ClusterTiling (
-    //CHECK-SAME:             [[INPUT_CMX]] as %arg1: tensor<1x3x224x224xf16, {mem_space = @CMX_NN, order = #NCHW}>
-    //CHECK-SAME:             [[WEIGHTS_CMX]] as %arg2: tensor<32x1x1x32xf16, {mem_space = @CMX_NN, order = #NHWC}>
-    //CHECK-SAME:             [[WEIGHTSTABLE_CMX]] as %arg3: tensor<32x1x1x4xsi32, {mem_space = @CMX_NN, order = #NCHW}>
-    //CHECK-SAME:             [[ACTIVATION_WINDOW_CMX]] as %arg4: tensor<1x1x1x32xui8, {mem_space = @CMX_NN, order = #NCHW}>)
-    //CHECK-SAME:   -> !VPU.DistributedTensor<1x32x112x112xf16, #NHWC, @CMX_NN, {mode = SEGMENTED, num_tiles = [1, 1, 4, 1], num_clusters = 4 : i64, alignment = [1, 1, 1, 1]}> {
-    //CHECK:            [[RES4:%.*]] = VPU.NCE.Convolution(%arg1, %arg2, %arg3, %arg4 ) {
-    //CHECK-SAME:                 activation_window_channel_length = 81 : i64, pad = {bottom = 1 : i64, left = 0 : i64, right = 1 : i64, top = 0 : i64},
-    //CHECK-SAME:                 rawFilterShape = [32, 3, 3, 3], strides = [2, 2]
-    //CHECK-SAME:             } -> tensor<1x32x112x112xf16, {mem_space = @CMX_NN, order = #NHWC}>
-    //CHECK:            VPU.Yield [[RES4]]
-    //CHECK:        }
-
-    //CHECK:        [[OUT:%.*]] = VPU.NCE.ClusterTiling ([[OUT_CMX]] as %arg1: tensor<1x32x112x112xf16, {mem_space = @CMX_NN, order = #NHWC}>) -> tensor<1x32x112x112xf16, {order = #NHWC}> {
-    //CHECK:            [[RES5:%.*]] = IE.Copy(%arg1) : tensor<1x32x112x112xf16, {mem_space = @CMX_NN, order = #NHWC}> -> tensor<1x32x112x112xf16, {order = #NHWC}>
-    //CHECK:            VPU.Yield [[RES5]]
-    //CHECK:        }
-
-    //CHECK:        return [[OUT]] : tensor<1x32x112x112xf16, {order = #NHWC}>
-}
-
-// -----
-
-#NHWC = affine_map<(d0, d1, d2, d3) -> (d0, d2, d3, d1)>
-#NCHW = affine_map<(d0, d1, d2, d3) -> (d0, d1, d2, d3)>
-
-// CHECK-LABEL: @CMConvToNCEClusterTilingClustering
-func @CMConvToNCEClusterTilingClustering(%arg0: tensor<1x3x16x16xf16, {order = #NCHW}>) -> tensor<1x48x16x16xf16, {order = #NHWC}> {
-    %cst = const.Declare tensor<1x1x1x16xui8> = #const.Content<dense<10> : tensor<1x1x1x16xui8>>
-    %cst_0 = const.Declare tensor<48x1x1x4xsi32> = #const.Content<dense<10> : tensor<48x1x1x4xsi32>>
-    %cst_1 = const.Declare tensor<48x1x1x32xf16, {order = #NHWC}> = #const.Content<dense<1.000000e+00> : tensor<48x1x1x32xf16>, [#const.Reorder<#NHWC>]>
-    %0 = VPU.NCE.Convolution(%arg0, %cst_1, %cst_0, %cst) {multiClusterStrategy = "Clustering", activation_window_channel_length = 54 : i64, pad = {bottom = 1 : i64, left = 1 : i64, right = 1 : i64, top = 1 : i64}, rawFilterShape = [48, 3, 3, 3], strides = [1, 1]} -> tensor<1x48x16x16xf16, {order = #NHWC}>
-    return %0 : tensor<1x48x16x16xf16, {order = #NHWC}>
-
-    //CHECK:        [[ACTIVATION_WINDOW:%.*]] = const.Declare tensor<1x1x1x16xui8> = #const.Content<dense<10> : tensor<1x1x1x16xui8>>
-    //CHECK:        [[WEIGHTSTABLE:%.*]] = const.Declare tensor<48x1x1x4xsi32> = #const.Content<dense<10> : tensor<48x1x1x4xsi32>>
-    //CHECK:        [[WEIGHTS:%.*]] = const.Declare tensor<48x1x1x32xf16, {order = #NHWC}>
-    //CHECK-SAME:   #const.Content<dense<1.000000e+00> : tensor<48x1x1x32xf16>, [#const.Reorder<#NHWC>]>
-
-    //CHECK:        [[INPUT_CMX:%.*]] = VPU.NCE.ClusterTiling (%arg0 as %arg1: tensor<1x3x16x16xf16, {order = #NCHW}>)
-    //CHECK-SAME:   -> !VPU.DistributedTensor<1x3x16x16xf16, #NCHW, @CMX_NN, {mode = DUPLICATED, num_clusters = 4 : i64}> {
-    //CHECK:            [[RES0:%.*]] = IE.Copy(%arg1) {out_mem_space = @CMX_NN} : tensor<1x3x16x16xf16, {order = #NCHW}> -> tensor<1x3x16x16xf16, {mem_space = @CMX_NN, order = #NCHW}>
-    //CHECK:            VPU.Yield [[RES0]]
-    //CHECK:        }
-
-    //CHECK:        [[WEIGHTS_CMX:%.*]] = VPU.NCE.ClusterTiling ([[WEIGHTS]] as %arg1: tensor<48x1x1x32xf16, {order = #NHWC}>)
-    //CHECK-SAME:   -> !VPU.DistributedTensor<48x1x1x32xf16, #NHWC, @CMX_NN, {mode = DUPLICATED, num_clusters = 4 : i64}> {
-    //CHECK:           [[RES1:%.*]] = IE.Copy(%arg1) {out_mem_space = @CMX_NN} : tensor<48x1x1x32xf16, {order = #NHWC}> -> tensor<48x1x1x32xf16, {mem_space = @CMX_NN, order = #NHWC}>
-    //CHECK:           VPU.Yield [[RES1]]
-    //CHECK:        }
-
-    //CHECK:        [[WEIGHTSTABLE_CMX:%.*]] = VPU.NCE.ClusterTiling ([[WEIGHTSTABLE]] as %arg1: tensor<48x1x1x4xsi32>)
-    //CHECK-SAME:   -> !VPU.DistributedTensor<48x1x1x4xsi32, #NCHW, @CMX_NN, {mode = DUPLICATED, num_clusters = 4 : i64}> {
-    //CHECK:            [[RES2:%.*]] = IE.Copy(%arg1) {out_mem_space = @CMX_NN} : tensor<48x1x1x4xsi32> -> tensor<48x1x1x4xsi32, {mem_space = @CMX_NN, order = #NCHW}>
-    //CHECK:            VPU.Yield [[RES2]]
-    //CHECK:        }
-
-    //CHECK:        [[ACTIVATION_WINDOW_CMX:%.*]] = VPU.NCE.ClusterTiling ([[ACTIVATION_WINDOW]] as %arg1: tensor<1x1x1x16xui8>)
-    //CHECK-SAME:   -> !VPU.DistributedTensor<1x1x1x16xui8, #NCHW, @CMX_NN, {mode = DUPLICATED, num_clusters = 4 : i64}> {
-    //CHECK:            [[RES3:%.*]] = IE.Copy(%arg1) {out_mem_space = @CMX_NN} : tensor<1x1x1x16xui8> -> tensor<1x1x1x16xui8, {mem_space = @CMX_NN, order = #NCHW}>
-    //CHECK:            VPU.Yield [[RES3]]
-    //CHECK:        }
-
-    //CHECK:        [[OUT_CMX:%.*]] = VPU.NCE.ClusterTiling (
-    //CHECK-SAME:             [[INPUT_CMX]] as %arg1: tensor<1x3x16x16xf16, {mem_space = @CMX_NN, order = #NCHW}>
-    //CHECK-SAME:             [[WEIGHTS_CMX]] as %arg2: tensor<48x1x1x32xf16, {mem_space = @CMX_NN, order = #NHWC}>
-    //CHECK-SAME:             [[WEIGHTSTABLE_CMX]] as %arg3: tensor<48x1x1x4xsi32, {mem_space = @CMX_NN, order = #NCHW}>
-    //CHECK-SAME:             [[ACTIVATION_WINDOW_CMX]] as %arg4: tensor<1x1x1x16xui8, {mem_space = @CMX_NN, order = #NCHW}>)
-    //CHECK-SAME:   -> !VPU.DistributedTensor<1x48x16x16xf16, #NHWC, @CMX_NN, {mode = DUPLICATED, num_clusters = 4 : i64}> {
-    //CHECK:            [[RES4:%.*]] = VPU.NCE.Convolution(%arg1, %arg2, %arg3, %arg4 ) {
-    //CHECK-SAME:                 activation_window_channel_length = 54 : i64, pad = {bottom = 1 : i64, left = 1 : i64, right = 1 : i64, top = 1 : i64},
-    //CHECK-SAME:                 rawFilterShape = [48, 3, 3, 3], strides = [1, 1]
-    //CHECK-SAME:             } -> tensor<1x48x16x16xf16, {mem_space = @CMX_NN, order = #NHWC}>
-    //CHECK:            VPU.Yield [[RES4]]
-    //CHECK:        }
-
-    //CHECK:        [[OUT:%.*]] = VPU.NCE.ClusterTiling ([[OUT_CMX]] as %arg1: tensor<1x48x16x16xf16, {mem_space = @CMX_NN, order = #NHWC}>) -> tensor<1x48x16x16xf16, {order = #NHWC}> {
-    //CHECK:            [[RES5:%.*]] = IE.Copy(%arg1) : tensor<1x48x16x16xf16, {mem_space = @CMX_NN, order = #NHWC}> -> tensor<1x48x16x16xf16, {order = #NHWC}>
-    //CHECK:            VPU.Yield [[RES5]]
-    //CHECK:        }
-
-    //CHECK:        return [[OUT]] : tensor<1x48x16x16xf16, {order = #NHWC}>
-}
-
-// -----
-
-#NCHW = affine_map<(d0, d1, d2, d3) -> (d0, d1, d2, d3)>
-#NHWC = affine_map<(d0, d1, d2, d3) -> (d0, d2, d3, d1)>
-
-// CHECK-LABEL: @DepthConvToNCEClusterTilingSOH
-func @DepthConvToNCEClusterTilingSOH(%arg0: tensor<1x32x112x112xf16, {order = #NHWC}>) -> tensor<1x32x112x112xf16, {order = #NHWC}> {
-    %cst = const.Declare tensor<1x1x1x16xui8> = #const.Content<dense<10> : tensor<1x1x1x16xui8>>
-    %cst_0 = const.Declare tensor<32x1x1x4xsi32> = #const.Content<dense<10> : tensor<32x1x1x4xsi32>>
-    %cst_1 = const.Declare tensor<32x16x1x1xf16, {order = #NHWC}> = #const.Content<dense<1.000000e+00> : tensor<32x16x1x1xf16>, [#const.Reorder<#NHWC>]>
-    %0 = VPU.NCE.DepthConvolution(%arg0, %cst_1, %cst_0, %cst) {multiClusterStrategy = "SplitOverHeight", activation_window_channel_length = 18 : i64, pad = {bottom = 1 : i64, left = 1 : i64, right = 1 : i64, top = 1 : i64}, rawFilterShape = [32, 1, 3, 3], strides = [1, 1]} -> tensor<1x32x112x112xf16, {order = #NHWC}>
-    return %0 : tensor<1x32x112x112xf16, {order = #NHWC}>
-
-    //CHECK:        [[ACTIVATION_WINDOW:%.*]] = const.Declare tensor<1x1x1x16xui8> = #const.Content<dense<10> : tensor<1x1x1x16xui8>>
-    //CHECK:        [[WEIGHTSTABLE:%.*]] = const.Declare tensor<32x1x1x4xsi32> = #const.Content<dense<10> : tensor<32x1x1x4xsi32>>
-    //CHECK:        [[WEIGHTS:%.*]] = const.Declare tensor<32x16x1x1xf16, {order = #NHWC}>
-    //CHECK-SAME:   = #const.Content<dense<1.000000e+00> : tensor<32x16x1x1xf16>, [#const.Reorder<#NHWC>]>
-
-    //CHECK:        [[INPUT_CMX:%.*]] = VPU.NCE.ClusterTiling (%arg0 as %arg1: tensor<1x32x112x112xf16, {order = #NHWC}>)
-    //CHECK-SAME:   -> !VPU.DistributedTensor<1x32x112x112xf16, #NHWC, @CMX_NN, {mode = SEGMENTED, num_tiles = [1, 1, 4, 1], num_clusters = 4 : i64, alignment = [1, 1, 1, 1]}> {
-    //CHECK:            [[RES0:%.*]] = IE.Copy(%arg1) {out_mem_space = @CMX_NN} : tensor<1x32x112x112xf16, {order = #NHWC}> -> tensor<1x32x112x112xf16, {mem_space = @CMX_NN, order = #NHWC}>
-    //CHECK:            VPU.Yield [[RES0]]
-    //CHECK:        }
-
-    //CHECK:        [[WEIGHTS_CMX:%.*]] = VPU.NCE.ClusterTiling ([[WEIGHTS]] as %arg1: tensor<32x16x1x1xf16, {order = #NHWC}>)
-    //CHECK-SAME:   -> !VPU.DistributedTensor<32x16x1x1xf16, #NHWC, @CMX_NN, {mode = DUPLICATED, num_clusters = 4 : i64}> {
-    //CHECK:            [[RES1:%.*]] = IE.Copy(%arg1) {out_mem_space = @CMX_NN} : tensor<32x16x1x1xf16, {order = #NHWC}> -> tensor<32x16x1x1xf16, {mem_space = @CMX_NN, order = #NHWC}>
-    //CHECK:            VPU.Yield [[RES1]]
-    //CHECK:        }
-
-    //CHECK:        [[WEIGHTSTABLE_CMX:%.*]] = VPU.NCE.ClusterTiling ([[WEIGHTSTABLE]] as %arg1: tensor<32x1x1x4xsi32>) -> !VPU.DistributedTensor<32x1x1x4xsi32, #NCHW, @CMX_NN, {mode = DUPLICATED, num_clusters = 4 : i64}> {
-    //CHECK:            [[RES2:%.*]] = IE.Copy(%arg1) {out_mem_space = @CMX_NN} : tensor<32x1x1x4xsi32> -> tensor<32x1x1x4xsi32, {mem_space = @CMX_NN, order = #NCHW}>
-    //CHECK:            VPU.Yield [[RES2]]
-    //CHECK:        }
-
-    //CHECK:        [[ACTIVATION_WINDOW_CMX:%.*]] = VPU.NCE.ClusterTiling ([[ACTIVATION_WINDOW]] as %arg1: tensor<1x1x1x16xui8>) -> !VPU.DistributedTensor<1x1x1x16xui8, #NCHW, @CMX_NN, {mode = DUPLICATED, num_clusters = 4 : i64}> {
-    //CHECK:            [[RES3:%.*]] = IE.Copy(%arg1) {out_mem_space = @CMX_NN} : tensor<1x1x1x16xui8> -> tensor<1x1x1x16xui8, {mem_space = @CMX_NN, order = #NCHW}>
-    //CHECK:            VPU.Yield [[RES3]]
-    //CHECK:        }
-
-    //CHECK:        [[OUT_CMX:%.*]] = VPU.NCE.ClusterTiling (
-    //CHECK-SAME:             [[INPUT_CMX]] as %arg1: tensor<1x32x112x112xf16, {mem_space = @CMX_NN, order = #NHWC}>
-    //CHECK-SAME:             [[WEIGHTS_CMX]] as %arg2: tensor<32x16x1x1xf16, {mem_space = @CMX_NN, order = #NHWC}>,
-    //CHECK-SAME:             [[WEIGHTSTABLE_CMX]] as %arg3: tensor<32x1x1x4xsi32, {mem_space = @CMX_NN, order = #NCHW}>,
-    //CHECK-SAME:             [[ACTIVATION_WINDOW_CMX]] as %arg4: tensor<1x1x1x16xui8, {mem_space = @CMX_NN, order = #NCHW}>)
-    //CHECK-SAME:   -> !VPU.DistributedTensor<1x32x112x112xf16, #NHWC, @CMX_NN, {mode = SEGMENTED, num_tiles = [1, 1, 4, 1], num_clusters = 4 : i64, alignment = [1, 1, 1, 1]}> {
-    //CHECK:            [[RES4:%.*]] = VPU.NCE.DepthConvolution(%arg1, %arg2, %arg3, %arg4) {
-    //CHECK-SAME:               activation_window_channel_length = 18 : i64, pad = {bottom = 1 : i64, left = 1 : i64, right = 1 : i64, top = 1 : i64}, rawFilterShape = [32, 1, 3, 3], strides = [1, 1]} -> tensor<1x32x112x112xf16, {mem_space = @CMX_NN, order = #NHWC}>
-    //CHECK:            VPU.Yield [[RES4]]
-    //CHECK:        }
-
-    //CHECK:        [[OUT:%.*]] = VPU.NCE.ClusterTiling (%4 as %arg1: tensor<1x32x112x112xf16, {mem_space = @CMX_NN, order = #NHWC}>) -> tensor<1x32x112x112xf16, {order = #NHWC}> {
-    //CHECK:            [[RES5:%.*]] = IE.Copy(%arg1) : tensor<1x32x112x112xf16, {mem_space = @CMX_NN, order = #NHWC}> -> tensor<1x32x112x112xf16, {order = #NHWC}>
-    //CHECK:            VPU.Yield [[RES5:%.*]]
-    //CHECK:        }
-
-    //CHECK:        return [[OUT]] : tensor<1x32x112x112xf16, {order = #NHWC}>
-}
-
-// -----
-
-#NHWC = affine_map<(d0, d1, d2, d3) -> (d0, d2, d3, d1)>
-#NCHW = affine_map<(d0, d1, d2, d3) -> (d0, d1, d2, d3)>
-
-// CHECK-LABEL: @DepthConvToNCEClusterTilingSOK
-func @DepthConvToNCEClusterTilingSOK(%arg0: tensor<1x128x56x56xf16, {order = #NHWC}>) -> tensor<1x128x56x56xf16, {order = #NHWC}> {
-    %cst = const.Declare tensor<1x1x1x16xui8> = #const.Content<dense<10> : tensor<1x1x1x16xui8>>
-    %cst_0 = const.Declare tensor<128x1x1x4xsi32> = #const.Content<dense<10> : tensor<128x1x1x4xsi32>>
-    %cst_1 = const.Declare tensor<128x16x1x1xf16, {order = #NHWC}> = #const.Content<dense<1.000000e+00> : tensor<128x16x1x1xf16>, [#const.Reorder<#NHWC>]>
-    %0 = VPU.NCE.DepthConvolution(%arg0, %cst_1, %cst_0, %cst) {multiClusterStrategy = "SplitOverKernel", activation_window_channel_length = 18 : i64, pad = {bottom = 1 : i64, left = 1 : i64, right = 1 : i64, top = 1 : i64}, rawFilterShape = [128, 1, 3, 3], strides = [1, 1]} -> tensor<1x128x56x56xf16, {order = #NHWC}>
-    return %0 : tensor<1x128x56x56xf16, {order = #NHWC}>
-
-    //CHECK:        [[ACTIVATION_WINDOW:%.*]] = const.Declare tensor<1x1x1x16xui8> = #const.Content<dense<10> : tensor<1x1x1x16xui8>>
-    //CHECK:        [[WEIGHTSTABLE:%.*]] = const.Declare tensor<128x1x1x4xsi32> = #const.Content<dense<10> : tensor<128x1x1x4xsi32>>
-    //CHECK:        [[WEIGHTS:%.*]] = const.Declare tensor<128x16x1x1xf16, {order = #NHWC}>
-    //CHECK-SAME:   = #const.Content<dense<1.000000e+00> : tensor<128x16x1x1xf16>, [#const.Reorder<#NHWC>]>
-
-    //CHECK:        [[INPUT_CMX:%.*]] = VPU.NCE.ClusterTiling (%arg0 as %arg1: tensor<1x128x56x56xf16, {order = #NHWC}>)
-    //CHECK-SAME:   -> !VPU.DistributedTensor<1x128x56x56xf16, #NHWC, @CMX_NN, {mode = DUPLICATED, num_clusters = 4 : i64, alignment = [1, 16, 1, 1]}> {
-    //CHECK:            [[RES0:%.*]] = IE.Copy(%arg1) {out_mem_space = @CMX_NN} : tensor<1x128x56x56xf16, {order = #NHWC}> -> tensor<1x128x56x56xf16, {mem_space = @CMX_NN, order = #NHWC}>
-    //CHECK:            VPU.Yield [[RES0]]
-    //CHECK:        }
-
-    //CHECK:        [[WEIGHTS_CMX:%.*]] = VPU.NCE.ClusterTiling ([[WEIGHTS]] as %arg1: tensor<128x16x1x1xf16, {order = #NHWC}>)
-<<<<<<< HEAD
-    //CHECK-SAME:   -> !VPU.DistributedTensor<128x16x1x1xf16, #NHWC, @CMX_NN, {mode = SEGMENTED, num_tiles = [4, 1, 1, 1], num_clusters = 4 : i64, alignment = [16, 1, 1, 1]}> {
-=======
-    //CHECK-SAME:   -> !VPU.DistributedTensor<128x16x1x1xf16, #NHWC, @CMX_NN, {mode = SEGMENTED, num_tiles = [4, 1, 1, 1], num_clusters = 4 : i64, alignment = [1, 1, 1, 1]}> {
->>>>>>> 1633e00e
-    //CHECK:            [[RES1:%.*]] = IE.Copy(%arg1) {out_mem_space = @CMX_NN} : tensor<128x16x1x1xf16, {order = #NHWC}> -> tensor<128x16x1x1xf16, {mem_space = @CMX_NN, order = #NHWC}>
-    //CHECK:            VPU.Yield [[RES1]]
-    //CHECK:        }
-
-    //CHECK:        [[WEIGHTSTABLE_CMX:%.*]] = VPU.NCE.ClusterTiling ([[WEIGHTSTABLE]] as %arg1: tensor<128x1x1x4xsi32>)
-<<<<<<< HEAD
-    //CHECK-SAME:   -> !VPU.DistributedTensor<128x1x1x4xsi32, #NCHW, @CMX_NN, {mode = SEGMENTED, num_tiles = [4, 1, 1, 1], num_clusters = 4 : i64, alignment = [16, 1, 1, 1]}> {
-=======
-    //CHECK-SAME:   -> !VPU.DistributedTensor<128x1x1x4xsi32, #NCHW, @CMX_NN, {mode = SEGMENTED, num_tiles = [4, 1, 1, 1], num_clusters = 4 : i64, alignment = [1, 1, 1, 1]}> {
->>>>>>> 1633e00e
-    //CHECK:            [[RES2:%.*]] = IE.Copy(%arg1) {out_mem_space = @CMX_NN} : tensor<128x1x1x4xsi32> -> tensor<128x1x1x4xsi32, {mem_space = @CMX_NN, order = #NCHW}>
-    //CHECK:            VPU.Yield [[RES2]]
-    //CHECK:        }
-
-    //CHECK:        [[ACTIVATION_WINDOW_CMX:%.*]] = VPU.NCE.ClusterTiling ([[ACTIVATION_WINDOW]] as %arg1: tensor<1x1x1x16xui8>)
-    //CHECK-SAME:   -> !VPU.DistributedTensor<1x1x1x16xui8, #NCHW, @CMX_NN, {mode = DUPLICATED, num_clusters = 4 : i64}> {
-    //CHECK:            [[RES3:%.*]] = IE.Copy(%arg1) {out_mem_space = @CMX_NN} : tensor<1x1x1x16xui8> -> tensor<1x1x1x16xui8, {mem_space = @CMX_NN, order = #NCHW}>
-    //CHECK:            VPU.Yield [[RES3]]
-    //CHECK:        }
-
-    //CHECK:        [[OUT_CMX:%.*]] = VPU.NCE.ClusterTiling (
-    //CHECK-SAME:             [[INPUT_CMX]] as %arg1: tensor<1x128x56x56xf16, {mem_space = @CMX_NN, order = #NHWC}>
-    //CHECK-SAME:             [[WEIGHTS_CMX]] as %arg2: tensor<128x16x1x1xf16, {mem_space = @CMX_NN, order = #NHWC}>
-    //CHECK-SAME:             [[WEIGHTSTABLE_CMX]] as %arg3: tensor<128x1x1x4xsi32, {mem_space = @CMX_NN, order = #NCHW}>
-    //CHECK-SAME:             [[ACTIVATION_WINDOW_CMX]] as %arg4: tensor<1x1x1x16xui8, {mem_space = @CMX_NN, order = #NCHW}>)
-<<<<<<< HEAD
-    //CHECK-SAME:   !VPU.DistributedTensor<1x128x56x56xf16, #NHWC, @CMX_NN, {mode = DUPLICATED|SEGMENTED, num_tiles = [1, 4, 1, 1], num_clusters = 4 : i64, alignment = [1, 16, 1, 1]}> {
-=======
-    //CHECK-SAME:   !VPU.DistributedTensor<1x128x56x56xf16, #NHWC, @CMX_NN, {mode = DUPLICATED|SEGMENTED, num_tiles = [1, 4, 1, 1], num_clusters = 4 : i64, alignment = [1, 1, 1, 1]}> {
->>>>>>> 1633e00e
-    //CHECK:            [[RES4:%.*]] = VPU.NCE.DepthConvolution(%arg1, %arg2, %arg3, %arg4) {
-    //CHECK-SAME:                 activation_window_channel_length = 18 : i64, pad = {bottom = 1 : i64, left = 1 : i64, right = 1 : i64, top = 1 : i64},
-    //CHECK-SAME:                 rawFilterShape = [128, 1, 3, 3], strides = [1, 1]
-    //CHECK-SAME:             } -> tensor<1x128x56x56xf16, {mem_space = @CMX_NN, order = #NHWC}>
-    //CHECK:            VPU.Yield [[RES4]]
-    //CHECK:        }
-
-    //CHECK:        [[OUT:%.*]] = VPU.NCE.ClusterTiling ([[OUT_CMX]] as %arg1: tensor<1x128x56x56xf16, {mem_space = @CMX_NN, order = #NHWC}>) -> tensor<1x128x56x56xf16, {order = #NHWC}> {
-    //CHECK:            [[RES5:%.*]] = IE.Copy(%arg1) : tensor<1x128x56x56xf16, {mem_space = @CMX_NN, order = #NHWC}> -> tensor<1x128x56x56xf16, {order = #NHWC}>
-    //CHECK:            VPU.Yield [[RES5]]
-    //CHECK:        }
-
-    //CHECK:        return [[OUT]] : tensor<1x128x56x56xf16, {order = #NHWC}>
-}
-
-// -----
-
-#NHWC = affine_map<(d0, d1, d2, d3) -> (d0, d2, d3, d1)>
-#NCHW = affine_map<(d0, d1, d2, d3) -> (d0, d1, d2, d3)>
-
-// CHECK-LABEL: @DepthConvToNCEClusterTilingClustering
-func @DepthConvToNCEClusterTilingClustering(%arg0: tensor<1x32x14x14xf16, {order = #NHWC}>) -> tensor<1x32x14x14xf16, {order = #NHWC}> {
-    %cst = const.Declare tensor<1x1x1x16xui8> = #const.Content<dense<10> : tensor<1x1x1x16xui8>>
-    %cst_0 = const.Declare tensor<32x1x1x4xsi32> = #const.Content<dense<10> : tensor<32x1x1x4xsi32>>
-    %cst_1 = const.Declare tensor<32x16x1x1xf16, {order = #NHWC}> = #const.Content<dense<1.000000e+00> : tensor<32x16x1x1xf16>, [#const.Reorder<#NHWC>]>
-    %0 = VPU.NCE.DepthConvolution(%arg0, %cst_1, %cst_0, %cst) {multiClusterStrategy = "Clustering", activation_window_channel_length = 18 : i64, pad = {bottom = 1 : i64, left = 1 : i64, right = 1 : i64, top = 1 : i64}, rawFilterShape = [32, 1, 3, 3], strides = [1, 1]} -> tensor<1x32x14x14xf16, {order = #NHWC}>
-    return %0 : tensor<1x32x14x14xf16, {order = #NHWC}>
-
-    //CHECK:        [[ACTIVATION_WINDOW:%.*]] = const.Declare tensor<1x1x1x16xui8> = #const.Content<dense<10> : tensor<1x1x1x16xui8>>
-    //CHECK:        [[WEIGHTSTABLE:%.*]] = const.Declare tensor<32x1x1x4xsi32> = #const.Content<dense<10> : tensor<32x1x1x4xsi32>>
-    //CHECK:        [[WEIGHTS:%.*]] = const.Declare tensor<32x16x1x1xf16, {order = #NHWC}>
-    //CHECK-SAME:   = #const.Content<dense<1.000000e+00> : tensor<32x16x1x1xf16>, [#const.Reorder<#NHWC>]>
-
-    //CHECK:        [[INPUT_CMX:%.*]] = VPU.NCE.ClusterTiling (%arg0 as %arg1: tensor<1x32x14x14xf16, {order = #NHWC}>)
-    //CHECK-SAME:   -> !VPU.DistributedTensor<1x32x14x14xf16, #NHWC, @CMX_NN, {mode = DUPLICATED, num_clusters = 4 : i64}> {
-    //CHECK:            [[RES0:%.*]] = IE.Copy(%arg1) {out_mem_space = @CMX_NN} : tensor<1x32x14x14xf16, {order = #NHWC}> -> tensor<1x32x14x14xf16, {mem_space = @CMX_NN, order = #NHWC}>
-    //CHECK:            VPU.Yield [[RES0]]
-    //CHECK:        }
-
-    //CHECK:        [[WEIGHTS_CMX:%.*]] = VPU.NCE.ClusterTiling ([[WEIGHTS]] as %arg1: tensor<32x16x1x1xf16, {order = #NHWC}>)
-    //CHECK-SAME:   -> !VPU.DistributedTensor<32x16x1x1xf16, #NHWC, @CMX_NN, {mode = DUPLICATED, num_clusters = 4 : i64}> {
-    //CHECK:            [[RES1:%.*]] = IE.Copy(%arg1) {out_mem_space = @CMX_NN} : tensor<32x16x1x1xf16, {order = #NHWC}> -> tensor<32x16x1x1xf16, {mem_space = @CMX_NN, order = #NHWC}>
-    //CHECK:            VPU.Yield [[RES1]]
-    //CHECK:        }
-
-    //CHECK:        [[WEIGHTSTABLE_CMX:%.*]] = VPU.NCE.ClusterTiling ([[WEIGHTSTABLE]] as %arg1: tensor<32x1x1x4xsi32>)
-    //CHECK-SAME:   -> !VPU.DistributedTensor<32x1x1x4xsi32, #NCHW, @CMX_NN, {mode = DUPLICATED, num_clusters = 4 : i64}> {
-    //CHECK:            [[RES2:%.*]] = IE.Copy(%arg1) {out_mem_space = @CMX_NN} : tensor<32x1x1x4xsi32> -> tensor<32x1x1x4xsi32, {mem_space = @CMX_NN, order = #NCHW}>
-    //CHECK:            VPU.Yield [[RES2]]
-    //CHECK:        }
-
-    //CHECK:        [[ACTIVATION_WINDOW_CMX:%.*]] = VPU.NCE.ClusterTiling ([[ACTIVATION_WINDOW]] as %arg1: tensor<1x1x1x16xui8>)
-    //CHECK-SAME:   -> !VPU.DistributedTensor<1x1x1x16xui8, #NCHW, @CMX_NN, {mode = DUPLICATED, num_clusters = 4 : i64}> {
-    //CHECK:            [[RES3:%.*]] = IE.Copy(%arg1) {out_mem_space = @CMX_NN} : tensor<1x1x1x16xui8> -> tensor<1x1x1x16xui8, {mem_space = @CMX_NN, order = #NCHW}>
-    //CHECK:            VPU.Yield [[RES3]]
-    //CHECK:        }
-
-    //CHECK:        [[OUT_CMX:%.*]] = VPU.NCE.ClusterTiling (
-    //CHECK-SAME:             [[INPUT_CMX]] as %arg1: tensor<1x32x14x14xf16, {mem_space = @CMX_NN, order = #NHWC}>
-    //CHECK-SAME:             [[WEIGHTS_CMX]] as %arg2: tensor<32x16x1x1xf16, {mem_space = @CMX_NN, order = #NHWC}>
-    //CHECK-SAME:             [[WEIGHTSTABLE_CMX]] as %arg3: tensor<32x1x1x4xsi32, {mem_space = @CMX_NN, order = #NCHW}>
-    //CHECK-SAME:             [[ACTIVATION_WINDOW_CMX]] as %arg4: tensor<1x1x1x16xui8, {mem_space = @CMX_NN, order = #NCHW}>)
-    //CHECK-SAME:   !VPU.DistributedTensor<1x32x14x14xf16, #NHWC, @CMX_NN, {mode = DUPLICATED, num_clusters = 4 : i64}> {
-    //CHECK:            [[RES4:%.*]] = VPU.NCE.DepthConvolution(%arg1, %arg2, %arg3, %arg4) {
-    //CHECK-SAME:                 activation_window_channel_length = 18 : i64, pad = {bottom = 1 : i64, left = 1 : i64, right = 1 : i64, top = 1 : i64},
-    //CHECK-SAME:                 rawFilterShape = [32, 1, 3, 3], strides = [1, 1]
-    //CHECK-SAME:             } -> tensor<1x32x14x14xf16, {mem_space = @CMX_NN, order = #NHWC}>
-    //CHECK:            VPU.Yield [[RES4]]
-    //CHECK:        }
-
-    //CHECK:        [[OUT:%.*]] = VPU.NCE.ClusterTiling ([[OUT_CMX]] as %arg1: tensor<1x32x14x14xf16, {mem_space = @CMX_NN, order = #NHWC}>) -> tensor<1x32x14x14xf16, {order = #NHWC}> {
-    //CHECK:            [[RES5:%.*]] = IE.Copy(%arg1) : tensor<1x32x14x14xf16, {mem_space = @CMX_NN, order = #NHWC}> -> tensor<1x32x14x14xf16, {order = #NHWC}>
-    //CHECK:            VPU.Yield [[RES5]]
-    //CHECK:        }
-
-    //CHECK:        return [[OUT]] : tensor<1x32x14x14xf16, {order = #NHWC}>
-}
-
-// -----
-
-#NHWC = affine_map<(d0, d1, d2, d3) -> (d0, d2, d3, d1)>
-
-// CHECK-LABEL: @MaxPoolToNCEClusterTilingSOH
-func @MaxPoolToNCEClusterTilingSOH(%arg0: tensor<1x32x112x112xf16, {order = #NHWC}>) -> tensor<1x32x112x112xf16, {order = #NHWC}> {
-    %cst = const.Declare tensor<1x1x1x16xui8> = #const.Content<dense<10> : tensor<1x1x1x16xui8>>
-    %cst_0 = const.Declare tensor<32x1x1x4xsi32> = #const.Content<dense<10> : tensor<32x1x1x4xsi32>>
-    %0 = VPU.NCE.MaxPool(%arg0, %cst_0, %cst) {
-            multiClusterStrategy = "SplitOverHeight",
-            activation_window_channel_length = 4 : i64,
-            pad = {bottom = 0 : i64, left = 0 : i64, right = 0 : i64, top = 0 : i64},
-            strides = [1, 1],
-            kernel_size = [1, 1]
-         } -> tensor<1x32x112x112xf16, {order = #NHWC}>
-    return %0 : tensor<1x32x112x112xf16, {order = #NHWC}>
-
-    //CHECK:        [[ACTIVATION_WINDOW:%.*]] = const.Declare tensor<1x1x1x16xui8> = #const.Content<dense<10> : tensor<1x1x1x16xui8>>
-    //CHECK:        [[WEIGHTSTABLE:%.*]] = const.Declare tensor<32x1x1x4xsi32> = #const.Content<dense<10> : tensor<32x1x1x4xsi32>>
-
-    //CHECK:        [[INPUT_CMX:%.*]] = VPU.NCE.ClusterTiling (%arg0 as %arg1: tensor<1x32x112x112xf16, {order = #NHWC}>)
-    //CHECK-SAME:   -> !VPU.DistributedTensor<1x32x112x112xf16, #NHWC, @CMX_NN, {mode = SEGMENTED, num_tiles = [1, 1, 4, 1], num_clusters = 4 : i64, alignment = [1, 1, 1, 1]}> {
-    //CHECK:        [[RES0:%.*]] = IE.Copy(%arg1) {out_mem_space = @CMX_NN} : tensor<1x32x112x112xf16, {order = #NHWC}> -> tensor<1x32x112x112xf16, {mem_space = @CMX_NN, order = #NHWC}>
-    //CHECK:        VPU.Yield [[RES0]]
-
-    //CHECK:        [[WEIGHTSTABLE_CMX:%.*]] = VPU.NCE.ClusterTiling ([[WEIGHTSTABLE]] as %arg1: tensor<32x1x1x4xsi32>)
-    //CHECK-SAME:   -> !VPU.DistributedTensor<32x1x1x4xsi32, #NCHW, @CMX_NN, {mode = DUPLICATED, num_clusters = 4 : i64}> {
-    //CHECK:            [[RES1:%.*]] = IE.Copy(%arg1) {out_mem_space = @CMX_NN} : tensor<32x1x1x4xsi32> -> tensor<32x1x1x4xsi32, {mem_space = @CMX_NN, order = #NCHW}>
-    //CHECK:            VPU.Yield [[RES1]]
-    //CHECK:        }
-
-    //CHECK:        [[ACTIVATION_WINDOW_CMX:%.*]] = VPU.NCE.ClusterTiling ([[ACTIVATION_WINDOW]] as %arg1: tensor<1x1x1x16xui8>)
-    //CHECK-SAME:   -> !VPU.DistributedTensor<1x1x1x16xui8, #NCHW, @CMX_NN, {mode = DUPLICATED, num_clusters = 4 : i64}> {
-    //CHECK:            [[RES2:%.*]] = IE.Copy(%arg1) {out_mem_space = @CMX_NN} : tensor<1x1x1x16xui8> -> tensor<1x1x1x16xui8, {mem_space = @CMX_NN, order = #NCHW}>
-    //CHECK:            VPU.Yield [[RES2]]
-    //CHECK:        }
-
-    //CHECK:        [[OUT_CMX:%.*]] = VPU.NCE.ClusterTiling (
-    //CHECK-SAME:             [[INPUT_CMX]] as %arg1: tensor<1x32x112x112xf16, {mem_space = @CMX_NN, order = #NHWC}>
-    //CHECK-SAME:             [[WEIGHTSTABLE_CMX]] as %arg2: tensor<32x1x1x4xsi32, {mem_space = @CMX_NN, order = #NCHW}>
-    //CHECK-SAME:             [[ACTIVATION_WINDOW_CMX]] as %arg3: tensor<1x1x1x16xui8, {mem_space = @CMX_NN, order = #NCHW}>)
-    //CHECK-SAME:   -> !VPU.DistributedTensor<1x32x112x112xf16, #NHWC, @CMX_NN, {mode = SEGMENTED, num_tiles = [1, 1, 4, 1], num_clusters = 4 : i64, alignment = [1, 1, 1, 1]}> {
-    //CHECK:            [[RES3:%.*]] = VPU.NCE.MaxPool(%arg1, %arg2, %arg3) {activation_window_channel_length = 4 : i64, kernel_size = [1, 1], pad = {bottom = 0 : i64, left = 0 : i64, right = 0 : i64, top = 0 : i64}, strides = [1, 1]} -> tensor<1x32x112x112xf16, {mem_space = @CMX_NN, order = #NHWC}>
-    //CHECK:            VPU.Yield [[RES3]]
-    //CHECK:        }
-
-    //CHECK:        [[OUT:%.*]] = VPU.NCE.ClusterTiling ([[OUT_CMX]] as %arg1: tensor<1x32x112x112xf16, {mem_space = @CMX_NN, order = #NHWC}>) -> tensor<1x32x112x112xf16, {order = #NHWC}> {
-    //CHECK:            [[RES4:%.*]] = IE.Copy(%arg1) : tensor<1x32x112x112xf16, {mem_space = @CMX_NN, order = #NHWC}> -> tensor<1x32x112x112xf16, {order = #NHWC}>
-    //CHECK:            VPU.Yield [[RES4]]
-    //CHECK:        }
-
-    //CHECK:        return [[OUT]] : tensor<1x32x112x112xf16, {order = #NHWC}>
-}
-
-// -----
-
-#NHWC = affine_map<(d0, d1, d2, d3) -> (d0, d2, d3, d1)>
-
-// CHECK-LABEL: @MaxPoolToNCEClusterTilingClustering
-func @MaxPoolToNCEClusterTilingClustering(%arg0: tensor<1x32x14x14xf16, {order = #NHWC}>) -> tensor<1x32x14x14xf16, {order = #NHWC}> {
-    %cst = const.Declare tensor<1x1x1x16xui8> = #const.Content<dense<10> : tensor<1x1x1x16xui8>>
-    %cst_0 = const.Declare tensor<32x1x1x4xsi32> = #const.Content<dense<10> : tensor<32x1x1x4xsi32>>
-    %0 = VPU.NCE.MaxPool(%arg0, %cst_0, %cst) {
-            multiClusterStrategy = "Clustering",
-            activation_window_channel_length = 4 : i64,
-            pad = {bottom = 0 : i64, left = 0 : i64, right = 0 : i64, top = 0 : i64},
-            strides = [1, 1],
-            kernel_size = [1, 1]
-         } -> tensor<1x32x14x14xf16, {order = #NHWC}>
-    return %0 : tensor<1x32x14x14xf16, {order = #NHWC}>
-
-    //CHECK:        [[ACTIVATION_WINDOW:%.*]] = const.Declare tensor<1x1x1x16xui8> = #const.Content<dense<10> : tensor<1x1x1x16xui8>>
-    //CHECK:        [[WEIGHTSTABLE:%.*]] = const.Declare tensor<32x1x1x4xsi32> = #const.Content<dense<10> : tensor<32x1x1x4xsi32>>
-
-    //CHECK:        [[INPUT_CMX:%.*]] = VPU.NCE.ClusterTiling (%arg0 as %arg1: tensor<1x32x14x14xf16, {order = #NHWC}>)
-    //CHECK-SAME:   -> !VPU.DistributedTensor<1x32x14x14xf16, #NHWC, @CMX_NN, {mode = DUPLICATED, num_clusters = 4 : i64}> {
-    //CHECK:        [[RES0:%.*]] = IE.Copy(%arg1) {out_mem_space = @CMX_NN} : tensor<1x32x14x14xf16, {order = #NHWC}> -> tensor<1x32x14x14xf16, {mem_space = @CMX_NN, order = #NHWC}>
-    //CHECK:        VPU.Yield [[RES0]]
-
-    //CHECK:        [[WEIGHTSTABLE_CMX:%.*]] = VPU.NCE.ClusterTiling ([[WEIGHTSTABLE]] as %arg1: tensor<32x1x1x4xsi32>)
-    //CHECK-SAME:   -> !VPU.DistributedTensor<32x1x1x4xsi32, #NCHW, @CMX_NN, {mode = DUPLICATED, num_clusters = 4 : i64}> {
-    //CHECK:            [[RES1:%.*]] = IE.Copy(%arg1) {out_mem_space = @CMX_NN} : tensor<32x1x1x4xsi32> -> tensor<32x1x1x4xsi32, {mem_space = @CMX_NN, order = #NCHW}>
-    //CHECK:            VPU.Yield [[RES1]]
-    //CHECK:        }
-
-    //CHECK:        [[ACTIVATION_WINDOW_CMX:%.*]] = VPU.NCE.ClusterTiling ([[ACTIVATION_WINDOW]] as %arg1: tensor<1x1x1x16xui8>)
-    //CHECK-SAME:   -> !VPU.DistributedTensor<1x1x1x16xui8, #NCHW, @CMX_NN, {mode = DUPLICATED, num_clusters = 4 : i64}> {
-    //CHECK:            [[RES2:%.*]] = IE.Copy(%arg1) {out_mem_space = @CMX_NN} : tensor<1x1x1x16xui8> -> tensor<1x1x1x16xui8, {mem_space = @CMX_NN, order = #NCHW}>
-    //CHECK:            VPU.Yield [[RES2]]
-    //CHECK:        }
-
-    //CHECK:        [[OUT_CMX:%.*]] = VPU.NCE.ClusterTiling (
-    //CHECK-SAME:             [[INPUT_CMX]] as %arg1: tensor<1x32x14x14xf16, {mem_space = @CMX_NN, order = #NHWC}>
-    //CHECK-SAME:             [[WEIGHTSTABLE_CMX]] as %arg2: tensor<32x1x1x4xsi32, {mem_space = @CMX_NN, order = #NCHW}>
-    //CHECK-SAME:             [[ACTIVATION_WINDOW_CMX]] as %arg3: tensor<1x1x1x16xui8, {mem_space = @CMX_NN, order = #NCHW}>)
-    //CHECK-SAME:   -> !VPU.DistributedTensor<1x32x14x14xf16, #NHWC, @CMX_NN, {mode = DUPLICATED, num_clusters = 4 : i64}> {
-    //CHECK:            [[RES3:%.*]] = VPU.NCE.MaxPool(%arg1, %arg2, %arg3) {activation_window_channel_length = 4 : i64, kernel_size = [1, 1], pad = {bottom = 0 : i64, left = 0 : i64, right = 0 : i64, top = 0 : i64}, strides = [1, 1]} -> tensor<1x32x14x14xf16, {mem_space = @CMX_NN, order = #NHWC}>
-    //CHECK:            VPU.Yield [[RES3]]
-    //CHECK:        }
-
-    //CHECK:        [[OUT:%.*]] = VPU.NCE.ClusterTiling ([[OUT_CMX]] as %arg1: tensor<1x32x14x14xf16, {mem_space = @CMX_NN, order = #NHWC}>) -> tensor<1x32x14x14xf16, {order = #NHWC}> {
-    //CHECK:            [[RES4:%.*]] = IE.Copy(%arg1) : tensor<1x32x14x14xf16, {mem_space = @CMX_NN, order = #NHWC}> -> tensor<1x32x14x14xf16, {order = #NHWC}>
-    //CHECK:            VPU.Yield [[RES4]]
-    //CHECK:        }
-
-    //CHECK:        return [[OUT]] : tensor<1x32x14x14xf16, {order = #NHWC}>
-}
-
-// -----
-
-#NHWC = affine_map<(d0, d1, d2, d3) -> (d0, d2, d3, d1)>
-
-// CHECK-LABEL: @EltwiseAddToNCEClusterTilingSOH
-func @EltwiseAddToNCEClusterTilingSOH(%arg0: tensor<1x32x112x112xf16, {order = #NHWC}>, %arg1: tensor<1x32x112x112xf16, {order = #NHWC}>) -> tensor<1x32x112x112xf16, {order = #NHWC}> {
-    %0 = VPU.NCE.Eltwise(%arg0, %arg1) { multiClusterStrategy = "SplitOverHeight", op_type = "ADD" } :
-         tensor<1x32x112x112xf16, {order = #NHWC}>, tensor<1x32x112x112xf16, {order = #NHWC}>
-         -> tensor<1x32x112x112xf16, {order = #NHWC}>
-    return %0: tensor<1x32x112x112xf16, {order = #NHWC}>
-
-    //CHECK:        [[INPUT0_CMX:%.*]] = VPU.NCE.ClusterTiling (%arg0 as %arg2: tensor<1x32x112x112xf16, {order = #NHWC}>)
-    //CHECK-SAME:   -> !VPU.DistributedTensor<1x32x112x112xf16, #NHWC, @CMX_NN, {mode = SEGMENTED, num_tiles = [1, 1, 4, 1], num_clusters = 4 : i64, alignment = [1, 1, 1, 1]}> {
-    //CHECK:            [[RES0:%.*]] = IE.Copy(%arg2) {out_mem_space = @CMX_NN} : tensor<1x32x112x112xf16, {order = #NHWC}> -> tensor<1x32x112x112xf16, {mem_space = @CMX_NN, order = #NHWC}>
-    //CHECK:            VPU.Yield [[RES0]]
-    //CHECK:        }
-
-    //CHECK:        [[INPUT1_CMX:%.*]] = VPU.NCE.ClusterTiling (%arg1 as %arg2: tensor<1x32x112x112xf16, {order = #NHWC}>)
-    //CHECK-SAME:   -> !VPU.DistributedTensor<1x32x112x112xf16, #NHWC, @CMX_NN, {mode = SEGMENTED, num_tiles = [1, 1, 4, 1], num_clusters = 4 : i64, alignment = [1, 1, 1, 1]}> {
-    //CHECK:            [[RES1:%.*]] = IE.Copy(%arg2) {out_mem_space = @CMX_NN} : tensor<1x32x112x112xf16, {order = #NHWC}> -> tensor<1x32x112x112xf16, {mem_space = @CMX_NN, order = #NHWC}>
-    //CHECK:            VPU.Yield [[RES1]]
-    //CHECK:        }
-
-    //CHECK:        [[OUT_CMX:%.*]] = VPU.NCE.ClusterTiling ([[INPUT0_CMX]] as %arg2: tensor<1x32x112x112xf16, {mem_space = @CMX_NN, order = #NHWC}>, [[INPUT1_CMX]] as %arg3: tensor<1x32x112x112xf16, {mem_space = @CMX_NN, order = #NHWC}>)
-    //CHECK-SAME:   -> !VPU.DistributedTensor<1x32x112x112xf16, #NHWC, @CMX_NN, {mode = SEGMENTED, num_tiles = [1, 1, 4, 1], num_clusters = 4 : i64, alignment = [1, 1, 1, 1]}> {
-    //CHECK:            [[RES2:%.*]] = VPU.NCE.Eltwise(%arg2, %arg3) {op_type = "ADD"} -> tensor<1x32x112x112xf16, {mem_space = @CMX_NN, order = #NHWC}>
-    //CHECK:            VPU.Yield [[RES2]]
-    //CHECK:        }
-
-    //CHECK:        [[OUT:%.*]] = VPU.NCE.ClusterTiling ([[OUT_CMX]] as %arg2: tensor<1x32x112x112xf16, {mem_space = @CMX_NN, order = #NHWC}>) -> tensor<1x32x112x112xf16, {order = #NHWC}> {
-    //CHECK:            [[RES3:%.*]] = IE.Copy(%arg2) : tensor<1x32x112x112xf16, {mem_space = @CMX_NN, order = #NHWC}> -> tensor<1x32x112x112xf16, {order = #NHWC}>
-    //CHECK:            VPU.Yield [[RES3]]
-    //CHECK:        }
-    //CHECK:        return [[OUT]] : tensor<1x32x112x112xf16, {order = #NHWC}>
-}
-
-// -----
-
-#NHWC = affine_map<(d0, d1, d2, d3) -> (d0, d2, d3, d1)>
-
-// CHECK-LABEL: @EltwiseAddToNCEClusterTilingClustering
-func @EltwiseAddToNCEClusterTilingClustering(%arg0: tensor<1x32x14x14xf16, {order = #NHWC}>, %arg1: tensor<1x32x14x14xf16, {order = #NHWC}>) -> tensor<1x32x14x14xf16, {order = #NHWC}> {
-    %0 = VPU.NCE.Eltwise(%arg0, %arg1) { multiClusterStrategy = "Clustering", op_type = "ADD" } :
-         tensor<1x32x14x14xf16, {order = #NHWC}>, tensor<1x32x14x14xf16, {order = #NHWC}>
-         -> tensor<1x32x14x14xf16, {order = #NHWC}>
-    return %0: tensor<1x32x14x14xf16, {order = #NHWC}>
-
-    //CHECK:        [[INPUT0_CMX:%.*]] = VPU.NCE.ClusterTiling (%arg0 as %arg2: tensor<1x32x14x14xf16, {order = #NHWC}>)
-    //CHECK-SAME:   -> !VPU.DistributedTensor<1x32x14x14xf16, #NHWC, @CMX_NN, {mode = DUPLICATED, num_clusters = 4 : i64}> {
-    //CHECK:            [[RES0:%.*]] = IE.Copy(%arg2) {out_mem_space = @CMX_NN} : tensor<1x32x14x14xf16, {order = #NHWC}> -> tensor<1x32x14x14xf16, {mem_space = @CMX_NN, order = #NHWC}>
-    //CHECK:            VPU.Yield [[RES0]]
-    //CHECK:        }
-
-    //CHECK:        [[INPUT1_CMX:%.*]] = VPU.NCE.ClusterTiling (%arg1 as %arg2: tensor<1x32x14x14xf16, {order = #NHWC}>)
-    //CHECK-SAME:   -> !VPU.DistributedTensor<1x32x14x14xf16, #NHWC, @CMX_NN, {mode = DUPLICATED, num_clusters = 4 : i64}> {
-    //CHECK:            [[RES1:%.*]] = IE.Copy(%arg2) {out_mem_space = @CMX_NN} : tensor<1x32x14x14xf16, {order = #NHWC}> -> tensor<1x32x14x14xf16, {mem_space = @CMX_NN, order = #NHWC}>
-    //CHECK:            VPU.Yield [[RES1]]
-    //CHECK:        }
-
-    //CHECK:        [[OUT_CMX:%.*]] = VPU.NCE.ClusterTiling ([[INPUT0_CMX]] as %arg2: tensor<1x32x14x14xf16, {mem_space = @CMX_NN, order = #NHWC}>, [[INPUT1_CMX]] as %arg3: tensor<1x32x14x14xf16, {mem_space = @CMX_NN, order = #NHWC}>)
-    //CHECK-SAME:   -> !VPU.DistributedTensor<1x32x14x14xf16, #NHWC, @CMX_NN, {mode = DUPLICATED, num_clusters = 4 : i64}> {
-    //CHECK:            [[RES2:%.*]] = VPU.NCE.Eltwise(%arg2, %arg3) {op_type = "ADD"} -> tensor<1x32x14x14xf16, {mem_space = @CMX_NN, order = #NHWC}>
-    //CHECK:            VPU.Yield [[RES2]]
-    //CHECK:        }
-
-    //CHECK:        [[OUT:%.*]] = VPU.NCE.ClusterTiling ([[OUT_CMX]] as %arg2: tensor<1x32x14x14xf16, {mem_space = @CMX_NN, order = #NHWC}>) -> tensor<1x32x14x14xf16, {order = #NHWC}> {
-    //CHECK:            [[RES3:%.*]] = IE.Copy(%arg2) : tensor<1x32x14x14xf16, {mem_space = @CMX_NN, order = #NHWC}> -> tensor<1x32x14x14xf16, {order = #NHWC}>
-    //CHECK:            VPU.Yield [[RES3]]
-    //CHECK:        }
-
-    //CHECK:        return [[OUT]] : tensor<1x32x14x14xf16, {order = #NHWC}>
 }