#include "gtest/gtest.h"
#include "meta/include/mcm/op_model.hpp"
#include "include/mcm/computation/model/data_model.hpp"

TEST(op_model, validity)
{

    mv::OpModel om("TestModel");
    ASSERT_FALSE(om.isValid());
    auto input = om.input({32, 32, 3}, mv::DTypeType::Float16, mv::Order("CHW"));
    ASSERT_FALSE(om.isValid());
    om.output(input);
    ASSERT_TRUE(om.isValid());

}

TEST(op_model, failure_sanity)
{

    mv::OpModel om("TestModel");

    auto input = om.input({32, 32, 3}, mv::DTypeType::Float16, mv::Order("CHW"));
    om.output(input);

    //ASSERT_TRUE(om.addAttr(om.getSourceOp(input), "customAttr", mv::Attribute(mv::AttrType::IntegerType, 10)));
    //ASSERT_FALSE(om.addAttr(om.getSourceOp(input), "customAttr", mv::Attribute(mv::AttrType::IntegerType, 10)));

}

TEST(op_model, op_removal)
{

    mv::OpModel om("TestModel");

    auto input = om.input({32, 32, 1}, mv::DTypeType::Float16, mv::Order("CHW"));
    std::vector<double> weightsData({1.0f, 2.0f, 3.0f, 4.0f, 5.0f, 6.0f, 7.0f, 8.0f, 9.0f, 10.0f, 11.0f, 12.0f, 13.0f, 14.0f,
    15.0f, 16.0f, 17.0f, 18.0f, 19.0f, 20.0f, 21.0f, 22.0f, 23.0f, 24.0f, 25.0f, 26.0f, 27.0f});
<<<<<<< HEAD
    auto weights1 = om.constant(weightsData, {3, 3, 1, 3}, mv::DTypeType::Float16, mv::OrderType::ColumnMajor);
    auto conv = om.conv(input, weights1, {4, 4}, {1, 1, 1, 1});
=======
    auto weights1 = om.constant(weightsData, {3, 3, 1, 3}, mv::DTypeType::Float16, mv::Order("CHW"));
    auto conv = om.conv2D(input, weights1, {4, 4}, {1, 1, 1, 1});
>>>>>>> 572537cb
    auto convOp = om.getSourceOp(conv);
    om.output(conv);
    
    mv::DataModel dm(om);
    unsigned tensorsCount = dm.tensorsCount();
    unsigned opsCount = om.opsCount();

    om.removeOp(convOp);
    ASSERT_FALSE(om.isValid(convOp));
    ASSERT_EQ(dm.tensorsCount(), tensorsCount - 1);
    ASSERT_EQ(om.opsCount(), opsCount - 1);

}<|MERGE_RESOLUTION|>--- conflicted
+++ resolved
@@ -35,13 +35,8 @@
     auto input = om.input({32, 32, 1}, mv::DTypeType::Float16, mv::Order("CHW"));
     std::vector<double> weightsData({1.0f, 2.0f, 3.0f, 4.0f, 5.0f, 6.0f, 7.0f, 8.0f, 9.0f, 10.0f, 11.0f, 12.0f, 13.0f, 14.0f,
     15.0f, 16.0f, 17.0f, 18.0f, 19.0f, 20.0f, 21.0f, 22.0f, 23.0f, 24.0f, 25.0f, 26.0f, 27.0f});
-<<<<<<< HEAD
-    auto weights1 = om.constant(weightsData, {3, 3, 1, 3}, mv::DTypeType::Float16, mv::OrderType::ColumnMajor);
-    auto conv = om.conv(input, weights1, {4, 4}, {1, 1, 1, 1});
-=======
     auto weights1 = om.constant(weightsData, {3, 3, 1, 3}, mv::DTypeType::Float16, mv::Order("CHW"));
     auto conv = om.conv2D(input, weights1, {4, 4}, {1, 1, 1, 1});
->>>>>>> 572537cb
     auto convOp = om.getSourceOp(conv);
     om.output(conv);
     
