{

	"target": "ma2480",

	"ops":
	[
		"conv2d",
		"matmul",
		"maxpool2d",
		"avgpool2d",
		"relu",
		"softmax",
		"add",
		"subtract",
		"multiply",
		"divide",
		"fullyconnected"
	],

	"order":
	{
		"global": "rowmajorplanar"
	},

	"dtype":
	{
		"global": "fp16"
	},

	"passes":
	{
		"adapt":
		[
			"FuseBatchNorm",
			"FuseBias",
			"FuseScale",
			"FuseBias",
			"FuseScale",
			"FuseBias",
			"FullyConnectedAsConv2D"
		],

		"finalize":
		[
			"MarkHardwareConvolution",
<<<<<<< HEAD
			"MyriadXPaddings",
			"ModeSelection",
=======
			"ScaleFission",
>>>>>>> fd0d631a
			"FormatMXWeights",
			"AddConversionLayers",
			"ArrangeLinearExecution",
			"AllocatePopulatedTensors",
			"AllocateUnpopulatedTensors"
		],

		"serialize":
		[
			"GenerateBlob"
		],

		"validate":
		[
			"GenerateDot",
			"CheckTensors"
		]
	},

	"resources":
	{
		"memory":
		[
			{
				"name": "ConstantMemory",
				"size": 1024000000,
				"order": "rowmajorplanar"
			},

			{
				"name": "IntermediateMemory",
				"size": 1024000000,
				"order": "rowmajorplanar"
			}
		]
	}

}<|MERGE_RESOLUTION|>--- conflicted
+++ resolved
@@ -43,12 +43,9 @@
 		"finalize":
 		[
 			"MarkHardwareConvolution",
-<<<<<<< HEAD
 			"MyriadXPaddings",
 			"ModeSelection",
-=======
 			"ScaleFission",
->>>>>>> fd0d631a
 			"FormatMXWeights",
 			"AddConversionLayers",
 			"ArrangeLinearExecution",
