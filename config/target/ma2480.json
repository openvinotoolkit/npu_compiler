--- conflicted
+++ resolved
@@ -42,7 +42,6 @@
 
 		"finalize":
 		[
-<<<<<<< HEAD
 			"MarkHardwareConvolution",
 			"FormatMXWeights",
 			"AddConversionLayers",
@@ -53,6 +52,7 @@
 
 		"serialize":
 		[
+			"GenerateJSON",
 			"GenerateBlob"
 		],
 
@@ -62,48 +62,11 @@
 			"CheckTensors"
 		]
 	},
-=======
-			"ArrangeLinearExecution",
-			"AllocatePopulatedTensors"
-		],
-
->>>>>>> 7a3c2c6d
 
 	"resources":
 	{
 		"memory":
 		[
-<<<<<<< HEAD
-			{
-				"name": "ConstantMemory",
-				"size": 1024000000,
-				"order": "planar"
-			},
-
-			{
-				"name": "IntermediateMemory",
-				"size": 1024000000,
-				"order": "planar"
-			}
-		]
-=======
-			"GenerateJSON",
-			"GenerateBlob"
-		],
-	
-		"validate":
-		[
-			"GenerateDot",
-			"CheckTensors"
-		]
-
-	},
-
-	"resources":
-	{
-		"memory":
-		[
-
 			{
 				"name": "ConstantMemory",
 				"size": 1024000000,
@@ -115,10 +78,7 @@
 				"size": 1024000000,
 				"order": "rowmajorplanar"
 			}
-
 		]
-		
->>>>>>> 7a3c2c6d
 	}
 
 }