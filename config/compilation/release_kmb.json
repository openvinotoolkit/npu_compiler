{
    "initialize": {
        "Singular": [
            {
                "name" : "GlobalConfigParams",
                "_comment" : "Stores common params accross multiple passes. Access through the Computation Model.",
                "recorded_model": true,
<<<<<<< HEAD
                "verbose": "Debug",
=======
                "verbose": "Info",
>>>>>>> 964f2f10
                "weights_form": "None",
                "barrier_index_assignment" : "Dynamic",
                "Number_of_DPUs" : 20,
                "Number_of_Clusters" : 4,
                "WorkloadCost" : 0,
                "UpaShaves": 1,
                "DDRScratch": 16777216,
                "MemoryHack": false,
                "cmx": 917504,
                "enable_channel_major_conv": false,
                "HuffmanCompression": true,
                "DPUTasksinFloat": false,
                "split_strategy" :
                [
                    {
                        "name_filter" : "name",
                        "cluster_filter" : 0,
                        "strategy" : "Example"
                    }
                ],
                "default_tensor_placement" : "NNCMX",
                "tensor_placement_override" :
                [
                    {
                        "name_filter" : ".*_ddr_.*",
                        "mem_location" : "DDR"
                    },
                    {
                        "name_filter" : ".*_cmx_.*",
                        "mem_location" : "CMX"
                    },
                    {
                        "name_filter" : ".*_input_.*",
                        "mem_location" : "INPUT"
                    },
                    {
                        "name_filter" : ".*_output_.*",
                        "mem_location" : "OUTPUT"
                    },
                    {
                        "name_filter" : ".*weights.*",
                        "mem_location" : "BLOB"
                    }

                ],
                "streaming_strategy" :
                [
                    {
                        "name_filter" : "Example_do_not_remove",
                        "splits" : [
                            {"C" : 1},
                            {"H" : 1},
                            {"W" : 1},
                            {"K" : 1}
                        ]
                    }
                ],
                "sparsity_strategy" :
                [
                    {
                        "name_filter": ".*",
                        "inputActivationSparsity": false,
                        "outputActivationSparsity": false,
                        "weightsSparsity": false
                    }
                ]
            },
            "ComputeMemory",
            "AssignUniqueOpId",
            {
                "name": "CreateSourceStructure",
                "VersionMajor": 3,
                "VersionMinor": 11,
                "VersionPatch": 0,
                "VersionHash": "9aa43159420c77d8cf765393954ac2fbb372ab02"
            }
        ]
    },
    "adapt": {
        "Singular": [
            "RemoveOps",
            "ReplacementOps",
            "TensorsToU8",
            "TensorsToFP16",
            "FusePostOps",
            "EltwiseToSWEltwise",
            {
                "name" : "GraphParameterOptimization",
                "graphOptimizerConfig" : {
                    "globalConfigs" : [
                        {"name" : "totalClusters",  "value" : 4   },
                        {"name" : "clusterMemory",  "value" : 896 },
                        {"name" : "dpuPerCluster",  "value" : 5   },
                        {"name" : "ddrBandwidth",   "value" : 128 },
                        {"name" : "systemClockMhz", "value" : 500 },
                        {"name" : "FathomSafetyFactor", " value" : 0.75},
                        {"name" : "createStrategyDots", "value" : false},
                        {"name" : "dotFileLocation", "value" : "./output/dots/strategy/"},
                        {"name" : "jsonOutFileName", "value" : "./output/mcmCompiler_strategy_output.json"}
                    ],
                    "globalStrategies" : [
                        {"name" : "forceSpilling",    "value" : false       },
                        {"name" : "enableStreaming",   "value" : true       },
                        {"name" : "doubleBuffering",   "value" : false      },
                        {"name" : "enableActivationSparsity",    "value" : false      },
                        {"name" : "enableWeightsSparsity",    "value" : false      },
                        {"name" : "clusteringStrategy","value" : "Automatic"}
                    ],
                    "layerStrategies" : [
                        {
                            "name" : "Conv",
                            "strategies": [
                                {"name" : "streamingStrategies",  "value" : ["StreamOverH","StreamOverW","StreamOverK"]},
                                {"name" : "clusteringStrategies", "value" : ["SplitOverH","SplitOverK", "Clustering"]},
                                {"name" : "inputActivationSparsity",             "value" : true},
                                {"name" : "outputActivationSparsity",             "value" : true},
                                {"name" : "weightsSparsity",                      "value" : true}
                            ]
                        },
                        {
                            "name" : "DepthwiseConv",
                            "strategies": [
                                {"name" : "streamingStrategies",  "value" : ["StreamOverH","StreamOverK"]},
                                {"name" : "clusteringStrategies", "value" : ["SplitOverH","Clustering"]},
                                {"name" : "inputActivationSparsity",             "value" : false},
                                {"name" : "outputActivationSparsity",             "value" : true},
                                {"name" : "weightsSparsity",                      "value" : false}
                            ]
                        },
                        {
                            "name" : "MaxPool",
                            "strategies": [
                                {"name" : "streamingStrategies",  "value" : ["StreamOverH","StreamOverW"]},
                                {"name" : "clusteringStrategies", "value" : ["SplitOverH","HKSwitch","Clustering"]},
                                {"name" : "inputActivationSparsity",             "value" : false},
                                {"name" : "outputActivationSparsity",             "value" : true},
                                {"name" : "weightsSparsity",                      "value" : false}
                            ]
                        },
                        {
                            "name" : "Concat",
                            "strategies": [
                                {"name" : "clusteringStrategies", "value" : ["Clustering"]},
                                {"name" : "inputActivationSparsity",             "value" : false},
                                {"name" : "outputActivationSparsity",             "value" : true},
                                {"name" : "weightsSparsity",                      "value" : false}
                            ]
                        },
                        {
                            "name" : "Add",
                            "strategies": [
                                {"name" : "streamingStrategies",  "value" : ["StreamOverH","StreamOverW"]},
                                {"name" : "clusteringStrategies", "value" : ["SplitOverH","HKSwitch","Clustering"]},
                                {"name" : "inputActivationSparsity",             "value" : false},
                                {"name" : "outputActivationSparsity",             "value" : true},
                                {"name" : "weightsSparsity",                      "value" : false}
                            ]
                        }
                    ]
                }
            },
            "StoreLayerSplitStrategy",
            "StoreLayerSparsityStrategy",
            "StoreTensorPlacement",
            "StreamingOperations",
            "StreamBinaryDataWeights"
        ]
    },
    "kmb_adapt": {
        "Singular": [
            "ConcatAsImplicit",
            "ReshapeAsImplicit",
            "StoreWorkloadStrategy",
            "ConvertOpsToTasks",
            "SetUpPPETasks",
            "ForceSerialize",
            "KMBOrderConversion",
            "AlignUnpopulatedTensors",
            "AddAlignOpForInputTensors",
            "AlignPopulatedTensors",
            "RemoveCropAlignInCMX",
            "CropOrPadFinalOutput",
            "AlignTaskWeights",
            "GenerateSparsityMapsPopulatedTensors",
            "GenerateWeightsTables",
            "StrategyLayersToTensors",
            "ComputeTensorsQuantParams",
            "UpdateImplicitLayersQuantizationParams",
            "PopulateWeightsTablesQuantization",
            "RemoveBiasTensors",
            "SplittingTensorsAcrossClusters",
            "KMBQuantizeConversion",
            "ConfigureOutputPrecision"
        ]
    },
    "dma": {
        "Singular" : [
            "SetDpuTasksMemoryLocation",
            "SetUPATasksMemoryLocation",
            "UpdateImplicitLayersLocation",
            "ResolveImplicitOperations",
            "AddDPUTasksWeightsDMATasks",
            "AddUPATasksExtraInputsDMATasks",
            "EnsureSplitStrategiesForSpilling"
        ]
    },
    "control_flows":{
        "Singular" : [
            "TaskControlFlows",
            "TransitiveReduction",
            "LayerNumbering",
            {
                "name": "HangingDmaControlFlows",
                "weights_prefetch": 1
            },
            "TransitiveReduction",
            "LayerNumbering",
            "NNCMX2DDRControlFlows",
            "TransitiveReduction"
        ]
    },
    "finalize": {
        "Singular": [
            "GenerateSparsityMapsUnpopulatedTensors",
            "AddDeallocationTasks",
            {
                "name": "TransitiveReduction",
                "filter": "MemoryRequirement"
            },
            "MarkLastNodeForMaxTopologicalCut",
            "MaxTopologicalCutAndPartialSerialisation",
            "TransitiveReduction",
            {
                "name": "GenerateWorkloads",
                "costfunction": "greedy",
                "TensorSplitAlgorithms": "Rectangle, Z-Tiling",
                "_comment": "Supported CostFunctions are: balanced | criticalpath | minmax | greedy. Supported TensorSplitAlgorithms are Rectangle, Z-Tiling"
            },
            "ArrangeKmbExecution",
            "AllocateInputOutputTensorsKmb",
            "AllocateGraphfileTensorsKmb",
            "ReAllocateImplicitOperationsKmb",
            "AllocateCMXTensorsKmb",
            "TensorGraphColoring",
            "RemoveDeallocationTasks",
            "TransitiveReduction",
            {
                "name" : "InsertBarrierTasks",
                "barrier_reuse_window" : 0
            },
            "TransitiveReduction",
            "PopulateWeightsTablesPointers"
        ]
    },
    "scheduling": {
        "Singular": [
            "StoreBarriersNamesInTasks",
            "GenerateExecutionSchedule",
            "BarrierIndexAssignment",
            "UpdateBarrierRefs"
        ]
    },
    "validate": {
        "Singular": [
            "CheckTensors"
        ]
    },
    "serialize": {
        "Singular": [
            {
                "name": "GenerateDot",
                "output": "output/dots/final_model.dot",
                "scope": "OpControlModel",
                "content": "full",
                "html": true
            },
            {
                "name": "ConvertDot",
                "input": "output/dots/final_model.dot"
            },
            {
                "name": "GenerateBlobKmb",
                "output": "output/mcm.blob"
            },
            {
                "name": "ConvertFlatbuffer",
                "input": "output/mcm.blob"
            }

        ]
    },
    "root": {
        "Singular": [
            "initialize",
            "validate",
            "adapt",
            "kmb_adapt",
            "dma",
            "control_flows",
            "finalize",
            "scheduling",
            "serialize"
        ]
    }
}<|MERGE_RESOLUTION|>--- conflicted
+++ resolved
@@ -5,11 +5,7 @@
                 "name" : "GlobalConfigParams",
                 "_comment" : "Stores common params accross multiple passes. Access through the Computation Model.",
                 "recorded_model": true,
-<<<<<<< HEAD
                 "verbose": "Debug",
-=======
-                "verbose": "Info",
->>>>>>> 964f2f10
                 "weights_form": "None",
                 "barrier_index_assignment" : "Dynamic",
                 "Number_of_DPUs" : 20,
