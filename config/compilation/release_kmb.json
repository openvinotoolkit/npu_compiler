--- conflicted
+++ resolved
@@ -5,7 +5,7 @@
                 "name" : "GlobalConfigParams",
                 "_comment" : "Stores common params accross multiple passes. Access through the Computation Model.",
                 "recorded_model": false,
-                "verbose": "Error",
+                "verbose": "Info",
                 "weights_form": "None",
                 "referenceDevice": "A0",
                 "barrier_index_assignment" : "Dynamic",
@@ -312,12 +312,7 @@
               "allocator_mode": true,
               "ddr_control_edges" : true
             },
-<<<<<<< HEAD
-=======
             "SetSliceAddressesInCMX",
-            "TransitiveReduction",
-            "LayerNumbering",
->>>>>>> 24db27be
             "PopulateWeightsTablesPointers",
             "PopulateStorageElementPointers",
             "PopulateInstructionListTables"
@@ -333,6 +328,7 @@
               "remove_barriers_in_upa_tail" : true,
               "remove_redundant_wait_barriers" : true
             },
+            "LayerNumbering",
             "LayoutDMA"
         ]
     },
