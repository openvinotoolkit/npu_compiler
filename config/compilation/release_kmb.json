--- conflicted
+++ resolved
@@ -248,10 +248,7 @@
             "GenerateSparsityMapsUnpopulatedTensors",
             { "name": "LpScheduler",
               "output" : "lp_scheduler_output.txt",
-<<<<<<< HEAD
-=======
               "ddr_address_generation" : true,
->>>>>>> 3cc4db62
               "no_temporal_edges" : true
             },
             {
@@ -274,12 +271,8 @@
             {
               "name": "LpScheduler",
               "output" : "lp_scheduler_output.txt",
-<<<<<<< HEAD
-              "allocator_mode": true
-=======
               "allocator_mode": true,
               "ddr_control_edges" : true
->>>>>>> 3cc4db62
             },
             "TransitiveReduction",
             "PopulateWeightsTablesPointers",
