{
    "initialize": {
        "Singular": [
            {
                "name" : "GlobalConfigParams",
                "_comment" : "Stores common params accross multiple passes. Access through the Computation Model.",
                "recorded_model": false,
                "verbose": "Error",
                "weights_form": "None",
                "barrier_index_assignment" : "Dynamic",
                "Number_of_DPUs" : 20,
                "Number_of_Clusters" : 4,
                "UpaShaves": 1,
                "WorkloadCost": 300,
                "DDRScratch": 31457280,
                "MemoryHack": false,
                "cmx": 917504,
                "enable_channel_major_conv": false,
                "HuffmanCompression": false,
                "DPUTasksinFloat": false,
                "PredictionOfQuantizationOutput": false,
                "FloatOutput": true,
                "Int32Output": false,
                "PPEAccuracy": false,
                "PWLUsage": true,
                "ReferenceMode": false,
                "split_strategy" :
                [
                    {
                        "name_filter" : "Example",
                        "cluster_filter" : 0,
                        "strategy" : "Example"
                    }
                ],
                "default_tensor_placement" : "NNCMX",
                "tensor_placement_override" :
                [
                    {
                        "name_filter" : ".*_ddr_.*",
                        "mem_location" : "DDR"
                    },
                    {
                        "name_filter" : ".*_cmx_.*",
                        "mem_location" : "CMX"
                    },
                    {
                        "name_filter" : ".*_input_.*",
                        "mem_location" : "INPUT"
                    },
                    {
                        "name_filter" : ".*_output_.*",
                        "mem_location" : "OUTPUT"
                    },
                    {
                        "name_filter" : ".*weights.*",
                        "mem_location" : "BLOB"
                    }

                ],
                "streaming_strategy" :
                [
                    {
                        "name_filter" : "Example",
                        "splits" : [
                            {"W" : 1},
                            {"H" : 1},
                            {"C" : 1},
                            {"K" : 1},
                            {"N" : 1}
                        ]
                    }
                ],
                "sparsity_strategy" :
                [
                    {
                        "name_filter": "Example",
                        "inputActivationSparsity": false,
                        "outputActivationSparsity": false,
                        "weightsSparsity": false
                    }
                ]
            },
            "AssignInputNode",
            "AssignOutputNode",
            "ComputeMemory",
            "AssignUniqueOpId",
            {
                "name": "CreateSourceStructure",
                "VersionMajor": 3,
                "VersionMinor": 11,
                "VersionPatch": 0,
                "VersionHash": "9aa43159420c77d8cf765393954ac2fbb372ab02"
            },
            "UseReferenceOps"
        ]
    },
    "quantization" : {
        "Singular" : [
            "FakeQuantize"
        ]
    },
    "adapt": {
        "Singular": [
            "RemoveOps",
            "ReplacementOps",
            "TensorsToU8",
            "TensorsToFP16",
            "FusePostOps",
            "PreprocessForPWL",
<<<<<<< HEAD
            "AddPermutesToChangeSoftmaxAxis",
=======
            "CheckPWLForRequantize",
            "AddReshapesToChangeSoftmaxAxis",
>>>>>>> 6d24bbd5
            "ConvolutionDilation",
            "HandleGroupConvolution",
            "TileOps",
            "StreamBinaryDataWeights",
            "DecideOutputDataType",
            "PlaceNeutralMaxPoolBefore",
            "PlacementOfOps",
            "PostTrainingQuantize",
            "EltwiseToSWEltwise",
            {
                "name" : "GraphParameterOptimization",
                "graphOptimizerConfig" : {
                    "globalConfigs" : [
                        {"name" : "totalClusters",  "value" : 4   },
                        {"name" : "clusterMemory",  "value" : 896 },
                        {"name" : "dpuPerCluster",  "value" : 5   },
                        {"name" : "ddrBandwidth",   "value" : 128 },
                        {"name" : "systemClockMhz", "value" : 500 },
                        {"name" : "FathomSafetyFactor", " value" : 1.0},
                        {"name" : "createStrategyDots", "value" : false},
                        {"name" : "dotFileLocation", "value" : "./output/dots/strategy/"},
                        {"name" : "jsonOutFileName", "value" : "./output/mcmCompiler_strategy_output.json"}
                    ],
                    "globalStrategies" : [
                        {"name" : "forceSpilling",    "value" : false       },
                        {"name" : "enableStreaming",   "value" : true       },
                        {"name" : "doubleBuffering",   "value" : false      },
                        {"name" : "enableActivationSparsity",    "value" : false      },
                        {"name" : "enableWeightsSparsity",    "value" : false      },
                        {"name" : "clusteringStrategy","value" : "Automatic"}
                    ],
                    "layerStrategies" : [
                        {
                            "name" : "Conv",
                            "strategies": [
                                {"name" : "streamingStrategies",  "value" : ["StreamOverH","StreamOverW","StreamOverK","StreamOverN"]},
                                {"name" : "clusteringStrategies", "value" : ["SplitOverH","SplitOverK", "Clustering"]},
                                {"name" : "inputActivationSparsity",             "value" : true},
                                {"name" : "outputActivationSparsity",             "value" : true},
                                {"name" : "weightsSparsity",                      "value" : true}
                            ]
                        },
                        {
                            "name" : "DepthwiseConv",
                            "strategies": [

                                {"name" : "streamingStrategies",  "value" : ["StreamOverH","StreamOverW","StreamOverC"]},
                                {"name" : "clusteringStrategies", "value" : ["SplitOverH","SplitOverK","Clustering"]},
                                {"name" : "inputActivationSparsity",             "value" : false},
                                {"name" : "outputActivationSparsity",             "value" : true},
                                {"name" : "weightsSparsity",                      "value" : false}
                            ]
                        },
                        {
                            "name" : "MaxPool",
                            "strategies": [
                                {"name" : "streamingStrategies",  "value" : ["StreamOverH","StreamOverW"]},
                                {"name" : "clusteringStrategies", "value" : ["SplitOverH","HKSwitch","Clustering"]},
                                {"name" : "inputActivationSparsity",             "value" : false},
                                {"name" : "outputActivationSparsity",             "value" : true},
                                {"name" : "weightsSparsity",                      "value" : false}
                            ]
                        },
                        {
                            "name" : "Concat",
                            "strategies": [
                                {"name" : "clusteringStrategies", "value" : ["Clustering"]},
                                {"name" : "inputActivationSparsity",             "value" : false},
                                {"name" : "outputActivationSparsity",             "value" : true},
                                {"name" : "weightsSparsity",                      "value" : false}
                            ]
                        },
                        {
                            "name" : "Add",
                            "strategies": [
                                {"name" : "streamingStrategies",  "value" : ["StreamOverH","StreamOverW"]},
                                {"name" : "clusteringStrategies", "value" : ["SplitOverH","HKSwitch","Clustering"]},
                                {"name" : "inputActivationSparsity",             "value" : false},
                                {"name" : "outputActivationSparsity",             "value" : true},
                                {"name" : "weightsSparsity",                      "value" : false}
                            ]
                        }
                    ]
                }
            },
            "StoreGraphOptimizerDecisions",
            "ComputeSparsitySolution",
            "StreamingOperations",
            "StreamBinaryDataWeights",
            "StreamCopyOperations"
        ]
    },
    "kmb_adapt": {
        "Singular": [
            "ConcatAsImplicit",
            "PermuteAsImplicit",
            "ReshapeAsImplicit",
            "StoreWorkloadStrategy",
            "LoadPWLQuantParams",
            "ConvertOpsToTasks",
            "AdaptFixedPointCompute",
            "SetUpPPETasks",
            "ForceSerialize",
            "KMBOrderConversion",
            "AlignUnpopulatedTensors",
            "AddAlignOpForInputTensors",
            "AlignPopulatedTensors",
            "RemoveCropAlignInCMX",
            "CropOrPadFinalOutput",
            "AlignTaskWeights",
            "GenerateSparsityMapsPopulatedTensors",
            "GenerateWeightsTables",
            "GenerateInstructionListTables",
            "StrategyLayersToTensors",
            "ComputeTensorsQuantParams",
            "UpdateImplicitLayersQuantizationParams",
            "PopulateWeightsTablesQuantization",
            "RemoveBiasTensors",
            "SetSparsityAttrForUnpopulatedTensors",
            "SplittingTensorsAcrossClusters",
            "KMBQuantizeConversion",
            "ConfigureOutputPrecision"
        ]
    },
  "dma": {
        "Singular" : [
            "SetDpuTasksMemoryLocation",
            "SetUPATasksMemoryLocation",
            "UpdateImplicitLayersLocation",
            "ResolveImplicitOperations",
            "AddDPUTasksWeightsDMATasks",
            "AddUPATasksExtraInputsDMATasks",
            "EnsureSplitStrategiesForSpilling"
        ]
    },
    "control_flows":{
        "Singular" : [
            "TaskControlFlows",
            "TransitiveReduction",
            "LayerNumbering",
            "TransitiveReduction",
            "LayerNumbering",
            "NNCMX2DDRControlFlows",
            "TransitiveReduction"
        ]
    },
    "finalize": {
        "Singular": [
            "GenerateSparsityMapsUnpopulatedTensors",
            "GenerateSparsityMapsEltwise",
            { "name": "LpScheduler",
              "output" : "lp_scheduler_output.txt",
              "ddr_address_generation" : true,
              "no_temporal_edges" : true
            },
            {
                "name": "TransitiveReduction",
                "filter": "MemoryRequirement"
            },
            "TransitiveReduction",
            "LayerNumbering",
            {
                "name": "GenerateWorkloads",
                "costfunction": "greedy",
                "TensorSplitAlgorithms": "Rectangle, Z-Tiling",
                "_comment": "Supported CostFunctions are: balanced | criticalpath | minmax | greedy. Supported TensorSplitAlgorithms are Rectangle, Z-Tiling"
            },
            "ArrangeKmbExecution",
            "AllocateInputOutputTensorsKmb",
            "AllocateGraphfileTensorsKmb",
            "ReAllocateImplicitOperationsKmb",
            "AllocateCMXTensorsKmb",
            {
              "name": "LpScheduler",
              "output" : "lp_scheduler_output.txt",
              "allocator_mode": true,
              "ddr_control_edges" : true
            },
            "TransitiveReduction",
            "PopulateWeightsTablesPointers",
            "PopulateStorageElementPointers",
            "PopulateInstructionListTables"
        ]
    },
    "scheduling": {
        "Singular": [
            {
              "name" : "BarrierSchedulerPass",
              "real_physical_barriers": 32,
              "barrier_bound" : 16,
              "producer_bound" : 256,
              "remove_barriers_in_upa_tail" : false
            }
        ]
    },
    "validate": {
        "Singular": [
            "CheckTensors"
        ]
    },
    "serialize": {
        "Singular": [
            "RemoveRedundantUpdateBarriers",
            {
                "name": "GenerateBlobKmb",
                "output": "output/mcm.blob"
            }
        ]
    },
    "root": {
        "Singular": [
            "initialize",
            "quantization",
            "adapt",
            "kmb_adapt",
            "dma",
            "control_flows",
            "finalize",
            "scheduling",
            "serialize"
        ]
    }
}<|MERGE_RESOLUTION|>--- conflicted
+++ resolved
@@ -107,12 +107,8 @@
             "TensorsToFP16",
             "FusePostOps",
             "PreprocessForPWL",
-<<<<<<< HEAD
+            "CheckPWLForRequantize",
             "AddPermutesToChangeSoftmaxAxis",
-=======
-            "CheckPWLForRequantize",
-            "AddReshapesToChangeSoftmaxAxis",
->>>>>>> 6d24bbd5
             "ConvolutionDilation",
             "HandleGroupConvolution",
             "TileOps",
