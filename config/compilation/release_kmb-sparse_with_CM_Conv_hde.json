--- conflicted
+++ resolved
@@ -302,9 +302,6 @@
                 "name": "TransitiveReduction",
                 "filter": "MemoryRequirement"
             },
-<<<<<<< HEAD
-=======
-            "TransitiveReduction",
             {
                 "name": "GenerateDot",
                 "output": "output/dots/scheduler_control_model.dot",
@@ -312,8 +309,6 @@
                 "content": "full",
                 "html": true
             },
-            "LayerNumbering",
->>>>>>> 21a6a39f
             {
                 "name": "GenerateWorkloads",
                 "costfunction": "greedy",
@@ -331,13 +326,8 @@
               "allocator_mode": true,
               "ddr_control_edges" : true
             },
-<<<<<<< HEAD
-            "LayerNumbering",                        
-=======
             "SetSliceAddressesInCMX",
-            "TransitiveReduction",
             "LayerNumbering",
->>>>>>> 21a6a39f
             "PopulateWeightsTablesPointers",
             "PopulateStorageElementPointers",
             "PopulateInstructionListTables"
