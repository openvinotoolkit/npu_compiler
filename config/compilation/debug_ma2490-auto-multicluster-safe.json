{
    "initialize": {
        "Singular": [
            {
                "name" : "GlobalConfigParams",
                "_comment" : "Stores common params accross multiple passes. Access through the Computation Model.",
                "recorded_model": false,
                "log_time" : true,
                "verbose": "Debug",
                "weights_form": "None",
                "barrier_index_assignment" : "Dynamic",
                "Number_of_DPUs" : 20,
                "Number_of_Clusters" : 4,
                "UpaShaves": 1,
                "DDRScratch": 31457280,
                "MemoryHack": false,
<<<<<<< HEAD
                "ActivationSparsity": false,
                "WeightsSparsity": false,
                "ConvertDots" : false,
=======
>>>>>>> ee89b587
                "cmx": 917504,
                "sparsity_strategy" :
                [
                    {
                        "name_filter": ".*",
                        "inputActivationSparsity": false,
                        "outputActivationSparsity": false,
                        "weightsSparsity": false
                    }
                ],
                "split_strategy" :
                [
                    {
                        "name_filter" : "x",
                        "cluster_filter" : 0,
                        "strategy" : "JUNK"
                    }
                ],
                "default_tensor_placement" : "CMX",
                "tensor_placement_override" :
                [
                    {
                        "name_filter" : ".*_ddr_.*",
                        "mem_location" : "DDR"
                    },
                    {
                        "name_filter" : ".*_cmx_.*",
                        "mem_location" : "CMX"
                    },
                    {
                        "name_filter" : ".*_input_.*",
                        "mem_location" : "INPUT"
                    },
                    {
                        "name_filter" : ".*_output_.*",
                        "mem_location" : "OUTPUT"
                    },
                    {
                        "name_filter" : ".*weights.*",
                        "mem_location" : "BLOB"
                    }

                ],
                "streaming_strategy" :
                [
                    {
                        "name_filter" : "Example_do_not_remove",
                        "splits" : [
                            {"C" : 1},
                            {"H" : 1},
                            {"W" : 1},
                            {"K" : 1}
                        ]
                    }
                ]
            },
            "ComputeMemory",
            "AssignUniqueOpId",
            {
                "name": "GenerateDot",
                "output": "output/dots/original_model.dot",
                "scope": "OpControlModel",
                "content": "full",
                "html": true
            },
            {
                "name": "ConvertDot",
                "input": "output/dots/original_model.dot"
            },
            {
                "name": "CreateSourceStructure",
                "VersionMajor": 3,
                "VersionMinor": 11,
                "VersionPatch": 0,
                "VersionHash": "9aa43159420c77d8cf765393954ac2fbb372ab02"
            },
            "StoreTensorPlacement",
            {
                "name": "GenerateDot",
                "output": "output/dots/StoreTensorPlacement.dot",
                "scope": "OpControlModel",
                "content": "full",
                "html": true
            },
            {
                "name": "ConvertDot",
                "input": "output/dots/StoreTensorPlacement.dot"
            }
        ]
    },
    "adapt": {
        "Singular": [
            "PopulatedTensorsToFP16",
            "UnpopulatedTensorsToFP16",
            "AverageAsDepthWise",
            "FuseBatchNorm",
            "FuseBias",
            "FuseRelu",
            "FuseScale",
            "FullyConnectedAsConv2D",
            {
                "name" : "GraphParameterOptimization",
                "graphOptimizerConfig" : {
                    "globalConfigs" : [
                        {"name" : "totalClusters",  "value" : 4   },
                        {"name" : "clusterMemory",  "value" : 896 },
                        {"name" : "dpuPerCluster",  "value" : 5   },
                        {"name" : "ddrBandwidth",   "value" : 128 },
                        {"name" : "systemClockMhz", "value" : 500 },
                        {"name" : "FathomSafetyFactor", " value" : 0.8},
                        {"name" : "dotFileLocation", "value" : "./output/"},
                        {"name" : "jsonOutFileName", "value" : "./output/mcmCompiler_strategy_output.json"}
                    ],
                    "globalStrategies" : [
                        {"name" : "forceSpilling",    "value" : false       },
                        {"name" : "enableStreaming",   "value" : true       },
                        {"name" : "doubleBuffering",   "value" : false      },
                        {"name" : "scooby" ,            "value" : "doo"},
                        {"name" : "enableSparsity",    "value" : false      },
                        {"name" : "clusteringStrategy","value" : "Automatic"}
                    ],
                    "layerStrategies" : [
                        {
                            "name" : "Conv",
                            "strategies": [
                                {"name" : "streamingStrategies",  "value" : ["StreamOverH","StreamOverW","StreamOverK"]},
                                {"name" : "clusteringStrategies", "value" : ["SplitOverH","SplitOverK","HKSwitch","Clustering"]},
                                {"name" : "sparsity",             "value" : false}
                            ]
                        },
                        {
                            "name" : "DepthwiseConv",
                            "strategies": [
                                {"name" : "streamingStrategies",  "value" : ["StreamOverH","StreamOverW"]},
                                {"name" : "clusteringStrategies", "value" : ["SplitOverH","HKSwitch","SplitOverK","Clustering"]},
                                {"name" : "sparsity",             "value" : false}
                            ]
                        },
                        {
                            "name" : "MaxPool",
                            "strategies": [
                                {"name" : "streamingStrategies",  "value" : ["StreamOverH","StreamOverW"]},
                                {"name" : "clusteringStrategies", "value" : ["SplitOverH","HKSwitch","Clustering"]},
                                {"name" : "sparsity",             "value" : false}
                            ]
                        },
                        {
                            "name" : "Concat",
                            "strategies": [
                                {"name" : "clusteringStrategies", "value" : ["Clustering"]},
                                {"name" : "sparsity",             "value" : false}
                            ]
                        },
                        {
                            "name" : "Add",
                            "strategies": [
                                {"name" : "streamingStrategies",  "value" : ["StreamOverH","StreamOverW"]},
                                {"name" : "clusteringStrategies", "value" : ["SplitOverH","HKSwitch","Clustering"]},
                                {"name" : "sparsity",             "value" : false}
                            ]
                        }
                    ]
                }
            },
            "StoreLayerSplitStrategy",
            "StoreLayerSparsityStrategy",
            "StoreTensorPlacement",
            "StreamingTiling",
            "StreamBinaryDataWeights",
            {
                "name": "GenerateDot",
                "output": "output/dots/tiling_model.dot",
                "scope": "OpControlModel",
                "content": "full",
                "html": true
            },
            {
                "name": "ConvertDot",
                "input": "output/dots/tiling_model.dot"
            }
        ]
    },
    "keembay_adapt": {
        "Singular": [
            "ConcatAsImplicit",
            "StoreWorkloadStrategy",
            "ConvertOpsToTasks",
            "ForceSerialize",
            "KMBOrderConversion",
            "AlignTo16Channels",
            "AlignTaskWeights",
            "GenerateSparsityMapsUnpopulatedTensors",
            "GenerateSparsityMapsPopulatedTensors",
            "GenerateWeightsTables",
            "GenerateEltWiseConstants",
            "StrategyLayersToTensors",
            "ComputeTensorsQuantParams",
            "UpdateImplicitLayersQuantizationParams",
            "PopulateWeightsTablesQuantization",
            "RemoveBiasTensors",
            "SplittingTensorsAcrossClusters",
            {
                "name": "GenerateDot",
                "output": "output/dots/keembay_adapt_model.dot",
                "scope": "OpControlModel",
                "content": "full",
                "html": true
            },
            {
                "name": "ConvertDot",
                "input": "output/dots/keembay_adapt_model.dot"
            }
        ]
    },
    "dma": {
        "Singular" : [
            "SetDpuTasksMemoryLocation",
            {
                "name": "GenerateDot",
                "output": "output/dots/dpu_tasks_location.dot",
                "scope": "OpControlModel",
                "content": "full",
                "html": true
            },
            {
                "name": "ConvertDot",
                "input": "output/dots/dpu_tasks_location.dot"
            },
            "ResolveImplicitOperations",
            {
                "name": "GenerateDot",
                "output": "output/dots/implicit_operations_model.dot",
                "scope": "OpControlModel",
                "content": "full",
                "html": true
            },
            {
                "name": "ConvertDot",
                "input": "output/dots/implicit_operations_model.dot"
            },
            "AddWeightsDMATasks",
            "EnsureSplitStrategiesForSpilling",
            {
                "name": "GenerateDot",
                "output": "output/dots/dma_model.dot",
                "scope": "OpControlModel",
                "content": "full",
                "html": true
            },
            {
                "name": "ConvertDot",
                "input": "output/dots/dma_model.dot"
            }
        ]
    },
    "control_flows":{
        "Singular" : [
            "TaskControlFlows",
            {
                "name": "GenerateDot",
                "output": "output/dots/TaskControlFlows_model.dot",
                "scope": "ControlModel",
                "content": "full",
                "html": true
            },
            {
                "name": "ConvertDot",
                "input": "output/dots/TaskControlFlows_model.dot"
            },
            "TransitiveReduction",
            "LayerNumbering",
            {
                "name": "GenerateDot",
                "output": "output/dots/TaskControlFlows_model_transitive_reduction.dot",
                "scope": "ControlModel",
                "content": "full",
                "html": true
            },
            {
                "name": "ConvertDot",
                "input": "output/dots/TaskControlFlows_model_transitive_reduction.dot"
            },
            {
                "name":"HangingDmaControlFlows",
                "weights_prefetch": 2
            },
            "TransitiveReduction",
            "LayerNumbering",
            {
                "name": "GenerateDot",
                "output": "output/dots/NoHangingDmas.dot",
                "scope": "ControlModel",
                "content": "full",
                "html": true
            },
            {
                "name": "ConvertDot",
                "input": "output/dots/NoHangingDmas.dot"
            },
            "cmx2DDRControlFlows",
            "TransitiveReduction",
            {
                "name": "GenerateDot",
                "output": "output/dots/cmx2DDRControlFlows.dot",
                "scope": "ControlModel",
                "content": "full",
                "html": true
            },
            {
                "name": "ConvertDot",
                "input": "output/dots/cmx2DDRControlFlows.dot"
            }
        ]
    },
    "finalize": {
        "Singular": [
            "AddDeallocationTasks",
            {
                "name": "TransitiveReduction",
                "filter": "MemoryRequirement"
            },
            "MarkLastNodeForMaxTopologicalCut",
            {
                "name": "GenerateDot",
                "output": "output/dots/TransitiveReductionBeforeMaxCut.dot",
                "scope": "ControlModel",
                "content": "nonfull",
                "html": true
            },
            {
                "name": "GenerateDot",
                "output": "output/dots/TransitiveReductionBeforeMaxCutFull.dot",
                "scope": "ControlModel",
                "content": "full",
                "html": true
            },
            "MaxTopologicalCutAndPartialSerialisation",
            {
                "name": "GenerateDot",
                "output": "output/dots/TransitiveReductionAfterMaxCut.dot",
                "scope": "ControlModel",
                "content": "nonfull",
                "html": true
            },
            "TransitiveReduction",
            {
                "name": "GenerateWorkloads",
                "costfunction": "greedy",
                "TensorSplitAlgorithms": "Rectangle, Z-tiling",
                "_comment": "Supported CostFunctions are: balanced | criticalpath | minmax | greedy. Supported TensorSplitAlgorithms are Metis, Rectangle, Z-Tiling"
            },
            "ArrangeKeembayExecution",
            "AllocateInputOutputTensorsKeemBay",
            "AllocateGraphfileTensorsKeemBayLegacy",
            "ReAllocateImplicitOperationsKeemBay",
            "AllocateCMXTensorsKeemBay",
            {
                "name": "TensorGraphColoring",
                "cmxOutput": "output/dots/nnCmx.dot",
                "heapOutput": "output/dots/nnHeap.dot"
            },
            {
                "name": "ConvertDot",
                "input": "output/dots/nnCmx.dot"
            },
            {
                "name": "ConvertDot",
                "input": "output/dots/nnHeap.dot"
            },
            "RemoveDeallocationTasks",
            "TransitiveReduction",
            {
                "name" : "InsertBarrierTasks",
                "outputBIG": "output/dots/BarrierInterferenceGraph.dot",
                "barrier_reuse_window" : 0
            },
            "TransitiveReduction",
            "PopulateWeightsTablesPointers"
        ]
    },
    "scheduling": {
        "Singular": [
            "StoreBarriersNamesInTasks",
            "GenerateExecutionSchedule",
            "BarrierIndexAssignment",
            "UpdateBarrierRefs",
            {
                "name": "GenerateDot",
                "output": "output/dots/serial_model.dot",
                "scope": "ControlModel",
                "content": "full",
                "html": true
            }
        ]
    },
    "validate": {
        "Singular": [
            "CheckTensors"
        ]
    },
    "serialize": {
        "Singular": [
            {
                "name": "GenerateBlobKeembay",
                "output": "output/test.blob"
            },
            {
                "name": "ConvertFlatbuffer",
                "input": "output/test.blob"
            }

        ]
    },
    "root": {
        "Singular": [
            "initialize",
            "validate",
            "adapt",
            "keembay_adapt",
            "dma",
            "control_flows",
            "finalize",
            "scheduling",
            "serialize"
        ]
    }
}<|MERGE_RESOLUTION|>--- conflicted
+++ resolved
@@ -14,12 +14,9 @@
                 "UpaShaves": 1,
                 "DDRScratch": 31457280,
                 "MemoryHack": false,
-<<<<<<< HEAD
                 "ActivationSparsity": false,
                 "WeightsSparsity": false,
                 "ConvertDots" : false,
-=======
->>>>>>> ee89b587
                 "cmx": 917504,
                 "sparsity_strategy" :
                 [
