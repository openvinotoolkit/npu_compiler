--- conflicted
+++ resolved
@@ -83,12 +83,7 @@
     },
     "adapt": {
         "Singular": [
-<<<<<<< HEAD
-            "CheckIntegerTensors",
             "RemoveOps",
-=======
-            "RemoveInterpNoOp",
->>>>>>> ca391f1d
             "ReplacementOps",
             "TensorsToU8",
             "TensorsToFP16",
