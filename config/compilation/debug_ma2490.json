--- conflicted
+++ resolved
@@ -13,10 +13,7 @@
                 "UpaShaves": 1,
                 "DDRScratch": 4096,
                 "MemoryHack": true,
-<<<<<<< HEAD
                 "nWorkloads": 2,
-=======
->>>>>>> 71b2ad22
                 "Sparsity": false,
                 "CMX_memory_overflow_safety_factor" : 0.925,
                 "split_strategy" :
