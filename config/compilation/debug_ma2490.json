{
    "initialize": {
        "Singular": [
            {
                "name" : "GlobalConfigParams",
                "_comment" : "Stores common params accross multiple passes. Access through the Computation Model.",
                "barrier_index_assignment" : "Dynamic",
                "Number_of_DPUs" : 5,
                "Number_of_Clusters" : 1,
                "CMX_memory_overflow_safety_factor" : 0.9,
                "split_strategy" :
                [
                    {
                        "name_filter" : ".*",
                        "cluster_filter" : 0,
                        "strategy" : "SplitOverK"
                    },
                    {
                        "name_filter" : ".*",
                        "cluster_filter" : 1,
                        "strategy" : "Clustering"
                    },
                    {
                        "name_filter" : ".*input.*",
                        "cluster_filter" : 0,
                        "strategy" : "SplitOverH"
                    },
                    {
                        "name_filter" : ".*res2a.*",
                        "cluster_filter" : 0,
                        "strategy" : "SplitOverH"
                    },
                    {
                        "name_filter" : ".*conv1.*",
                        "cluster_filter" : 0,
                        "strategy" : "SplitOverH"
                    },
                    {
                        "name_filter" : ".*pool1.*",
                        "cluster_filter" : 0,
                        "strategy" : "SplitOverH"
                    },
                    {
                        "name_filter" : ".*res2.*",
                        "cluster_filter" : 0,
                        "strategy" : "SplitOverH"
                    },
                    {
                        "name_filter" : ".*res3.*",
                        "cluster_filter" : 0,
                        "strategy" : "SplitOverH"
                    }
                ]
            },
            "AssignUniqueOpId",
            {
                "name": "GenerateDot",
                "output": "original_model.dot",
                "scope": "OpControlModel",
                "content": "full",
                "html": true
            },
            {
                "name": "CreateSourceStructure",
                "VersionMajor": 3,
                "VersionMinor": 10,
                "VersionHash": "c1b3a9075e52694726edc996124c04b9268cf4cf",
                "ResourcesUpaShaves": 1,
                "ResourcesNCE2Mask": 1,
                "ResourcesNNCMXPerSlice": 4096,
                "ResourcesNNCMXSliceAmount": 1,
                "ResourcesDDRScratch": 4096
            }
        ]
    },
    "adapt": {
        "Singular": [
            "AverageAsDepthWise",
            "FuseBatchNorm",
            "FuseBias",
            "FuseRelu",
            "FuseScale",
            {
                "name": "GenerateDot",
                "output": "adapt_model.dot",
                "scope": "OpControlModel",
                "content": "full",
                "html": true
            }
        ]
    },
    "keembay_adapt": {
        "Singular": [
<<<<<<< HEAD
            "ExtendQuantizationParams",
            "StoreLayerSplitStrategy",
=======
            "QuantizeLayers",
>>>>>>> 93ba482a
            "ConvertOpsToTasks",
            "KMBOrderConversion",
            "AlignTaskWeights",
            "GenerateSparsityMaps",
            {
                "name": "GenerateDot",
                "output": "keembay_adapt_model.dot",
                "scope": "OpControlModel",
                "content": "full",
                "html": true
            },
            "GenerateWeightsTables",
            {
                "name": "GenerateDot",
                "output": "keembay_WeightsTable_model.dot",
                "scope": "OpControlModel",
                "content": "full",
                "html": true
            }
        ]
    },
    "dma": {
        "Singular" : [
            {
                "name":"AddDMATasks",
                "weights_prefetch": 2
            },
            "AddFinalDMATask",
            {
                "name": "GenerateDot",
                "output": "dma_model.dot",
                "scope": "OpControlModel",
                "content": "full",
                "html": true
            },
            "AddDeallocationTasks",
            {
                "name": "GenerateDot",
                "output": "deallocation_model_data.dot",
                "scope": "OpModel",
                "content": "full",
                "html": true
            },
            {
                "name": "GenerateDot",
                "output": "deallocation_model_control.dot",
                "scope": "ControlModel",
                "content": "full",
                "html": true
            }
        ]
    },
    "control_flows":{
        "Singular" : [
            "DmaControlFlows",
            {
                "name": "GenerateDot",
                "output": "DmaControlFlows_model.dot",
                "scope": "ControlModel",
                "content": "full",
                "html": true
            },
            "InputOutputControlFlows",
            {
                "name": "GenerateDot",
                "output": "InputOutputControlFlows_model.dot",
                "scope": "ControlModel",
                "content": "full",
                "html": true
            },
            "TransitiveReduction",
            {
                "name": "GenerateDot",
                "output": "TransitiveReduction.dot",
                "scope": "ControlModel",
                "content": "full",
                "html": true
            }
        ]
    },
    "finalize": {
        "Singular": [
            "MaxTopologicalCutAndPartialSerialisation",
            {
                "name": "GenerateDot",
                "output": "MaxTopologicalCutAndPartialSerialisation.dot",
                "scope": "ControlModel",
                "content": "full",
                "html": true
            },
            {
                "name": "GenerateWorkloads",
                "costfunction": "balanced",
                "_comment": "Supported cost functions are: balanced | criticalpath | minmax | greedy"
            },
            "RemoveDeallocationTasks",
            "TransitiveReduction",
            {
                "name":"InsertBarrierTasks",
                "barrier_index_assignment": "Dynamic"
            },
            "AddBarrierRefs",
            "UpdateBarrierProducerConsumerCounts",
            "AssignUniqueTaskId",
            "ArrangeKeembayExecution",
            "TransitiveReduction",
            "AllocateInputOutputTensorsKeemBay",
            "AllocatePopulatedTensorsKeemBay",
            "AllocateUnpopulatedTensorsKeemBay",
            "TensorGraphColoring",
            {
                "name": "GenerateDot",
                "output": "final_model.dot",
                "scope": "OpControlModel",
                "content": "full",
                "html": true
            }
        ]
    },
    "validate": {
        "Singular": [
            "CheckTensors"
        ]
    },
    "serialize": {
        "Singular": [
            {
                "name": "GenerateBlobKeembay",
                "output": "blob.bin",
                "barrier_index_assignment": "Dynamic"
            }
        ]
    },
    "root": {
        "Singular": [
            "initialize",
            "validate",
            "adapt",
            "keembay_adapt",
            "dma",
            "control_flows",
            "finalize",
            "serialize"
        ],
        "Recurrent": [
            "validate"
        ]
    }
}<|MERGE_RESOLUTION|>--- conflicted
+++ resolved
@@ -91,12 +91,8 @@
     },
     "keembay_adapt": {
         "Singular": [
-<<<<<<< HEAD
-            "ExtendQuantizationParams",
+            "QuantizeLayers",
             "StoreLayerSplitStrategy",
-=======
-            "QuantizeLayers",
->>>>>>> 93ba482a
             "ConvertOpsToTasks",
             "KMBOrderConversion",
             "AlignTaskWeights",
