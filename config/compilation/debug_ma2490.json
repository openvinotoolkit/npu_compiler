{
    "initialize": {
        "Singular": [
            "AssignUniqueOpId",
            {
                "name": "GenerateDot",
                "output": "original_model.dot",
                "scope": "OpModel",
                "content": "full",
                "html": true
            },
            {

                "name": "CreateSourceStructure",
                "VersionMajor": 3,
                "VersionMinor": 2,
                "VersionPatch": 1,
                "VersionHash": "MarcoHash",
                "ResourcesUpaShaves": 8,
                "ResourcesNCE1Mask": 1,
                "ResourcesNCE2Mask": 2,
                "ResourcesUPASharedCMX": 2,
                "ResourcesNNCMXPerSlice": 2,
                "ResourcesNNCMXSliceAmount": 2,
                "ResourcesDDRScratch": 2
            }
        ]
    },
    "adapt": {
        "Singular": [
            "AverageAsDepthWise",
            "ConvertToTaskGraph",
            "GenerateSparsityMaps",
            "GenerateWeightsTables",
<<<<<<< HEAD
            "GraphColoring",
	    "CompleteTaskGraph",
            "AssignUniqueTaskId",
=======
            "InputOutputControlFlows",
            "DmaControlFlows",
>>>>>>> 40d88a1c
            {
                "name": "GenerateDot",
                "output": "adapt_model.dot",
                "scope": "OpModel",
                "content": "full",
                "html": true
            }
        ]
    },
    "finalize": {
        "Singular": [
            "GenerateWorkloads",
            "MaxTopologicalCut",
            "InsertBarrierTasks",
            "AddBarrierRefs",
            "UpdateBarrierProducerConsumerCounts",
            "AssignUniqueTaskId",
            "ArrangeKeembayExecution",
<<<<<<< HEAD
	    "MaxTopogicalCut",
=======
            "TransitiveReduction",
            "GraphColoring",
>>>>>>> 40d88a1c
            "AllocateInputOutputTensorsKeemBay",
            "AllocatePopulatedTensorsKeemBay",
            "AllocateUnpopulatedTensorsKeemBay",
            {
                "name": "GenerateDot",
                "output": "final_model.dot",
                "scope": "OpModel",
                "content": "full",
                "html": true
            }
        ]
    },
    "validate": {
        "Singular": [
            "CheckTensors",
            {
                "name": "GenerateJSON",
                "filename": "computation_model.json"
            }
        ]
    },
    "serialize": {
        "Singular": [
            {
                "name": "GenerateBlobKeembay",
                "output": "blob.bin",
                "Scheduling": "Static"
            }
        ]
    },
    "root": {
        "Singular": [
            "initialize",
            "validate",
            "adapt",
            "finalize",
            "serialize"
        ],
        "Recurrent": [
            "validate"
        ]
    }
}<|MERGE_RESOLUTION|>--- conflicted
+++ resolved
@@ -5,7 +5,7 @@
             {
                 "name": "GenerateDot",
                 "output": "original_model.dot",
-                "scope": "OpModel",
+                "scope": "ControlModel",
                 "content": "full",
                 "html": true
             },
@@ -32,18 +32,12 @@
             "ConvertToTaskGraph",
             "GenerateSparsityMaps",
             "GenerateWeightsTables",
-<<<<<<< HEAD
-            "GraphColoring",
-	    "CompleteTaskGraph",
-            "AssignUniqueTaskId",
-=======
             "InputOutputControlFlows",
             "DmaControlFlows",
->>>>>>> 40d88a1c
             {
                 "name": "GenerateDot",
                 "output": "adapt_model.dot",
-                "scope": "OpModel",
+                "scope": "ControlModel",
                 "content": "full",
                 "html": true
             }
@@ -51,26 +45,17 @@
     },
     "finalize": {
         "Singular": [
-            "GenerateWorkloads",
-            "MaxTopologicalCut",
-            "InsertBarrierTasks",
-            "AddBarrierRefs",
-            "UpdateBarrierProducerConsumerCounts",
             "AssignUniqueTaskId",
             "ArrangeKeembayExecution",
-<<<<<<< HEAD
-	    "MaxTopogicalCut",
-=======
             "TransitiveReduction",
             "GraphColoring",
->>>>>>> 40d88a1c
             "AllocateInputOutputTensorsKeemBay",
             "AllocatePopulatedTensorsKeemBay",
             "AllocateUnpopulatedTensorsKeemBay",
             {
                 "name": "GenerateDot",
                 "output": "final_model.dot",
-                "scope": "OpModel",
+                "scope": "ControlModel",
                 "content": "full",
                 "html": true
             }
@@ -99,8 +84,7 @@
             "initialize",
             "validate",
             "adapt",
-            "finalize",
-            "serialize"
+            "finalize"
         ],
         "Recurrent": [
             "validate"
