{
    "initialize": {
        "Singular": [
            {
                "name" : "GlobalConfigParams",
                "_comment" : "Stores common params accross multiple passes. Access through the Computation Model.",
                "barrier_index_assignment" : "Static",
                "Number_of_DPUs" : 5,
                "Number_of_Clusters" : 1,
                "UpaShaves": 1,
                "NCE2Mask": 1,
                "NNCMXPerSlice": 3604480,
                "NNCMXSliceAmount": 1,
                "DDRScratch": 4096,
                "CMX_memory_overflow_safety_factor" : 0.925,
                "split_strategy" :
                [
                    {
                        "name_filter" : ".*",
                        "cluster_filter" : 0,
                        "strategy" : "SplitOverK"
                    },
                    {
                        "name_filter" : ".*",
                        "cluster_filter" : 1,
                        "strategy" : "Clustering"
                    },
                    {
                        "name_filter" : ".*input.*",
                        "cluster_filter" : 0,
                        "strategy" : "SplitOverH"
                    },
                    {
                        "name_filter" : ".*res2a.*",
                        "cluster_filter" : 0,
                        "strategy" : "SplitOverH"
                    },
                    {
                        "name_filter" : ".*conv1.*",
                        "cluster_filter" : 0,
                        "strategy" : "SplitOverH"
                    },
                    {
                        "name_filter" : ".*pool1.*",
                        "cluster_filter" : 0,
                        "strategy" : "SplitOverH"
                    },
                    {
                        "name_filter" : ".*res2.*",
                        "cluster_filter" : 0,
                        "strategy" : "SplitOverH"
                    },
                    {
                        "name_filter" : ".*res3.*",
                        "cluster_filter" : 0,
                        "strategy" : "SplitOverH"
                    }
                ]
            },
            "AssignUniqueOpId",
            {
                "name": "GenerateDot",
                "output": "original_model.dot",
                "scope": "OpControlModel",
                "content": "full",
                "html": true
            },
            {
                "name": "CreateSourceStructure",
                "VersionMajor": 3,
                "VersionMinor": 10,
                "VersionHash": "c1b3a9075e52694726edc996124c04b9268cf4cf"
            }
        ]
    },
    "adapt": {
        "Singular": [
            "AverageAsDepthWise",
            "FuseBatchNorm",
            "FuseBias",
            "FuseRelu",
            "FuseScale",
            {
                "name": "GenerateDot",
                "output": "adapt_model.dot",
                "scope": "OpControlModel",
                "content": "full",
                "html": true
            }
        ]
    },
    "keembay_adapt": {
        "Singular": [
            "StoreLayerSplitStrategy",
            "ConvertOpsToTasks",
            "ComputeTensorsQuantParams",
            "KMBOrderConversion",
            "AlignTaskWeights",
            "GenerateSparsityMaps",
            {
                "name": "GenerateDot",
                "output": "keembay_adapt_model.dot",
                "scope": "OpControlModel",
                "content": "full",
                "html": true
            },
            "GenerateWeightsTables",
            {
                "name": "GenerateDot",
                "output": "keembay_WeightsTable_model.dot",
                "scope": "OpControlModel",
                "content": "full",
                "html": true
            },
            "GenerateEltWiseConstants",
            {
                "name": "GenerateDot",
                "output": "keembay_EltWiseConstants_model.dot",
                "scope": "OpControlModel",
                "content": "full",
                "html": true
            }
        ]
    },
    "dma": {
        "Singular" : [
            {
                "name":"AddDMATasks",
                "weights_prefetch": 2
            },
            "AddFinalDMATask",
            {
                "name": "GenerateDot",
                "output": "dma_model.dot",
                "scope": "OpControlModel",
                "content": "full",
                "html": true
            },
            "AddDeallocationTasks",
            {
                "name": "GenerateDot",
                "output": "deallocation_model_data.dot",
                "scope": "OpModel",
                "content": "full",
                "html": true
            },
            {
                "name": "GenerateDot",
                "output": "deallocation_model_control.dot",
                "scope": "ControlModel",
                "content": "full",
                "html": true
            }
        ]
    },
    "control_flows":{
        "Singular" : [
            "DmaControlFlows",
            {
                "name": "GenerateDot",
                "output": "DmaControlFlows_model.dot",
                "scope": "ControlModel",
                "content": "full",
                "html": true
            },
            "InputOutputControlFlows",
            {
                "name": "GenerateDot",
                "output": "InputOutputControlFlows_model.dot",
                "scope": "ControlModel",
                "content": "full",
                "html": true
            },
            "TransitiveReduction",
            {
                "name": "GenerateDot",
                "output": "TransitiveReduction.dot",
                "scope": "ControlModel",
                "content": "full",
                "html": true
            }
        ]
    },
    "finalize": {
        "Singular": [
            "MaxTopologicalCutAndPartialSerialisation",
            {
                "name": "GenerateDot",
                "output": "MaxTopologicalCutAndPartialSerialisation.dot",
                "scope": "ControlModel",
                "content": "full",
                "html": true
            },
            {
                "name": "GenerateWorkloads",
                "costfunction": "balanced",
                "_comment": "Supported cost functions are: balanced | criticalpath | minmax | greedy"
            },

            "ArrangeKeembayExecution",
            "TransitiveReduction",
            "AllocateInputOutputTensorsKeemBay",
            "AllocatePopulatedTensorsKeemBay",
            "AllocateUnpopulatedTensorsKeemBay",
            "TensorGraphColoring",
            "RemoveDeallocationTasks",
            "TransitiveReduction",
            {
                "name" : "InsertBarrierTasks",
                "barrier_reuse_window" : 0
            },
            "AddBarrierRefs",
            "UpdateBarrierProducerConsumerCounts",
<<<<<<< HEAD
=======
            "ArrangeKeembayExecution",
            "TransitiveReduction",
            "AllocateInputOutputTensorsKeemBay",
            "AllocatePopulatedTensorsKeemBay",
            "AllocateUnpopulatedTensorsKeemBay",
            "TensorGraphColoring",
            "PopulateWeightsTables",
>>>>>>> a9cf058c
            {
                "name": "GenerateDot",
                "output": "final_model.dot",
                "scope": "OpControlModel",
                "content": "full",
                "html": true
            }
        ]
    },
    "validate": {
        "Singular": [
            "CheckTensors"
        ]
    },
    "serialize": {
        "Singular": [
            {
                "name": "GenerateBlobKeembay",
                "output": "output/vpu2.blob"
            }
        ]
    },
    "root": {
        "Singular": [
            "initialize",
            "validate",
            "adapt",
            "keembay_adapt",
            "dma",
            "control_flows",
            "finalize",
            "serialize"
        ],
        "Recurrent": [
            "validate"
        ]
    }
}<|MERGE_RESOLUTION|>--- conflicted
+++ resolved
@@ -211,16 +211,7 @@
             },
             "AddBarrierRefs",
             "UpdateBarrierProducerConsumerCounts",
-<<<<<<< HEAD
-=======
-            "ArrangeKeembayExecution",
-            "TransitiveReduction",
-            "AllocateInputOutputTensorsKeemBay",
-            "AllocatePopulatedTensorsKeemBay",
-            "AllocateUnpopulatedTensorsKeemBay",
-            "TensorGraphColoring",
             "PopulateWeightsTables",
->>>>>>> a9cf058c
             {
                 "name": "GenerateDot",
                 "output": "final_model.dot",
