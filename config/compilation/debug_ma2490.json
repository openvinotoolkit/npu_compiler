{
    "initialize": {
        "Singular": [
            {
                "name" : "GlobalConfigParams",
                "_comment" : "Stores common params accross multiple passes. Access through the Computation Model.",
                "recorded_model": false,
                "weights_form": "None",
                "barrier_index_assignment" : "Static",
                "Number_of_DPUs" : 5,
                "Number_of_Clusters" : 1,
                "UpaShaves": 1,
                "DDRScratch": 4096,
                "MemoryHack": true,
                "CMX_memory_overflow_safety_factor" : 0.925,
                "MPE_mode" : "Matrix",
                "split_strategy" :
                [
                    {
                        "name_filter" : ".*",
                        "cluster_filter" : 0,
                        "strategy" : "SplitOverK"
                    },
                    {
                        "name_filter" : ".*",
                        "cluster_filter" : 1,
                        "strategy" : "Clustering"
                    },
                    {
                        "name_filter" : ".*input.*",
                        "cluster_filter" : 0,
                        "strategy" : "SplitOverH"
                    },
                    {
                        "name_filter" : ".*res2a.*",
                        "cluster_filter" : 0,
                        "strategy" : "SplitOverH"
                    },
                    {
                        "name_filter" : ".*conv1.*",
                        "cluster_filter" : 0,
                        "strategy" : "SplitOverH"
                    },
                    {
                        "name_filter" : ".*pool1.*",
                        "cluster_filter" : 0,
                        "strategy" : "SplitOverH"
                    },
                    {
                        "name_filter" : ".*res2.*",
                        "cluster_filter" : 0,
                        "strategy" : "SplitOverH"
                    },
                    {
                        "name_filter" : ".*res3.*",
                        "cluster_filter" : 0,
                        "strategy" : "SplitOverH"
                    }
                ]
            },
            "ComputeMemory",
            "AssignUniqueOpId",
            {
                "name": "GenerateDot",
                "output": "original_model.dot",
                "scope": "OpControlModel",
                "content": "full",
                "html": true,
                "convert": false
            },
            {
                "name": "CreateSourceStructure",
                "VersionMajor": 3,
                "VersionMinor": 10,
                "VersionHash": "c1b3a9075e52694726edc996124c04b9268cf4cf"
            }
        ]
    },
    "adapt": {
        "Singular": [
            "AverageAsDepthWise",
            "FuseBatchNorm",
            "FuseBias",
            "FuseRelu",
            "FuseScale",
            {
                "name": "GenerateDot",
                "output": "adapt_model.dot",
                "scope": "OpControlModel",
                "content": "full",
                "html": true,
                "convert": false
            }
        ]
    },
    "keembay_adapt": {
        "Singular": [
            "StoreLayerSplitStrategy",
            "ConvertOpsToTasks",
            "ComputeTensorsQuantParams",
            "KMBOrderConversion",
            "AlignTaskWeights",
            "GenerateSparsityMaps",
            {
                "name": "GenerateDot",
                "output": "keembay_adapt_model.dot",
                "scope": "OpControlModel",
                "content": "full",
                "html": true,
                "convert": false
            },
            "GenerateWeightsTables",
            {
                "name": "GenerateDot",
                "output": "keembay_WeightsTable_model.dot",
                "scope": "OpControlModel",
                "content": "full",
                "html": true,
                "convert": false
            },
            "GenerateEltWiseConstants",
            {
                "name": "GenerateDot",
                "output": "keembay_EltWiseConstants_model.dot",
                "scope": "OpControlModel",
                "content": "full",
                "html": true,
                "convert": false
            }
        ]
    },
    "dma": {
        "Singular" : [
            {
                "name":"AddWeightsDMATasks",
                "weights_prefetch": 2
            },
            "AddInitialAndFinalDMATask",
            {
                "name": "GenerateDot",
                "output": "dma_model.dot",
                "scope": "OpControlModel",
                "content": "full",
                "html": true,
                "convert": false
            },
            "AddDeallocationTasks",
            {
                "name": "GenerateDot",
                "output": "deallocation_model_data.dot",
                "scope": "OpModel",
                "content": "full",
                "html": true,
                "convert": false
            },
            {
                "name": "GenerateDot",
                "output": "deallocation_model_control.dot",
                "scope": "ControlModel",
                "content": "full",
                "html": true,
                "convert": false
            }
        ]
    },
    "control_flows":{
        "Singular" : [
            "DmaControlFlows",
            {
                "name": "GenerateDot",
                "output": "DmaControlFlows_model.dot",
                "scope": "ControlModel",
                "content": "full",
                "html": true,
                "convert": false
            },
            "InputOutputControlFlows",
            {
                "name": "GenerateDot",
                "output": "InputOutputControlFlows_model.dot",
                "scope": "ControlModel",
                "content": "full",
                "html": true,
                "convert": false
            },
            {
                "name": "TransitiveReduction",
                "filter": "PositiveMemory"
            },
            {
                "name": "GenerateDot",
                "output": "TransitiveReduction.dot",
                "scope": "ControlModel",
                "content": "full",
                "html": true,
                "convert": false
            }
        ]
    },
    "finalize": {
        "Singular": [
            "MaxTopologicalCutAndPartialSerialisation",
            {
                "name": "GenerateDot",
                "output": "MaxTopologicalCutAndPartialSerialisation.dot",
                "scope": "ControlModel",
                "content": "full",
                "html": true,
                "convert": false
            },
            {
                "name": "GenerateWorkloads",
                "costfunction": "criticalpath",
                "TensorSplitAlgorithms": "Metis",
                "_comment": "Supported CostFunctions are: balanced | criticalpath | minmax | greedy. Supported TensorSplitAlgorithms are Metis, Rectangle, Z-Tiling"
            },
<<<<<<< HEAD

            "ArrangeKeembayExecution",
            {
                "name" : "TransitiveReduction",
                "filter" : "Fakefilter"
            },
=======
            "ArrangeKeembayExecution",
>>>>>>> 5790484e
            "AllocateInputOutputTensorsKeemBay",
            "AllocatePopulatedTensorsKeemBay",
            "AllocateUnpopulatedTensorsKeemBay",
            "TensorGraphColoring",
            "RemoveDeallocationTasks",
            {
                "name" : "TransitiveReduction",
                "filter" : "Fakefilter"
            },
            {
                "name" : "InsertBarrierTasks",
                "barrier_reuse_window" : 0
            },
            "AddBarrierRefs",
            "UpdateBarrierProducerConsumerCounts",
<<<<<<< HEAD
            "PopulateWeightsTables",
=======
>>>>>>> 5790484e
            {
                "name" : "TransitiveReduction",
                "filter" : "Fakefilter"
            },
            "PopulateWeightsTables",
            {
                "name": "GenerateDot",
                "output": "final_model.dot",
                "scope": "OpControlModel",
                "content": "full",
                "html": true,
                "convert": false,
                "verbose" : false
            }
        ]
    },
    "validate": {
        "Singular": [
            "CheckTensors"
        ]
    },
    "serialize": {
        "Singular": [
            {
                "name": "GenerateBlobKeembay",
                "output": "output/vpu2.blob",
                "convert": true
            }
        ]
    },
    "root": {
        "Singular": [
            "initialize",
            "validate",
            "adapt",
            "keembay_adapt",
            "dma",
            "control_flows",
            "finalize",
            "serialize"
        ],
        "Recurrent": [
            "validate"
        ]
    }
}<|MERGE_RESOLUTION|>--- conflicted
+++ resolved
@@ -214,16 +214,7 @@
                 "TensorSplitAlgorithms": "Metis",
                 "_comment": "Supported CostFunctions are: balanced | criticalpath | minmax | greedy. Supported TensorSplitAlgorithms are Metis, Rectangle, Z-Tiling"
             },
-<<<<<<< HEAD
-
             "ArrangeKeembayExecution",
-            {
-                "name" : "TransitiveReduction",
-                "filter" : "Fakefilter"
-            },
-=======
-            "ArrangeKeembayExecution",
->>>>>>> 5790484e
             "AllocateInputOutputTensorsKeemBay",
             "AllocatePopulatedTensorsKeemBay",
             "AllocateUnpopulatedTensorsKeemBay",
@@ -239,10 +230,6 @@
             },
             "AddBarrierRefs",
             "UpdateBarrierProducerConsumerCounts",
-<<<<<<< HEAD
-            "PopulateWeightsTables",
-=======
->>>>>>> 5790484e
             {
                 "name" : "TransitiveReduction",
                 "filter" : "Fakefilter"
