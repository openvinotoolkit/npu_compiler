--- conflicted
+++ resolved
@@ -7,13 +7,9 @@
                 "barrier_index_assignment" : "Static",
                 "Number_of_DPUs" : 5,
                 "Number_of_Clusters" : 1,
-<<<<<<< HEAD
-                "CMX_memory_overflow_safety_factor" : 0.925,
-=======
                 "CMX_memory_overflow_safety_factor" : 0.9,
                 "nWorkloads" : 5,
                 "MPE_mode" : "Matrix",
->>>>>>> 9612f70c
                 "split_strategy" :
                 [
                     {
