--- conflicted
+++ resolved
@@ -27,13 +27,9 @@
 	    "MaxTopogicalCut",
             "GenerateSparsityMaps",
             "GenerateWeightsTables",
-<<<<<<< HEAD
+            "GraphColoring",
             "InsertBarrierTasks",
-	    "CompleteTaskGraph",
-=======
-            "GraphColoring",
-	        "CompleteTaskGraph",
->>>>>>> 0f8872db
+            "CompleteTaskGraph",
             "AssignUniqueTaskId",
             {
                 "name": "GenerateDot",
