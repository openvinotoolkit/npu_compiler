--- conflicted
+++ resolved
@@ -4,31 +4,18 @@
             {
                 "name" : "GlobalConfigParams",
                 "_comment" : "Stores common params accross multiple passes. Access through the Computation Model.",
-<<<<<<< HEAD
-                "recorded_model": false,
-                "verbose": "Error",
-=======
                 "recorded_model": true,
                 "verbose": "Debug",
->>>>>>> 2dd70571
                 "weights_form": "None",
                 "barrier_index_assignment" : "Dynamic",
                 "Number_of_DPUs" : 4,
                 "Number_of_Clusters" : 4,
                 "UpaShaves": 1,
-<<<<<<< HEAD
-                "DDRScratch": 4096,
+                "DDRScratch": 1073741824,
                 "MemoryHack": false,
-                "nWorkloads": 1,
                 "Sparsity": false,
                 "CMX_memory_overflow_safety_factor" : 0.925,
-=======
-                "DDRScratch": 1073741824,
-                "MemoryHack": true,
-                "Sparsity": false,
-                "CMX_memory_overflow_safety_factor" : 1.0,
                 "mpe_mode" : "Vector",
->>>>>>> 2dd70571
                 "split_strategy" :
                 [
                     {
@@ -145,7 +132,6 @@
                         "name_filter" : ".*james2x2pool.*",
                         "cluster_filter" : 0,
                         "strategy" : "SplitOverH"
-<<<<<<< HEAD
                     },
                     {
                         "name_filter" : ".*pool/max_pool#4.*",
@@ -356,13 +342,9 @@
                         "name_filter" : "group2/block0/conv2/Relu.*",
                         "cluster_filter" : 0,
                         "strategy": "SplitOverK"
-                    }
-                ]
-=======
                     }
                 ],
                 "default_tensor_placement" : "CMX"
->>>>>>> 2dd70571
             },
             "ComputeMemory",
             "AssignUniqueOpId",
@@ -435,8 +417,6 @@
         "Singular": [
             "ConcatAsImplicit",
             "StoreLayerSplitStrategy",
-<<<<<<< HEAD
-=======
             "StoreWorkloadStrategy",
             {
                 "name": "GenerateDot",
@@ -449,7 +429,6 @@
                 "name": "ConvertDot",
                 "input": "output/dots/BeforeOpsToTasks.dot"
             },
->>>>>>> 2dd70571
             "ConvertOpsToTasks",
             {
                 "name": "GenerateDot",
@@ -567,13 +546,7 @@
                 "name": "ConvertDot",
                 "input": "output/dots/implicit_operations_model.dot"
             },
-<<<<<<< HEAD
-            "StrategyLayersToTensors",
-            "SplittingAcrossClusters",
-            "AddDeallocationTasks",
-=======
             "AddWeightsDMATasks",
->>>>>>> 2dd70571
             {
                 "name": "GenerateDot",
                 "output": "output/dots/dma_model.dot",
@@ -585,8 +558,6 @@
                 "name": "ConvertDot",
                 "input": "output/dots/dma_model.dot"
             }
-
-
         ]
     },
     "control_flows":{
