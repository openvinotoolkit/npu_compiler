{
    "initialize": {
        "Singular": [
            {
                "name" : "GlobalConfigParams",
                "_comment" : "Stores common params accross multiple passes. Access through the Computation Model.",
                "recorded_model": false,
                "verbose": "Error",
                "weights_form": "None",
                "referenceDevice": "A0",
                "barrier_index_assignment" : "Dynamic",
                "Number_of_DPUs" : 20,
                "Number_of_Clusters" : 4,
                "UpaShaves": 1,
                "WorkloadCost": 300,
                "DDRScratch": 31457280,
                "MemoryHack": false,
                "cmx": 917504,
                "enable_channel_major_conv": false,
                "HuffmanCompression": false,
                "DPUTasksinFloat": false,
                "PredictionOfQuantizationOutput": false,
                "FloatOutput": true,
                "Int32Output": false,
                "PPEAccuracy": false,
                "ScaleFuseInput": true,
                "PWLUsage": true,
                "ReferenceMode": false,
                "split_strategy" :
                [
                    {
                        "name_filter" : "Example",
                        "cluster_filter" : 0,
                        "strategy" : "Example"
                    }
                ],
                "default_tensor_placement" : "NNCMX",
                "tensor_placement_override" :
                [
                    {
                        "name_filter" : ".*_ddr_.*",
                        "mem_location" : "DDR"
                    },
                    {
                        "name_filter" : ".*_cmx_.*",
                        "mem_location" : "CMX"
                    },
                    {
                        "name_filter" : ".*_input_.*",
                        "mem_location" : "INPUT"
                    },
                    {
                        "name_filter" : ".*_output_.*",
                        "mem_location" : "OUTPUT"
                    },
                    {
                        "name_filter" : ".*weights.*",
                        "mem_location" : "BLOB"
                    }

                ],
                "streaming_strategy" :
                [
                    {
                        "name_filter" : "Example",
                        "splits" : [
                            {"W" : 1},
                            {"H" : 1},
                            {"C" : 1},
                            {"K" : 1},
                            {"N" : 1}
                        ]
                    }
                ],
                "sparsity_strategy" :
                [
                    {
                        "name_filter": "Example",
                        "inputActivationSparsity": false,
                        "outputActivationSparsity": false,
                        "weightsSparsity": false
                    }
                ]
            },
            "AssignInputNode",
            "AssignOutputNode",
            "ComputeMemory",
            "AssignUniqueOpId",
            {
                "name": "ApplyTargetVars",
                "Vars": [
                    {
                        "name": "dmaControllers",
                        "block": "nce",
                        "var": "DMAControllers",
                        "default": 1
                    },
                    {
                        "name": "csramLimit",
                        "block": "nce",
                        "var": "CSRAM",
                        "default": 0
                    }
                ]
            },
            {
                "name": "CreateSourceStructure",
                "VersionMajor": 3,
                "VersionMinor": 11,
                "VersionPatch": 0,
                "VersionHash": "9aa43159420c77d8cf765393954ac2fbb372ab02"
            },
            "UseReferenceOps"
        ]
    },
    "quantization" : {
        "Singular" : [
            "FakeQuantize"
        ]
    },
    "adapt": {
        "Singular": [
            "RemoveOps",
            "ReplacementOps",
            "TensorsToU8",
            "TensorsToFP16",
            "FusePostOps",
            "PreprocessForPWL",
            "CheckPWLForRequantize",
            "ConvDilationUsingStorageElement",
            "HandleGroupConvolution",
            "StreamBinaryDataWeights",
            "DecideOutputDataType",
            "PlaceNeutralMaxPoolBefore",
            "PlacementOfOps",
            "PostTrainingQuantize",
            "EltwiseToSWEltwise",
            "MarkEltWiseUpaInputs",
            {
                "name" : "GraphParameterOptimization",
                "graphOptimizerConfig" : {
                    "globalConfigs" : [
                        {"name" : "referenceDevice", "value" : "A0"},
                        {"name" : "totalClusters",  "value" : 4   },
                        {"name" : "clusterMemory",  "value" : 896 },
                        {"name" : "dpuPerCluster",  "value" : 5   },
                        {"name" : "ddrBandwidth",   "value" : 128 },
                        {"name" : "systemClockMhz", "value" : 500 },
                        {"name" : "FathomSafetyFactor", " value" : 1.0},
                        {"name" : "createStrategyDots", "value" : false},
                        {"name" : "dotFileLocation", "value" : "./output/dots/strategy/"},
                        {"name" : "jsonOutFileName", "value" : "./output/mcmCompiler_strategy_output.json"}
                    ],
                    "globalStrategies" : [
                        {"name" : "forceSpilling",    "value" : false       },
                        {"name" : "enableStreaming",   "value" : true       },
                        {"name" : "enablePipelining",   "value" : true       },
                        {"name" : "enablePrefetching",   "value" : true      },
                        {"name" : "forceActivationSparsity",    "value" : false      },
                        {"name" : "enableWeightsSparsity",    "value" : true },
                        {"name" : "clusteringStrategy","value" : "Automatic"}
                    ],
                    "layerStrategies" : [
                        {
                            "name" : "Conv",
                            "strategies": [
                                {"name" : "streamingStrategies",  "value" : ["StreamOverH","StreamOverK","StreamOverN"]},
                                {"name" : "clusteringStrategies", "value" : ["SplitOverH","SplitOverK", "Clustering"]},
                                {"name" : "inputActivationSparsity",             "value" : true},
                                {"name" : "outputActivationSparsity",             "value" : true},
                                {"name" : "weightsSparsity",                      "value" : true}
                            ]
                        },
                        {
                            "name" : "DepthwiseConv",
                            "strategies": [

                                {"name" : "streamingStrategies",  "value" : ["StreamOverH","StreamOverC"]},
                                {"name" : "clusteringStrategies", "value" : ["SplitOverH","Clustering", "SplitOverK"]},
                                {"name" : "inputActivationSparsity",             "value" : false},
                                {"name" : "outputActivationSparsity",             "value" : true},
                                {"name" : "weightsSparsity",                      "value" : false}
                            ]
                        },
                        {
                            "name" : "MaxPool",
                            "strategies": [
                                {"name" : "streamingStrategies",  "value" : ["StreamOverH"]},
                                {"name" : "clusteringStrategies", "value" : ["SplitOverH","HKSwitch","Clustering"]},
                                {"name" : "inputActivationSparsity",             "value" : false},
                                {"name" : "outputActivationSparsity",             "value" : true},
                                {"name" : "weightsSparsity",                      "value" : false}
                            ]
                        },
                        {
                            "name" : "Concat",
                            "strategies": [
                                {"name" : "clusteringStrategies", "value" : ["Clustering"]},
                                {"name" : "inputActivationSparsity",             "value" : false},
                                {"name" : "outputActivationSparsity",             "value" : true},
                                {"name" : "weightsSparsity",                      "value" : false}
                            ]
                        },
                        {
                            "name" : "Eltwise",
                            "strategies": [
                                {"name" : "streamingStrategies",  "value" : ["StreamOverH"]},
                                {"name" : "clusteringStrategies", "value" : ["SplitOverH","HKSwitch","Clustering"]},
                                {"name" : "inputActivationSparsity",             "value" : true},
                                {"name" : "outputActivationSparsity",             "value" : true},
                                {"name" : "weightsSparsity",                      "value" : false}
                            ]
                        }
                    ]
                }
            },
            "StoreGraphOptimizerDecisions",
            "ComputeSparsitySolution",
            "StreamingOperations",
            "StreamBinaryDataWeights",
            "StreamCopyOperations"
        ]
    },
    "kmb_adapt": {
        "Singular": [
            "DecideConcatLocation",
            "ConcatAsImplicit",
            "PermuteAsImplicit",
            "ReshapeAsImplicit",
            "StoreWorkloadStrategy",
            "LoadPWLQuantParams",
            "ConvertOpsToTasks",
            "AdaptFixedPointCompute",
            "SetUpPPETasks",
            "TaskMultiplePostOps",
            "ForceSerialize",
            "KMBOrderConversion",
            "AlignUnpopulatedTensors",
            "AddAlignOpForInputTensors",
            "AlignPopulatedTensors",
            "RemoveCropAlignInCMX",
            "CropOrPadFinalOutput",
            "AlignTaskWeights",
            "GenerateSparsityMapsPopulatedTensors",
            "GenerateWeightsTables",
            "GenerateInstructionListTables",
            "StrategyLayersToTensors",
            "ComputeTensorsQuantParams",
            "UpdateImplicitLayersQuantizationParams",
            "PopulateWeightsTablesQuantization",
            "RemoveBiasTensors",
            "SetSparsityAttrForUnpopulatedTensors",
            "SplittingTensorsAcrossClusters",
            "ImplicitOutputDTypeUpdate",
            "KMBQuantizeConversion",
            "ConfigureOutputPrecision"
        ]
    },
  "dma": {
        "Singular" : [
            "SetDpuTasksMemoryLocation",
            "SetUPATasksMemoryLocation",
            "UpdateImplicitLayersLocation",
            "ResolveImplicitOperations",
            "AddDPUTasksWeightsDMATasks",
            "AddUPATasksExtraInputsDMATasks",
            "EnsureSplitStrategiesForSpilling"
        ]
    },
    "control_flows":{
        "Singular" : [
            "TaskControlFlows",
            "NNCMX2DDRControlFlows"
        ]
    },
    "finalize": {
        "Singular": [
            "GenerateSparsityMapsUnpopulatedTensors",
            "GenerateSparsityMapsEltwise",
            {
              "name" : "ChainPipeliningTransform",
              "select_stages" : 2
            },
            { "name": "LpScheduler",
              "output" : "lp_scheduler_output.txt",
              "ddr_address_generation" : true,
              "no_temporal_edges" : true,
              "enable_cmx_concat" : true
            },
            {
              "name" : "RecomputeImplicitOpMemoryLocations"
            },
            "RecomputeTensorMultiClusterAttributesCauseOfSpilling",
            {
                "name": "TransitiveReduction",
                "filter": "MemoryRequirement"
            },
            {
                "name": "GenerateWorkloads",
                "costfunction": "greedy",
                "TensorSplitAlgorithms": "Rectangle, Z-Tiling",
                "_comment": "Supported CostFunctions are: balanced | criticalpath | minmax | greedy. Supported TensorSplitAlgorithms are Rectangle, Z-Tiling"
            },
            "ArrangeKmbExecution",
            "AllocateInputOutputTensorsKmb",
            "AllocateGraphfileTensorsKmb",
            "ReAllocateImplicitOperationsKmb",
            "AllocateCMXTensorsKmb",
            {
              "name": "LpScheduler",
              "output" : "lp_scheduler_output.txt",
              "allocator_mode": true,
              "ddr_control_edges" : true
            },
<<<<<<< HEAD
=======
            "SetSliceAddressesInCMX",
            "TransitiveReduction",
            "LayerNumbering",
>>>>>>> 24db27be
            "PopulateWeightsTablesPointers",
            "PopulateStorageElementPointers",
            "PopulateInstructionListTables"
        ]
    },
    "scheduling": {
        "Singular": [
            {
              "name" : "BarrierSchedulerPass",
              "real_physical_barriers": 32,
              "barrier_bound" : 16,
              "producer_bound" : 256,
              "remove_barriers_in_upa_tail" : true,
              "remove_redundant_wait_barriers" : true
            },
            "LayoutDMA"
        ]
    },
    "validate": {
        "Singular": [
            "CheckTensors"
        ]
    },
    "serialize": {
        "Singular": [
            "RemoveRedundantUpdateBarriers",
            "DMAOrdering",
            "BuildGraphFileKmb",
            {
                "name": "GenerateBlobKmb",
                "output": "output/mcm.blob"
            }
        ]
    },
    "root": {
        "Singular": [
            "initialize",
            "quantization",
            "adapt",
            "kmb_adapt",
            "dma",
            "control_flows",
            "finalize",
            "scheduling",
            "serialize"
        ]
    }
}<|MERGE_RESOLUTION|>--- conflicted
+++ resolved
@@ -312,12 +312,7 @@
               "allocator_mode": true,
               "ddr_control_edges" : true
             },
-<<<<<<< HEAD
-=======
             "SetSliceAddressesInCMX",
-            "TransitiveReduction",
-            "LayerNumbering",
->>>>>>> 24db27be
             "PopulateWeightsTablesPointers",
             "PopulateStorageElementPointers",
             "PopulateInstructionListTables"
@@ -333,6 +328,7 @@
               "remove_barriers_in_upa_tail" : true,
               "remove_redundant_wait_barriers" : true
             },
+            "LayerNumbering",            
             "LayoutDMA"
         ]
     },
