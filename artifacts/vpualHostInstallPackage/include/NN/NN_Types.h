--- conflicted
+++ resolved
@@ -22,8 +22,6 @@
     uint32_t dtype; //to retrieve I/O precision
 };
 
-<<<<<<< HEAD
-=======
 // Maximal number of dimensions that TensorRefNDData can hold
 constexpr int MAX_ND_DIMS = 15;
 
@@ -100,7 +98,6 @@
     int64_t stridesBits[MAX_ND_DIMS];           // tensor strides in bits
 } TensorDescStrides;
 
->>>>>>> ee299d7c
 typedef struct BlobHandle_t {
     int32_t graphid;
     // const void *graphBuff;
