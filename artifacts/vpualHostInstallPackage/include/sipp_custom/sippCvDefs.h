--- conflicted
+++ resolved
@@ -1,613 +1,596 @@
-///
-/// INTEL CONFIDENTIAL
-/// Copyright 2020. Intel Corporation.
-/// This software and the related documents are Intel copyrighted materials, 
-/// and your use of them is governed by the express license under which they were provided to you ("License"). 
-/// Unless the License provides otherwise, you may not use, modify, copy, publish, distribute, disclose or 
-/// transmit this software or the related documents without Intel's prior written permission.
-/// This software and the related documents are provided as is, with no express or implied warranties, 
-/// other than those that are expressly stated in the License.
-///
-/// @file      sippCvDefs.h
-/// @copyright All code copyright Movidius Ltd 2019, all rights reserved.
-///            For License Warranty see: common/license.txt
-///
-/// @brief     SIPP HW filter configuration structures.
-///
-
-#ifndef __SIPP_CV_DEFS_H__
-#define __SIPP_CV_DEFS_H__
-
-#include "sippDefs.h"
-
-//===================================================================
-//Edge operator params
-/// @sf_definition edgeoperatorma2x9x Edge operator
-/// @sf_description Flexible 3x3 edge-detection operator suitable for implementation of e.g. Sobel filter.
-/// @sf_group SIPP_ma2x9x_Hardware_Filters
-/// @sf_myriadtarget ma2x9x
-/// @sf_preserve imgSize, numPlains
-/// @sf_outdatatype UInt8, UInt16
-/// @sf_type hw
-/// @sf_function CV_EDGE_OP_ID
-/// @sf_inputs
-///     - datatypes: UInt8; kernels: 3x3
-/// @{
-
-/// @brief Parameter structure of the @ref edgeoperator filter.
-typedef struct {
-/// @sf_pfprivate yes
-    UInt32 frmDim;            // see SIPP_EDGE_OP_FRM_DIM_ADR (Private)
-    /// @sf_pfdesc configuration bitfield(see SIPP_EDGE_OP_CFG_ADR)
-    UInt32 in_mode;    // input mode
-    UInt32 out_mode;   // output mode
-    UInt32 theta_mode; // theta mode
-    UInt32 theta_ovx;  // theta OpenVx mode
-    UInt32 pm;         // plane multiple out_mode
-    UInt32 magn_scf;   // magnitude scale factor
-     /// @sf_pfdesc Edge operator X coefficients(see SIPP_EDGE_OP_XCOEFF_ADR)
-    UInt32 xCoeffA;
-    UInt32 xCoeffB;
-    UInt32 xCoeffC;
-    UInt32 xCoeffD;
-    UInt32 xCoeffE;
-    UInt32 xCoeffF;
-    /// @sf_pfdesc Edge operator Y coefficients(see SIPP_EDGE_OP_YCOEFF_ADR)
-    UInt32 yCoeffA;
-    UInt32 yCoeffB;
-    UInt32 yCoeffC;
-    UInt32 yCoeffD;
-    UInt32 yCoeffE;
-    UInt32 yCoeffF;
-
-    SippFrCfg  inFrCfg;
-    #ifdef SIPP_SUPPORT_FF_OBUF
-    SippFrCfg  outFrCfg;
-    #endif
-
-} EdgeParam;
-/// @}
-
-//===================================================================
-//Harris corner detect params
-/// @sf_definition harriscornersma2x9x Harris Corner Detector
-/// @sf_description The Harris corners filter performs corner detection on U8F image data.
-/// @sf_group SIPP_ma2x9x_Hardware_Filters
-/// @sf_myriadtarget ma2x9x
-/// @sf_outdatatype half,fp16,fp32,float
-/// @sf_type hw
-/// @sf_preserve numPlanes, imgSize
-/// @sf_function CV_HARRIS_ID
-/// @sf_inputs
-///     - datatypes: UInt8; kernels: 5x5, 7x7, 9x9
-/// @{
-
-/// @brief Parameter structure of the @ref harriscorners filter.
-typedef struct {
-/// @sf_pfprivate yes
-    UInt32 frmDim;             // see SIPP_HARRIS_FRM_DIM_ADR (Private)
-    /// @sf_pfdesc configuration bit field(see SIPP_HARRIS_CFG_ADR)
-    UInt32 kernel_sz;          // kernel size
-    UInt32 out_sel;            // select output
-    UInt32 no_sobel;           // bypass Sobel operator
-    UInt32 shi_tomasi;         // Shi-Tomasi score output
-    UInt32 exp_sub;            // exponent subtrahend
-    UInt32 pm;                 // plane multiple
-    /// @sf_pfdesc value that changes the response of the edges(FP32)(see SIPP_HARRIS_K_ADR)
-    float  kValue;             // see SIPP_HARRIS_K_ADR
-
-    SippFrCfg  inFrCfg;
-    #ifdef SIPP_SUPPORT_FF_OBUF
-    SippFrCfg  outFrCfg;
-    #endif
-
-} HarrisParam;
-/// @}
-
-//===================================================================
-//MinMax params
-/// @sf_definition minmaxma2x9x Minimum Maximum
-/// @sf_description The MinMax filter finds the maximum and minimum points in scale space
-/// @sf_group SIPP_ma2x9x_Hardware_Filters
-/// @sf_myriadtarget ma2x9x
-/// @sf_outdatatype fp16
-/// @sf_type hw
-/// @sf_preserve
-/// @sf_function CV_MIN_MAX_ID
-/// @sf_inputs
-///     - datatypes: UInt16, fp16; kernels: 3x3
-/// @{
-/// @brief Parameter structure of the @ref minmax filter.
-typedef struct {
-    UInt16 scaling;            // half and double rate plane dimensions
-    UInt16 fp16_mode;          // Input is in fp16 (16 bit)
-    UInt16 rounding_en;        // Enable Rounding
-    UInt16 ext_dense;          // extrema dense output
-    UInt16 status_dense;       // status dense output
-    UInt16 polarity;           // changes the polarity of extrema output bit[15]
-    UInt16 numScoreThr;        // enable X score thresholds per Width and X per Height, or X*X per image
-                               // Value grater than 4 will be treated as 4
-    UInt16 noMinima;           // Minima disable, 1-minima is not reported, 0-minima is reported
-    UInt16 max_extrema;        // maximum extrema
-    /// @sf_pfdesc configuration bit field(see CV_MIN_MAX_THRESHOLD_ADR)
-    UInt16 ext_threshold;
-    /// @sf_pfdesc configuration bit field(see CV_MIN_MAX_SC_TH_LUT_REQ_ADR)
-    UInt16 scoreThr;         // Score Threshold Lut
-    /// @sf_pfdesc configuration bit field(see CV_MIN_MAX_ENABLE_ADR)
-    UInt16 plane0_en;          // plane 0 enable
-    UInt16 plane1_en;          // plane 1 enable
-    UInt16 plane2_en;          // plane 2 enable
-    UInt16 outStats_en;        // output stats enable
-} MinMaxParam;
-/// @}
-
-//===================================================================
-//Stereo Disparity params
-/// @sf_definition stereodisparityma2x9x Stereo Disparity
-/// @sf_description The Stereo Disparity filter extracts depth information based on epipolar differences
-/// @sf_group SIPP_ma2x9x_Hardware_Filters
-/// @sf_myriadtarget ma2x9x
-/// @sf_outdatatype UInt8
-/// @sf_type hw
-/// @sf_preserve
-/// @sf_function CV_STEREO_ID
-/// @sf_inputs
-///     - datatypes: UInt8; kernels: 5x5, 7x7, 7x9
-/// @{
-
-/// @brief Parameter structure of the @ref stereodisparity filter.
-typedef struct {
-/// @sf_pfprivate yes
-    /// @sf_pfdesc configuration bit field(see CV_STEREO_CFG_ADR)
-    UInt8 inputMode;       // Input mode
-    UInt8 inputType;       // Image in mode (U8 and U10 pixel intensity)
-    UInt8 dsp_sz;          // Disparity search size (0 = 64disp, 1 = 96disp)
-    UInt8 search_dir;      // Cost Matchinh Search Direction (0 = L2R, 1 = R2L)
-    UInt8 data_flow;       // Stereo data flow control (0 = Top, 1 = Full)
-    UInt8 lrc_en;          // LR Check enable
-    UInt8 cost_dump_en;    // Cost Map Dump enable
-    UInt8 cost_dump_mode;  // Dump mode (0 = LA cost volume, 1 = SGBM cost volume)
-    UInt8 wta_dump_en;     // WTA(SGBM) Dump enable
-    UInt8 cme;             // companding enable
-    UInt8 localAggr_mode;  // LA mode
-    UInt8 dsp_out_mode;    // Output Disparity Map Format (0 = U(11,5), 1 = FP16)
-    UInt8 axi_mode;        // AXI Input LLB mode
-    /// @sf_pfdesc configuration bit field(see CV_STEREO_PARAMS_ADR)
-    UInt8 invalid_dsp;     // Value to define the invalid disparity (defaults to 0)
-    UInt8 invalid_thr;     // LRC Conditional Disparity Invalidity Threshold value
-    UInt8 invalid_rep;     // Enable replace of invalid disparity with computed spatial kernel average
-    UInt8 div_factor;      // SGBM Aggregation division factor
-    UInt8 ratio_thr;       // SGBM WTA RATIO invalidation threshold
-    /// @sf_pfdesc configuration bit field(see CV_STEREO_PARAMS2_ADR)
-    UInt8 out_diff_thr;    // Kernel radius difference threshold
-    UInt8 out_census_thr;  // Census Threshold
-    UInt8 out_remove_thr;  // Outliers Remove Threshold
-
-    UInt32 p1H;
-    UInt32 p2H;
-    UInt32 p1V;
-    UInt32 p2V;
-
-    UInt8  lut[256*4];
-
-} StereoParam;
-
-//===================================================================
-//Warp params
-
-typedef struct
-{
-    uint16_t numLines;              // The number of lines in the CB
-    uint32_t memBase;               // The base of the CB
-    uint32_t lineStride;            // Stride to next CB line
-    int32_t cBufTop;               // Top line in CB
-    int16_t CBL;                   // Location of top line
-    int32_t cBufTopInit;           // Top line in CB @ start of frame
-    int16_t CBLInit;               // Location of top line @ start of frame
-
-} WarpCB, * pWarpCB;
-
-// Descriptor word 0
-typedef struct __attribute__ ((packed))
-{
-    uint64_t linkAddr          :32;  // Link address to next descriptor - bottom 4 bits unused
-    uint64_t tileStart         :32;
-
-} WarpDescWord0;
-
-// Descriptor word 1
-typedef struct __attribute__ ((packed))
-{
-    uint64_t intMeshStartXY :32;
-    uint64_t fracMeshStartX :20;
-    uint64_t mesh           :12;
-
-} WarpDescWord1;
-
-// Descriptor word 2
-typedef struct __attribute__ ((packed))
-{
-    uint64_t fracMeshStartY :20;
-    uint64_t gRecipX        :20;
-    uint64_t gRecipY        :20;
-    uint64_t reserved       :4;
-
-} WarpDescWord2;
-
-// Descriptor word 3
-typedef struct __attribute__ ((packed))
-{
-    uint64_t pfbc           :20;
-    uint64_t edgeColour     :17;
-    uint64_t pixFormats     :17;
-    uint64_t reserved       :6;
-    uint64_t intClear       :4;
-
-} WarpDescWord3;
-
-// Descriptor word 4
-typedef struct __attribute__ ((packed))
-{
-    uint64_t cbMemSetupA0    :28;
-    uint64_t cbMemSetupA1    :28;
-    uint64_t reserved        :4;
-    uint64_t intEnable       :4;
-
-} WarpDescWord4;
-
-// Descriptor word 5
-typedef struct __attribute__ ((packed))
-{
-    uint64_t cbMemSetupA2    :28;
-    uint64_t cbMemSetupB0    :12;
-    uint64_t cbMemSetupB1    :12;
-    uint64_t cbMemSetupB2    :12;
-//    uint64_t reserved        :3;
-
-} WarpDescWord5;
-
-// Descriptor word 6
-typedef struct __attribute__ ((packed))
-{
-    uint64_t memSetup0       :32;
-    uint64_t memSetup1       :32;
-
-} WarpDescWord6;
-
-// Descriptor word 7
-typedef struct __attribute__ ((packed))
-{
-    uint64_t memSetup2       :32;
-    uint64_t memBase0        :32;
-
-} WarpDescWord7;
-
-// Descriptor word 8
-typedef struct __attribute__ ((packed))
-{
-    uint64_t memBase1        :32;
-    uint64_t memBase2        :32;
-
-} WarpDescWord8;
-
-// Descriptor word 9
-typedef struct __attribute__ ((packed))
-{
-    uint64_t outFrameLimit   :32;
-    uint64_t inFrameLimitX   :32;
-
-} WarpDescWord9;
-
-// Descriptor word 10
-typedef struct __attribute__ ((packed))
-{
-    uint64_t inFrameLimitY   :32;
-    uint64_t meshLimit       :32;
-
-} WarpDescWord10;
-
-// Descriptor word 11
-typedef struct __attribute__ ((packed))
-{
-    uint64_t mat0            :32;
-    uint64_t mat1            :32;
-
-} WarpDescWord11;
-
-// Descriptor word 12
-typedef struct __attribute__ ((packed))
-{
-    uint64_t mat2            :32;
-    uint64_t mat3            :32;
-
-} WarpDescWord12;
-
-// Descriptor word 13
-typedef struct __attribute__ ((packed))
-{
-    uint64_t mat4            :32;
-    uint64_t mat5            :32;
-
-} WarpDescWord13;
-
-// Descriptor word 14
-typedef struct __attribute__ ((packed))
-{
-    uint64_t mat6            :32;
-    uint64_t mat7            :32;
-
-} WarpDescWord14;
-
-// Descriptor word 15
-typedef struct __attribute__ ((packed))
-{
-    uint64_t mat8            :32;
-    uint64_t mode            :13;
-    uint64_t reserved        :19;
-
-} WarpDescWord15;
-
-// Descriptor word 16
-typedef struct __attribute__ ((packed))
-{
-    uint64_t runs            :29;
-    uint64_t start           :6;
-    uint64_t reserved        :29;
-
-} WarpDescWord16;
-
-// Descriptor word 17
-typedef struct __attribute__ ((packed))
-{
-    uint64_t reserved        :64;
-
-} WarpDescWord17;
-
-typedef struct
-{
-    WarpDescWord0  word0;
-    WarpDescWord1  word1;
-    WarpDescWord2  word2;
-    WarpDescWord3  word3;
-    WarpDescWord4  word4;
-    WarpDescWord5  word5;
-    WarpDescWord6  word6;
-    WarpDescWord7  word7;
-    WarpDescWord8  word8;
-    WarpDescWord9  word9;
-    WarpDescWord10 word10;
-    WarpDescWord11 word11;
-    WarpDescWord12 word12;
-    WarpDescWord13 word13;
-    WarpDescWord14 word14;
-    WarpDescWord15 word15;
-    WarpDescWord16 word16;
-    WarpDescWord17 word17;
-
-} WarpDesc, * pWarpDesc;
-
-typedef enum
-{
-    SIPP_CV_WARP_SINGLE_CTX = 1,
-    SIPP_CV_WARP_DOUBLE_CTX,
-    SIPP_CV_WARP_TRIPLE_CTX
-
-} SIPP_CV_WARP_OP_MODE;
-
-typedef enum
-{
-    SIPP_CV_WARP_OBUF_SOLO = 0,
-<<<<<<< HEAD
-    SIPP_CV_WARP_OBUF_MASTER,
-    SIPP_CV_WARP_OBUF_SLAVE
-=======
-    SIPP_CV_WARP_OBUF_PRIMARY,
-    SIPP_CV_WARP_OBUF_SECONDARY
->>>>>>> 7b09e6dd
-
-} SIPP_CV_WARP_OBUF_TYPE;
-
-
-typedef struct
-{
-    UInt8  meshType;           // 0 : Sparse mesh, 1: Pre-expanded mesh
-    UInt8  meshFormat;         // 0 : Mixed point 16 bit, 1 : FP32 - must be 0 when meshType is pre-expanded
-    UInt8  meshRelative;       // 1 : MPs are relative to the output pixel location, 0 otherwise - must be 0 when meshType = sparse
-    UInt8  meshDecPosn;        // The decimal position of the mixed point mesh points, counting from the LSB - 0 means fully integer
-    UInt8  meshBypass;         // Set to generate a bypass mesh (NOTE: Must have PREEXPANDED_MODE = 1, RELATIVE = 1 and DEC_POSN = 4'b0)
-    UInt32 meshBase;           // Base address of mesh
-    UInt32 meshStride;         // Stride of mesh
-
-    UInt32 inBufBase;          // Base address of input buffer - used if not using CB
-    UInt32 inBufStride;        // Stride of input buffer in bytes - used if not using CB
-
-    UInt32 outBufBase;         // Base address of output buffer - used if not using CB
-    UInt32 outBufStride;       // Stride of output buffer in bytes - used if not using CB
-
-    UInt8  filterMode;         // 0 : bilinear, 1 : bicubic, 2 : Bypass
-    UInt8  bypassTransform;    // 0 : FALSE, 1 : TRUE
-
-    UInt16 inputX;             // X size of input image (since WARP may have no parents can't guaranetee to get this
-                               // via a filter link)
-    UInt16 inputY;             // Y size of input image
-    UInt16 startX;             // X co-ord of start location within the output image
-    UInt16 startY;             // Y co-ord of start location within the output image
-    UInt16 endX;               // X co-ord of end location within the output image
-    UInt16 endY;               // Y co-ord of end location within the output image
-
-    UInt16 meshWidth;          // Width of the mesh
-    UInt16 meshHeight;         // Height of the mesh
-    UInt16 meshOutSpan;        // Span of the mesh - states the output width the full mesh is intended to span
-                               // In most cases this will equal the output width, even if resizing
-                               // If striping, this should be the width were this context handling the whole output
-    UInt16 meshOutSpanHeight;  // Span of the mesh - states the output height the full mesh is intended to span
-
-    UInt32 transformMatrix[9]; // 3x3 transform matrix (fp32)
-
-    UInt8  edgeMode;           // 0: Pixel replication, 1: Edge colour
-    UInt16 edgeColour;         // Value to use when edgeMode = Edge colour
-
-    UInt16 inPixWidth;         // The width of the input pixels in bits (set to 0 for fp16)
-    UInt16 outPixWidth;        // The width of the output pixels in bits (set to 0 for fp16)
-
-    UInt16 maxMeshYPositive;   // Maximum positive mesh point Y offset
-    UInt16 maxMeshYNegative;   // Maximum negative mesh point Y offset
-
-    UInt8  hFlip;              // Warp is being setup for horizontal flip so allow speculative cache fetching to the left
-
-    UInt8  pfbcReqMode;        // Set to zero to disable Speculative block requests; Set to 1 to fetch the current Superblk (2x2blks); set to 2 to fetch 2 Superblks; etc... up to max of 4
-    UInt8  tileXPrefLog2;      // application preferred tile X dimension - log base 2; valid values: [3..7]; set to 0 to leave it up to the SIPP default handling
-                               // for application preferred tile Y dimension either set the number of lines per iteration of the pipeline warp is part of (Scheduled RT) or the IRQ rate of the
-                               // warp filters used (FREE RT)
-
-    //
-    pWarpDesc pDesc;
-
-/// @sf_pfprivate yes
-    UInt8  tileXLog2;          // tile X dimension - log base 2
-/// @sf_pfprivate yes
-    UInt8  tileYLog2;          // tile Y dimension - log base 2
-    UInt8  numTilesRow;        // How many tiles in an row
-    UInt32 gRecipX;
-    UInt32 gRecipY;
-    UInt16 meshStartIntX;      // X mesh start point integer part  - Will client ever set this?
-    UInt32 meshStartFracX;     // X mesh start point fraction part
-    UInt16 meshStartIntY;      // Y mesh start point integer part
-    UInt32 meshStartFracY;     // Y mesh start point fraction part
-
-    WarpCB * pInCB;            // Pointer to a CB struct (should be an array with an entry for every image)
-    WarpCB * pOutCB;           // Pointer to a CB struct (should be an array with an entry for every image)
-
-    Int16    runsComplete;
-    UInt16   locMeshIntY;
-    UInt32   locMeshFracY;
-    UInt16   locStartY;
-    UInt8    locSuperRun;
-    UInt16   iBufLevel;          // Maybe iBufLevel does not matter - its just nextRunStart and inLineNum we care about
-                                 // its only used for freeing
-    UInt16   oBufLevel;          // Note this includes pending transactions
-
-    UInt16   inLineNum;
-    UInt16   firstLineStart;
-    UInt16   nextRunStart;
-    bool     bFreeMemOnRowDone;   // When set, free one tile row from the input buffer at the end of a tile row.
-
-} warpCtx;
-
-/// @sf_definition warpma2x9x Bicubic Warp
-/// @sf_description Warp Filter
-/// @sf_group SIPP_ma2x9x_Hardware_Filters
-/// @sf_myriadtarget ma2x9x
-/// @sf_outdatatype fp16 / UInt16, u14, 12, u10, uint8_t
-/// @sf_type hw
-/// @sf_preserve
-/// @sf_function CV_WARP_X_ID
-/// @sf_inputs
-///     - datatypes: UInt16, fp16
-/// @{
-
-/// @brief Parameter structure of the @ref minmax filter.
-typedef struct {
-
-    warpCtx * pContext[SIPP_MAX_WARP_CTXS];
-
-    // This variables should be common to all input contexts / planes - no need to allocate
-    // multiple times.
-    // Now we need some other type of mode here when we want a filter to execute on more
-    // than one image in parallel such as when doing U and V but that can come later...
-    SIPP_CV_WARP_OP_MODE   opMode;         // 0: Single context/plane 1: Multi Context / plane
-<<<<<<< HEAD
-    SIPP_CV_WARP_OBUF_TYPE oBufType;       // Signals if the warp output buffer is to be the master buffer in a set
-                                           // This would apply for the output buffers for ALL contexts / planes
-    SippFilters *           masterOBufFilt; // if oBufType == SIPP_CV_WARP_OBUF_SLAVE, this signals where the master
-                                           // filter is
-    SippFilters *           slaveOBufFilts[(SIPP_HWCV_NUM_WARP_UNITS - 0x1)];
-                                           // if oBufType == SIPP_CV_WARP_OBUF_MASTER, this signals where the slave
-                                           // filter(s) are
-    uint8_t                     slaveOutContext;// Effectively states which output context this slave will be working on
-                                           // In a striping scenario, all slaves will also be working on context zero
-=======
-    SIPP_CV_WARP_OBUF_TYPE oBufType;       // Signals if the warp output buffer is to be the primary buffer in a set
-                                           // This would apply for the output buffers for ALL contexts / planes
-    SippFilters *           primaryOBufFilt; // if oBufType == SIPP_CV_WARP_OBUF_SECONDARY, this signals where the primary
-                                           // filter is
-    SippFilters *           secondaryOBufFilts[(SIPP_HWCV_NUM_WARP_UNITS - 0x1)];
-                                           // if oBufType == SIPP_CV_WARP_OBUF_PRIMARY, this signals where the secondary
-                                           // filter(s) are
-    uint8_t                     secondaryOutContext;// Effectively states which output context this secondary will be working on
-                                           // In a striping scenario, all secondaries will also be working on context zero
->>>>>>> 7b09e6dd
-                                           // In a plane stacking scenario where filter feeds a circular buffer,
-                                           // the filter needs this info in order to correctly place output into the
-                                           // correct plane / context
-/// @sf_pfprivate yes
-    #ifdef SIPP_WARP_NO_CTX_LINK
-    UInt8                currCtx;
-    #endif
-    UInt32               frmDim;             // see CV_MIN_MAX_FRM_DIM_ADR (Private)
-    UInt8                readyFlags;
-    bool                 bTransInProg;       // Note - this is not accurate for single ctx filters but it is used only in multi-ctx
-    Int16                lastRowReport;
-    UInt16               runsStarted;
-    UInt16               totalRuns;
-    bool                 bStackOutCtx;       // When stacking output planes - a filter is essentially covering more than one
-                                             // context on input but should only have one output!
-
-} WarpParam;
-/// @}
-
-typedef struct
-{
-    UInt8  meshType;           // 0 : Sparse mesh, 1: Pre-expanded mesh
-    UInt8  meshFormat;         // 0 : Mixed point 16 bit, 1 : FP32 - must be 0 when meshType is pre-expanded
-    UInt8  meshRelative;       // 1 : MPs are relative to the output pixel location, 0 otherwise - must be 0 when meshType = sparse
-    UInt8  meshDecPosn;        // The decimal position of the mixed point mesh points, counting from the LSB - 0 means fully integer
-    UInt8  meshBypass;         // Set to generate a bypass mesh (NOTE: Must have PREEXPANDED_MODE = 1, RELATIVE = 1 and DEC_POSN = 4'b0)
-    UInt32 meshBase;           // Base address of mesh
-    UInt32 meshStride;         // Stride of mesh
-
-    UInt32 inBufBase;          // Base address of input buffer - used if not using CB
-    UInt32 inBufStride;        // Stride of input buffer in bytes - used if not using CB
-
-    UInt32 outBufBase;         // Base address of output buffer - used if not using CB
-    UInt32 outBufStride;       // Stride of output buffer in bytes - used if not using CB
-
-    UInt8  filterMode;         // 0 : bilinear, 1 : bicubic, 2 : Bypass
-    UInt8  bypassTransform;    // 0 : FALSE, 1 : TRUE
-
-    UInt16 inputX;             // X size of input image (since WARP may have no parents can't guaranetee to get this
-                               // via a filter link)
-    UInt16 inputY;             // Y size of input image
-    UInt16 startX;             // X co-ord of start location within the output image
-    UInt16 startY;             // Y co-ord of start location within the output image
-    UInt16 endX;               // X co-ord of end location within the output image
-    UInt16 endY;               // Y co-ord of end location within the output image
-
-    UInt16 meshWidth;          // Width of the mesh
-    UInt16 meshHeight;         // Height of the mesh
-    UInt16 meshOutSpan;        // Span of the mesh - states the output width the full mesh is intended to span
-                               // In most cases this will equal the output width, even if resizing
-                               // If striping, this should be the width were this context handling the whole output
-    UInt16 meshOutSpanHeight;  // Span of the mesh - states the output height the full mesh is intended to span
-
-    UInt32 transformMatrix[9]; // 3x3 transform matrix (fp32)
-
-    UInt8  edgeMode;           // 0: Pixel replication, 1: Edge colour
-    UInt16 edgeColour;         // Value to use when edgeMode = Edge colour
-
-    UInt16 inPixWidth;         // The width of the input pixels in bits (set to 0 for fp16)
-    UInt16 outPixWidth;        // The width of the output pixels in bits (set to 0 for fp16)
-
-    UInt16 maxMeshYPositive;   // Maximum positive mesh point Y offset
-    UInt16 maxMeshYNegative;   // Maximum negative mesh point Y offset
-
-    UInt8  hFlip;              // Warp is being setup for horizontal flip so allow speculative cache fetching to the left
-
-    UInt8  pfbcReqMode;        // Set to zero to disable Speculative block requests; Set to 1 to fetch the current Superblk (2x2blks); set to 2 to fetch 2 Superblks; etc... up to max of 4
-    UInt8  tileXPrefLog2;      // application preferred tile X dimension - log base 2; valid values: [3..7]; set to 0 to leave it up to the SIPP default handling
-                               // for application preferred tile Y dimension either set the number of lines per iteration of the pipeline warp is part of (Scheduled RT) or the IRQ rate of the
-                               // warp filters used (FREE RT)
-
-} ParamWarp;
-
-#endif /* __SIPP_CV_DEFS_H__ */
+///
+/// INTEL CONFIDENTIAL
+/// Copyright 2020. Intel Corporation.
+/// This software and the related documents are Intel copyrighted materials, 
+/// and your use of them is governed by the express license under which they were provided to you ("License"). 
+/// Unless the License provides otherwise, you may not use, modify, copy, publish, distribute, disclose or 
+/// transmit this software or the related documents without Intel's prior written permission.
+/// This software and the related documents are provided as is, with no express or implied warranties, 
+/// other than those that are expressly stated in the License.
+///
+/// @file      sippCvDefs.h
+/// @copyright All code copyright Movidius Ltd 2019, all rights reserved.
+///            For License Warranty see: common/license.txt
+///
+/// @brief     SIPP HW filter configuration structures.
+///
+
+#ifndef __SIPP_CV_DEFS_H__
+#define __SIPP_CV_DEFS_H__
+
+#include "sippDefs.h"
+
+//===================================================================
+//Edge operator params
+/// @sf_definition edgeoperatorma2x9x Edge operator
+/// @sf_description Flexible 3x3 edge-detection operator suitable for implementation of e.g. Sobel filter.
+/// @sf_group SIPP_ma2x9x_Hardware_Filters
+/// @sf_myriadtarget ma2x9x
+/// @sf_preserve imgSize, numPlains
+/// @sf_outdatatype UInt8, UInt16
+/// @sf_type hw
+/// @sf_function CV_EDGE_OP_ID
+/// @sf_inputs
+///     - datatypes: UInt8; kernels: 3x3
+/// @{
+
+/// @brief Parameter structure of the @ref edgeoperator filter.
+typedef struct {
+/// @sf_pfprivate yes
+    UInt32 frmDim;            // see SIPP_EDGE_OP_FRM_DIM_ADR (Private)
+    /// @sf_pfdesc configuration bitfield(see SIPP_EDGE_OP_CFG_ADR)
+    UInt32 in_mode;    // input mode
+    UInt32 out_mode;   // output mode
+    UInt32 theta_mode; // theta mode
+    UInt32 theta_ovx;  // theta OpenVx mode
+    UInt32 pm;         // plane multiple out_mode
+    UInt32 magn_scf;   // magnitude scale factor
+     /// @sf_pfdesc Edge operator X coefficients(see SIPP_EDGE_OP_XCOEFF_ADR)
+    UInt32 xCoeffA;
+    UInt32 xCoeffB;
+    UInt32 xCoeffC;
+    UInt32 xCoeffD;
+    UInt32 xCoeffE;
+    UInt32 xCoeffF;
+    /// @sf_pfdesc Edge operator Y coefficients(see SIPP_EDGE_OP_YCOEFF_ADR)
+    UInt32 yCoeffA;
+    UInt32 yCoeffB;
+    UInt32 yCoeffC;
+    UInt32 yCoeffD;
+    UInt32 yCoeffE;
+    UInt32 yCoeffF;
+
+    SippFrCfg  inFrCfg;
+    #ifdef SIPP_SUPPORT_FF_OBUF
+    SippFrCfg  outFrCfg;
+    #endif
+
+} EdgeParam;
+/// @}
+
+//===================================================================
+//Harris corner detect params
+/// @sf_definition harriscornersma2x9x Harris Corner Detector
+/// @sf_description The Harris corners filter performs corner detection on U8F image data.
+/// @sf_group SIPP_ma2x9x_Hardware_Filters
+/// @sf_myriadtarget ma2x9x
+/// @sf_outdatatype half,fp16,fp32,float
+/// @sf_type hw
+/// @sf_preserve numPlanes, imgSize
+/// @sf_function CV_HARRIS_ID
+/// @sf_inputs
+///     - datatypes: UInt8; kernels: 5x5, 7x7, 9x9
+/// @{
+
+/// @brief Parameter structure of the @ref harriscorners filter.
+typedef struct {
+/// @sf_pfprivate yes
+    UInt32 frmDim;             // see SIPP_HARRIS_FRM_DIM_ADR (Private)
+    /// @sf_pfdesc configuration bit field(see SIPP_HARRIS_CFG_ADR)
+    UInt32 kernel_sz;          // kernel size
+    UInt32 out_sel;            // select output
+    UInt32 no_sobel;           // bypass Sobel operator
+    UInt32 shi_tomasi;         // Shi-Tomasi score output
+    UInt32 exp_sub;            // exponent subtrahend
+    UInt32 pm;                 // plane multiple
+    /// @sf_pfdesc value that changes the response of the edges(FP32)(see SIPP_HARRIS_K_ADR)
+    float  kValue;             // see SIPP_HARRIS_K_ADR
+
+    SippFrCfg  inFrCfg;
+    #ifdef SIPP_SUPPORT_FF_OBUF
+    SippFrCfg  outFrCfg;
+    #endif
+
+} HarrisParam;
+/// @}
+
+//===================================================================
+//MinMax params
+/// @sf_definition minmaxma2x9x Minimum Maximum
+/// @sf_description The MinMax filter finds the maximum and minimum points in scale space
+/// @sf_group SIPP_ma2x9x_Hardware_Filters
+/// @sf_myriadtarget ma2x9x
+/// @sf_outdatatype fp16
+/// @sf_type hw
+/// @sf_preserve
+/// @sf_function CV_MIN_MAX_ID
+/// @sf_inputs
+///     - datatypes: UInt16, fp16; kernels: 3x3
+/// @{
+/// @brief Parameter structure of the @ref minmax filter.
+typedef struct {
+    UInt16 scaling;            // half and double rate plane dimensions
+    UInt16 fp16_mode;          // Input is in fp16 (16 bit)
+    UInt16 rounding_en;        // Enable Rounding
+    UInt16 ext_dense;          // extrema dense output
+    UInt16 status_dense;       // status dense output
+    UInt16 polarity;           // changes the polarity of extrema output bit[15]
+    UInt16 numScoreThr;        // enable X score thresholds per Width and X per Height, or X*X per image
+                               // Value grater than 4 will be treated as 4
+    UInt16 noMinima;           // Minima disable, 1-minima is not reported, 0-minima is reported
+    UInt16 max_extrema;        // maximum extrema
+    /// @sf_pfdesc configuration bit field(see CV_MIN_MAX_THRESHOLD_ADR)
+    UInt16 ext_threshold;
+    /// @sf_pfdesc configuration bit field(see CV_MIN_MAX_SC_TH_LUT_REQ_ADR)
+    UInt16 scoreThr;         // Score Threshold Lut
+    /// @sf_pfdesc configuration bit field(see CV_MIN_MAX_ENABLE_ADR)
+    UInt16 plane0_en;          // plane 0 enable
+    UInt16 plane1_en;          // plane 1 enable
+    UInt16 plane2_en;          // plane 2 enable
+    UInt16 outStats_en;        // output stats enable
+} MinMaxParam;
+/// @}
+
+//===================================================================
+//Stereo Disparity params
+/// @sf_definition stereodisparityma2x9x Stereo Disparity
+/// @sf_description The Stereo Disparity filter extracts depth information based on epipolar differences
+/// @sf_group SIPP_ma2x9x_Hardware_Filters
+/// @sf_myriadtarget ma2x9x
+/// @sf_outdatatype UInt8
+/// @sf_type hw
+/// @sf_preserve
+/// @sf_function CV_STEREO_ID
+/// @sf_inputs
+///     - datatypes: UInt8; kernels: 5x5, 7x7, 7x9
+/// @{
+
+/// @brief Parameter structure of the @ref stereodisparity filter.
+typedef struct {
+/// @sf_pfprivate yes
+    /// @sf_pfdesc configuration bit field(see CV_STEREO_CFG_ADR)
+    UInt8 inputMode;       // Input mode
+    UInt8 inputType;       // Image in mode (U8 and U10 pixel intensity)
+    UInt8 dsp_sz;          // Disparity search size (0 = 64disp, 1 = 96disp)
+    UInt8 search_dir;      // Cost Matchinh Search Direction (0 = L2R, 1 = R2L)
+    UInt8 data_flow;       // Stereo data flow control (0 = Top, 1 = Full)
+    UInt8 lrc_en;          // LR Check enable
+    UInt8 cost_dump_en;    // Cost Map Dump enable
+    UInt8 cost_dump_mode;  // Dump mode (0 = LA cost volume, 1 = SGBM cost volume)
+    UInt8 wta_dump_en;     // WTA(SGBM) Dump enable
+    UInt8 cme;             // companding enable
+    UInt8 localAggr_mode;  // LA mode
+    UInt8 dsp_out_mode;    // Output Disparity Map Format (0 = U(11,5), 1 = FP16)
+    UInt8 axi_mode;        // AXI Input LLB mode
+    /// @sf_pfdesc configuration bit field(see CV_STEREO_PARAMS_ADR)
+    UInt8 invalid_dsp;     // Value to define the invalid disparity (defaults to 0)
+    UInt8 invalid_thr;     // LRC Conditional Disparity Invalidity Threshold value
+    UInt8 invalid_rep;     // Enable replace of invalid disparity with computed spatial kernel average
+    UInt8 div_factor;      // SGBM Aggregation division factor
+    UInt8 ratio_thr;       // SGBM WTA RATIO invalidation threshold
+    /// @sf_pfdesc configuration bit field(see CV_STEREO_PARAMS2_ADR)
+    UInt8 out_diff_thr;    // Kernel radius difference threshold
+    UInt8 out_census_thr;  // Census Threshold
+    UInt8 out_remove_thr;  // Outliers Remove Threshold
+
+    UInt32 p1H;
+    UInt32 p2H;
+    UInt32 p1V;
+    UInt32 p2V;
+
+    UInt8  lut[256*4];
+
+} StereoParam;
+
+//===================================================================
+//Warp params
+
+typedef struct
+{
+    uint16_t numLines;              // The number of lines in the CB
+    uint32_t memBase;               // The base of the CB
+    uint32_t lineStride;            // Stride to next CB line
+    int32_t cBufTop;               // Top line in CB
+    int16_t CBL;                   // Location of top line
+    int32_t cBufTopInit;           // Top line in CB @ start of frame
+    int16_t CBLInit;               // Location of top line @ start of frame
+
+} WarpCB, * pWarpCB;
+
+// Descriptor word 0
+typedef struct __attribute__ ((packed))
+{
+    uint64_t linkAddr          :32;  // Link address to next descriptor - bottom 4 bits unused
+    uint64_t tileStart         :32;
+
+} WarpDescWord0;
+
+// Descriptor word 1
+typedef struct __attribute__ ((packed))
+{
+    uint64_t intMeshStartXY :32;
+    uint64_t fracMeshStartX :20;
+    uint64_t mesh           :12;
+
+} WarpDescWord1;
+
+// Descriptor word 2
+typedef struct __attribute__ ((packed))
+{
+    uint64_t fracMeshStartY :20;
+    uint64_t gRecipX        :20;
+    uint64_t gRecipY        :20;
+    uint64_t reserved       :4;
+
+} WarpDescWord2;
+
+// Descriptor word 3
+typedef struct __attribute__ ((packed))
+{
+    uint64_t pfbc           :20;
+    uint64_t edgeColour     :17;
+    uint64_t pixFormats     :17;
+    uint64_t reserved       :6;
+    uint64_t intClear       :4;
+
+} WarpDescWord3;
+
+// Descriptor word 4
+typedef struct __attribute__ ((packed))
+{
+    uint64_t cbMemSetupA0    :28;
+    uint64_t cbMemSetupA1    :28;
+    uint64_t reserved        :4;
+    uint64_t intEnable       :4;
+
+} WarpDescWord4;
+
+// Descriptor word 5
+typedef struct __attribute__ ((packed))
+{
+    uint64_t cbMemSetupA2    :28;
+    uint64_t cbMemSetupB0    :12;
+    uint64_t cbMemSetupB1    :12;
+    uint64_t cbMemSetupB2    :12;
+//    uint64_t reserved        :3;
+
+} WarpDescWord5;
+
+// Descriptor word 6
+typedef struct __attribute__ ((packed))
+{
+    uint64_t memSetup0       :32;
+    uint64_t memSetup1       :32;
+
+} WarpDescWord6;
+
+// Descriptor word 7
+typedef struct __attribute__ ((packed))
+{
+    uint64_t memSetup2       :32;
+    uint64_t memBase0        :32;
+
+} WarpDescWord7;
+
+// Descriptor word 8
+typedef struct __attribute__ ((packed))
+{
+    uint64_t memBase1        :32;
+    uint64_t memBase2        :32;
+
+} WarpDescWord8;
+
+// Descriptor word 9
+typedef struct __attribute__ ((packed))
+{
+    uint64_t outFrameLimit   :32;
+    uint64_t inFrameLimitX   :32;
+
+} WarpDescWord9;
+
+// Descriptor word 10
+typedef struct __attribute__ ((packed))
+{
+    uint64_t inFrameLimitY   :32;
+    uint64_t meshLimit       :32;
+
+} WarpDescWord10;
+
+// Descriptor word 11
+typedef struct __attribute__ ((packed))
+{
+    uint64_t mat0            :32;
+    uint64_t mat1            :32;
+
+} WarpDescWord11;
+
+// Descriptor word 12
+typedef struct __attribute__ ((packed))
+{
+    uint64_t mat2            :32;
+    uint64_t mat3            :32;
+
+} WarpDescWord12;
+
+// Descriptor word 13
+typedef struct __attribute__ ((packed))
+{
+    uint64_t mat4            :32;
+    uint64_t mat5            :32;
+
+} WarpDescWord13;
+
+// Descriptor word 14
+typedef struct __attribute__ ((packed))
+{
+    uint64_t mat6            :32;
+    uint64_t mat7            :32;
+
+} WarpDescWord14;
+
+// Descriptor word 15
+typedef struct __attribute__ ((packed))
+{
+    uint64_t mat8            :32;
+    uint64_t mode            :13;
+    uint64_t reserved        :19;
+
+} WarpDescWord15;
+
+// Descriptor word 16
+typedef struct __attribute__ ((packed))
+{
+    uint64_t runs            :29;
+    uint64_t start           :6;
+    uint64_t reserved        :29;
+
+} WarpDescWord16;
+
+// Descriptor word 17
+typedef struct __attribute__ ((packed))
+{
+    uint64_t reserved        :64;
+
+} WarpDescWord17;
+
+typedef struct
+{
+    WarpDescWord0  word0;
+    WarpDescWord1  word1;
+    WarpDescWord2  word2;
+    WarpDescWord3  word3;
+    WarpDescWord4  word4;
+    WarpDescWord5  word5;
+    WarpDescWord6  word6;
+    WarpDescWord7  word7;
+    WarpDescWord8  word8;
+    WarpDescWord9  word9;
+    WarpDescWord10 word10;
+    WarpDescWord11 word11;
+    WarpDescWord12 word12;
+    WarpDescWord13 word13;
+    WarpDescWord14 word14;
+    WarpDescWord15 word15;
+    WarpDescWord16 word16;
+    WarpDescWord17 word17;
+
+} WarpDesc, * pWarpDesc;
+
+typedef enum
+{
+    SIPP_CV_WARP_SINGLE_CTX = 1,
+    SIPP_CV_WARP_DOUBLE_CTX,
+    SIPP_CV_WARP_TRIPLE_CTX
+
+} SIPP_CV_WARP_OP_MODE;
+
+typedef enum
+{
+    SIPP_CV_WARP_OBUF_SOLO = 0,
+    SIPP_CV_WARP_OBUF_PRIMARY,
+    SIPP_CV_WARP_OBUF_SECONDARY
+
+} SIPP_CV_WARP_OBUF_TYPE;
+
+
+typedef struct
+{
+    UInt8  meshType;           // 0 : Sparse mesh, 1: Pre-expanded mesh
+    UInt8  meshFormat;         // 0 : Mixed point 16 bit, 1 : FP32 - must be 0 when meshType is pre-expanded
+    UInt8  meshRelative;       // 1 : MPs are relative to the output pixel location, 0 otherwise - must be 0 when meshType = sparse
+    UInt8  meshDecPosn;        // The decimal position of the mixed point mesh points, counting from the LSB - 0 means fully integer
+    UInt8  meshBypass;         // Set to generate a bypass mesh (NOTE: Must have PREEXPANDED_MODE = 1, RELATIVE = 1 and DEC_POSN = 4'b0)
+    UInt32 meshBase;           // Base address of mesh
+    UInt32 meshStride;         // Stride of mesh
+
+    UInt32 inBufBase;          // Base address of input buffer - used if not using CB
+    UInt32 inBufStride;        // Stride of input buffer in bytes - used if not using CB
+
+    UInt32 outBufBase;         // Base address of output buffer - used if not using CB
+    UInt32 outBufStride;       // Stride of output buffer in bytes - used if not using CB
+
+    UInt8  filterMode;         // 0 : bilinear, 1 : bicubic, 2 : Bypass
+    UInt8  bypassTransform;    // 0 : FALSE, 1 : TRUE
+
+    UInt16 inputX;             // X size of input image (since WARP may have no parents can't guaranetee to get this
+                               // via a filter link)
+    UInt16 inputY;             // Y size of input image
+    UInt16 startX;             // X co-ord of start location within the output image
+    UInt16 startY;             // Y co-ord of start location within the output image
+    UInt16 endX;               // X co-ord of end location within the output image
+    UInt16 endY;               // Y co-ord of end location within the output image
+
+    UInt16 meshWidth;          // Width of the mesh
+    UInt16 meshHeight;         // Height of the mesh
+    UInt16 meshOutSpan;        // Span of the mesh - states the output width the full mesh is intended to span
+                               // In most cases this will equal the output width, even if resizing
+                               // If striping, this should be the width were this context handling the whole output
+    UInt16 meshOutSpanHeight;  // Span of the mesh - states the output height the full mesh is intended to span
+
+    UInt32 transformMatrix[9]; // 3x3 transform matrix (fp32)
+
+    UInt8  edgeMode;           // 0: Pixel replication, 1: Edge colour
+    UInt16 edgeColour;         // Value to use when edgeMode = Edge colour
+
+    UInt16 inPixWidth;         // The width of the input pixels in bits (set to 0 for fp16)
+    UInt16 outPixWidth;        // The width of the output pixels in bits (set to 0 for fp16)
+
+    UInt16 maxMeshYPositive;   // Maximum positive mesh point Y offset
+    UInt16 maxMeshYNegative;   // Maximum negative mesh point Y offset
+
+    UInt8  hFlip;              // Warp is being setup for horizontal flip so allow speculative cache fetching to the left
+
+    UInt8  pfbcReqMode;        // Set to zero to disable Speculative block requests; Set to 1 to fetch the current Superblk (2x2blks); set to 2 to fetch 2 Superblks; etc... up to max of 4
+    UInt8  tileXPrefLog2;      // application preferred tile X dimension - log base 2; valid values: [3..7]; set to 0 to leave it up to the SIPP default handling
+                               // for application preferred tile Y dimension either set the number of lines per iteration of the pipeline warp is part of (Scheduled RT) or the IRQ rate of the
+                               // warp filters used (FREE RT)
+
+    //
+    pWarpDesc pDesc;
+
+/// @sf_pfprivate yes
+    UInt8  tileXLog2;          // tile X dimension - log base 2
+/// @sf_pfprivate yes
+    UInt8  tileYLog2;          // tile Y dimension - log base 2
+    UInt8  numTilesRow;        // How many tiles in an row
+    UInt32 gRecipX;
+    UInt32 gRecipY;
+    UInt16 meshStartIntX;      // X mesh start point integer part  - Will client ever set this?
+    UInt32 meshStartFracX;     // X mesh start point fraction part
+    UInt16 meshStartIntY;      // Y mesh start point integer part
+    UInt32 meshStartFracY;     // Y mesh start point fraction part
+
+    WarpCB * pInCB;            // Pointer to a CB struct (should be an array with an entry for every image)
+    WarpCB * pOutCB;           // Pointer to a CB struct (should be an array with an entry for every image)
+
+    Int16    runsComplete;
+    UInt16   locMeshIntY;
+    UInt32   locMeshFracY;
+    UInt16   locStartY;
+    UInt8    locSuperRun;
+    UInt16   iBufLevel;          // Maybe iBufLevel does not matter - its just nextRunStart and inLineNum we care about
+                                 // its only used for freeing
+    UInt16   oBufLevel;          // Note this includes pending transactions
+
+    UInt16   inLineNum;
+    UInt16   firstLineStart;
+    UInt16   nextRunStart;
+    bool     bFreeMemOnRowDone;   // When set, free one tile row from the input buffer at the end of a tile row.
+
+} warpCtx;
+
+/// @sf_definition warpma2x9x Bicubic Warp
+/// @sf_description Warp Filter
+/// @sf_group SIPP_ma2x9x_Hardware_Filters
+/// @sf_myriadtarget ma2x9x
+/// @sf_outdatatype fp16 / UInt16, u14, 12, u10, uint8_t
+/// @sf_type hw
+/// @sf_preserve
+/// @sf_function CV_WARP_X_ID
+/// @sf_inputs
+///     - datatypes: UInt16, fp16
+/// @{
+
+/// @brief Parameter structure of the @ref minmax filter.
+typedef struct {
+
+    warpCtx * pContext[SIPP_MAX_WARP_CTXS];
+
+    // This variables should be common to all input contexts / planes - no need to allocate
+    // multiple times.
+    // Now we need some other type of mode here when we want a filter to execute on more
+    // than one image in parallel such as when doing U and V but that can come later...
+    SIPP_CV_WARP_OP_MODE   opMode;         // 0: Single context/plane 1: Multi Context / plane
+    SIPP_CV_WARP_OBUF_TYPE oBufType;       // Signals if the warp output buffer is to be the primary buffer in a set
+                                           // This would apply for the output buffers for ALL contexts / planes
+    SippFilters *           primaryOBufFilt; // if oBufType == SIPP_CV_WARP_OBUF_SECONDARY, this signals where the primary
+                                           // filter is
+    SippFilters *           secondaryOBufFilts[(SIPP_HWCV_NUM_WARP_UNITS - 0x1)];
+                                           // if oBufType == SIPP_CV_WARP_OBUF_PRIMARY, this signals where the secondary
+                                           // filter(s) are
+    uint8_t                     secondaryOutContext;// Effectively states which output context this secondary will be working on
+                                           // In a striping scenario, all secondaries will also be working on context zero
+                                           // In a plane stacking scenario where filter feeds a circular buffer,
+                                           // the filter needs this info in order to correctly place output into the
+                                           // correct plane / context
+/// @sf_pfprivate yes
+    #ifdef SIPP_WARP_NO_CTX_LINK
+    UInt8                currCtx;
+    #endif
+    UInt32               frmDim;             // see CV_MIN_MAX_FRM_DIM_ADR (Private)
+    UInt8                readyFlags;
+    bool                 bTransInProg;       // Note - this is not accurate for single ctx filters but it is used only in multi-ctx
+    Int16                lastRowReport;
+    UInt16               runsStarted;
+    UInt16               totalRuns;
+    bool                 bStackOutCtx;       // When stacking output planes - a filter is essentially covering more than one
+                                             // context on input but should only have one output!
+
+} WarpParam;
+/// @}
+
+typedef struct
+{
+    UInt8  meshType;           // 0 : Sparse mesh, 1: Pre-expanded mesh
+    UInt8  meshFormat;         // 0 : Mixed point 16 bit, 1 : FP32 - must be 0 when meshType is pre-expanded
+    UInt8  meshRelative;       // 1 : MPs are relative to the output pixel location, 0 otherwise - must be 0 when meshType = sparse
+    UInt8  meshDecPosn;        // The decimal position of the mixed point mesh points, counting from the LSB - 0 means fully integer
+    UInt8  meshBypass;         // Set to generate a bypass mesh (NOTE: Must have PREEXPANDED_MODE = 1, RELATIVE = 1 and DEC_POSN = 4'b0)
+    UInt32 meshBase;           // Base address of mesh
+    UInt32 meshStride;         // Stride of mesh
+
+    UInt32 inBufBase;          // Base address of input buffer - used if not using CB
+    UInt32 inBufStride;        // Stride of input buffer in bytes - used if not using CB
+
+    UInt32 outBufBase;         // Base address of output buffer - used if not using CB
+    UInt32 outBufStride;       // Stride of output buffer in bytes - used if not using CB
+
+    UInt8  filterMode;         // 0 : bilinear, 1 : bicubic, 2 : Bypass
+    UInt8  bypassTransform;    // 0 : FALSE, 1 : TRUE
+
+    UInt16 inputX;             // X size of input image (since WARP may have no parents can't guaranetee to get this
+                               // via a filter link)
+    UInt16 inputY;             // Y size of input image
+    UInt16 startX;             // X co-ord of start location within the output image
+    UInt16 startY;             // Y co-ord of start location within the output image
+    UInt16 endX;               // X co-ord of end location within the output image
+    UInt16 endY;               // Y co-ord of end location within the output image
+
+    UInt16 meshWidth;          // Width of the mesh
+    UInt16 meshHeight;         // Height of the mesh
+    UInt16 meshOutSpan;        // Span of the mesh - states the output width the full mesh is intended to span
+                               // In most cases this will equal the output width, even if resizing
+                               // If striping, this should be the width were this context handling the whole output
+    UInt16 meshOutSpanHeight;  // Span of the mesh - states the output height the full mesh is intended to span
+
+    UInt32 transformMatrix[9]; // 3x3 transform matrix (fp32)
+
+    UInt8  edgeMode;           // 0: Pixel replication, 1: Edge colour
+    UInt16 edgeColour;         // Value to use when edgeMode = Edge colour
+
+    UInt16 inPixWidth;         // The width of the input pixels in bits (set to 0 for fp16)
+    UInt16 outPixWidth;        // The width of the output pixels in bits (set to 0 for fp16)
+
+    UInt16 maxMeshYPositive;   // Maximum positive mesh point Y offset
+    UInt16 maxMeshYNegative;   // Maximum negative mesh point Y offset
+
+    UInt8  hFlip;              // Warp is being setup for horizontal flip so allow speculative cache fetching to the left
+
+    UInt8  pfbcReqMode;        // Set to zero to disable Speculative block requests; Set to 1 to fetch the current Superblk (2x2blks); set to 2 to fetch 2 Superblks; etc... up to max of 4
+    UInt8  tileXPrefLog2;      // application preferred tile X dimension - log base 2; valid values: [3..7]; set to 0 to leave it up to the SIPP default handling
+                               // for application preferred tile Y dimension either set the number of lines per iteration of the pipeline warp is part of (Scheduled RT) or the IRQ rate of the
+                               // warp filters used (FREE RT)
+
+} ParamWarp;
+
+#endif /* __SIPP_CV_DEFS_H__ */