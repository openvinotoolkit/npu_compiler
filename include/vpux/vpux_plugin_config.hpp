//
// Copyright 2020 Intel Corporation.
//
// This software and the related documents are Intel copyrighted materials,
// and your use of them is governed by the express license under which they
// were provided to you (End User License Agreement for the Intel(R) Software
// Development Products (Version May 2017)). Unless the License provides
// otherwise, you may not use, modify, copy, publish, distribute, disclose or
// transmit this software or the related documents without Intel's prior
// written permission.
//
// This software and the related documents are provided as is, with no
// express or implied warranties, other than those that are expressly
// stated in the License.
//


/**
 * @brief A header that defines advanced related properties for VPU plugins.
 * These properties should be used in SetConfig() and LoadNetwork() methods of plugins
 *
 * @file vpu_plugin_config.hpp
 */

#pragma once

#include <vpux/vpux_compiler_config.hpp>

//
// VPUX plugin options
//

#define VPUX_CONFIG_KEY(name) InferenceEngine::VPUXConfigParams::_CONFIG_KEY(VPUX_##name)
#define VPUX_CONFIG_VALUE(name) InferenceEngine::VPUXConfigParams::name

#define DECLARE_VPUX_CONFIG_KEY(name) DECLARE_CONFIG_KEY(VPUX_##name)
#define DECLARE_VPUX_CONFIG_VALUE(name) DECLARE_CONFIG_VALUE(name)

// TODO Only to support old config options. Must be removed in future

#define VPU_KMB_CONFIG_KEY(name) InferenceEngine::VPUXConfigParams::_CONFIG_KEY(VPU_KMB_##name)
#define VPU_KMB_CONFIG_VALUE(name) InferenceEngine::VPUXConfigParams::VPU_KMB_##name

#define KMB_CONFIG_KEY(name) InferenceEngine::VPUXConfigParams::_CONFIG_KEY(KMB_##name)
#define KMB_CONFIG_VALUE(name) InferenceEngine::VPUXConfigParams::KMB_##name

#define DECLARE_VPU_KMB_CONFIG_KEY(name) DECLARE_CONFIG_KEY(VPU_KMB_##name)
#define DECLARE_VPU_KMB_CONFIG_VALUE(name) DECLARE_CONFIG_VALUE(VPU_KMB_##name)

#define DECLARE_KMB_CONFIG_KEY(name) DECLARE_CONFIG_KEY(KMB_##name)
#define DECLARE_KMB_CONFIG_VALUE(name) DECLARE_CONFIG_VALUE(KMB_##name)

namespace InferenceEngine {
namespace VPUXConfigParams {

//
// VPUX plugin options
//

/**
 * @enum VPUXPlatform
 * @brief VPUX device
 */
enum class VPUXPlatform: int {
    AUTO            = 0,    // auto detection
    MA2490          = 1,    // Keem bay A0
    MA2490_B0       = 2,    // Keem bay B0
    MA3100          = 3,    // Thunder bay harbor A0
    MA3720          = 4,    // Meteor lake
};

/**
 * @brief [Only for VPUX Plugin]
 * Type: Arbitrary string.
 * This option allows to specify device.
 * If specified device is not available then creating infer request will throw an exception.
 */
DECLARE_VPUX_CONFIG_KEY(PLATFORM);
DECLARE_VPUX_CONFIG_VALUE(AUTO);
DECLARE_VPUX_CONFIG_VALUE(MA2490);
DECLARE_VPUX_CONFIG_VALUE(MA2490_B0);
DECLARE_VPUX_CONFIG_VALUE(MA3100);
DECLARE_VPUX_CONFIG_VALUE(MA3720);

/**
 * @brief [Only for VPUX Plugin]
<<<<<<< HEAD
 * Type: integer, default is 4.
=======
 * Type: integer, default is 2.
>>>>>>> 01e9f910
 */
DECLARE_VPUX_CONFIG_KEY(THROUGHPUT_STREAMS);

/**
 * @deprecated Use VPUX_THROUGHPUT_STREAMS instead
 * @brief [Only for VPUX Plugin]
 * Type: integer, default is 2.
 */
DECLARE_KMB_CONFIG_KEY(THROUGHPUT_STREAMS);

/**
 * @brief [Only for VPUX Plugin]
 * Type: integer, default is 0. SetNumUpaShaves is not called in that case.
 * Number of shaves to be used by NNCore plug-in during inference
 */
DECLARE_VPUX_CONFIG_KEY(INFERENCE_SHAVES);

}  // namespace VPUXConfigParams
}  // namespace InferenceEngine<|MERGE_RESOLUTION|>--- conflicted
+++ resolved
@@ -84,11 +84,7 @@
 
 /**
  * @brief [Only for VPUX Plugin]
-<<<<<<< HEAD
- * Type: integer, default is 4.
-=======
  * Type: integer, default is 2.
->>>>>>> 01e9f910
  */
 DECLARE_VPUX_CONFIG_KEY(THROUGHPUT_STREAMS);
 
