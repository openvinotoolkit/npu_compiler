/**
* serializer.hpp contains classes that output to file compute graph representations in various formats.
*
* @author Patrick Doyle
* @date 4/27/2018
*/
#include "include/mcm/computation/model/op_model.hpp"
#include "include/mcm/deployer/mv_types.h"
#include "include/mcm/deployer/Fp16Convert.h"
#include "include/mcm/deployer/file_buffer.h"
#include "include/mcm/pass/transform/fuse_relu.hpp"
#include "include/mcm/pass/transform/fuse_bias.hpp"
#include "include/mcm/pass/transform/fuse_batch_norm.hpp"

namespace mv
{

/// List of supported graph serialization formats
enum serializer_mode
{
    mvblob_mode,
    json_mode,
    flatbuffers_mode,
    dot_mode
};

class Blob_stage
{
    public:
        uint32_t next ;
        uint32_t op_type ;
        uint32_t implementation  ;
        uint32_t preop_type  ;
        uint32_t postop_type ;

        uint32_t radixX;
        uint32_t radixY;
        uint32_t radixStrideX;
        uint32_t radixStrideY;
        uint32_t padX;
        uint32_t padY;
        uint32_t padStyle;
        uint32_t dilation;

        uint32_t InputDimX;
        uint32_t InputDimY;
        uint32_t InputDimZ;
        uint32_t InputStrideX;
        uint32_t InputStrideY;
        uint32_t InputStrideZ;
        uint32_t InputOffset;
        uint32_t InputLocation;
        uint32_t InputDataType;
        uint32_t InputOrder;
        uint32_t Input1Offset;
        uint32_t Input1Location;

        uint32_t OutputDimX;
        uint32_t OutputDimY;
        uint32_t OutputDimZ;
        uint32_t OutputStrideX;
        uint32_t OutputStrideY;
        uint32_t OutputStrideZ;
        uint32_t OutputOffset;
        uint32_t OutputLocation;
        uint32_t OutputDataType;
        uint32_t OutputOrder;

        uint32_t TapsDimX;
        uint32_t TapsDimY;
        uint32_t TapsDimZ;
        uint32_t TapsStrideX;
        uint32_t TapsStrideY;
        uint32_t TapsStrideZ;
        uint32_t TapsOffset;
        uint32_t TapsLocation;
        uint32_t TapsDataType;
        uint32_t TapsOrder;

        uint32_t BiasDimX;
        uint32_t BiasDimY;
        uint32_t BiasDimZ;
        uint32_t BiasStrideX;
        uint32_t BiasStrideY;
        uint32_t BiasStrideZ;
        uint32_t BiasOffset;
        uint32_t BiasLocation;
        uint32_t BiasDataType;
        uint32_t BiasOrder;

        Blob_stage()
        {
            next = 0x0000 ;
            op_type = 0x0000;
            implementation = 0x80000000 ;

            radixX = 3 ;
            radixY = 3 ;
            radixStrideX = 2 ;
            radixStrideY = 2 ;
            padX = 0 ;
            padY = 0 ;
            padStyle = 1 ;
            dilation = 1 ;

            InputDimX = 32 ;
            InputDimY = 32 ;
            InputDimZ = 3 ;
            InputStrideX = 2 ;
            InputStrideY = 64 ;
            InputStrideZ = 2 ;
            InputOffset = 0 ;
            InputLocation = 1 ;
            InputDataType = 0 ;
            InputOrder = 0 ;

            OutputDimX = 16 ;
            OutputDimY = 16 ;
            OutputDimZ = 8 ;
            OutputStrideX = 2 ;
            OutputStrideY = 0x10 ;
            OutputStrideZ = 2 ;
            OutputOffset = 0 ;
            OutputLocation = 2 ;
            OutputDataType = 0 ;
            OutputOrder = 0 ;

            TapsDimX = 9 ;
            TapsDimY = 1 ;
            TapsDimZ = 1 ;
            TapsStrideX = 2 ;
            TapsStrideY = 2 ;
            TapsStrideZ = 2 ;
            TapsOffset = 0 ;
            TapsLocation = 3 ;
            TapsDataType = 0 ;
            TapsOrder = 3 ;

            BiasDimX = 0 ;
            BiasDimY = 0 ;
            BiasDimZ = 0 ;
            BiasStrideX = 0 ;
            BiasStrideY = 0 ;
            BiasStrideZ = 0 ;
            BiasOffset = 1 ;
            BiasLocation = 3 ;
            BiasDataType = 0 ;
            BiasOrder = 1 ;

            preop_type = 5 ;
            postop_type = 5 ;
        }
};

struct blob_summary {
    uint32_t elf_header_size;
    uint32_t mv_header_size;
    uint32_t header_pad_size;
    uint32_t stage_section_size;
    uint32_t buffer_header_size;
    uint32_t buffer_data_size;
    uint32_t relocation_section_size;
    uint32_t weights_region_size;
    uint32_t weights_region_pad_size;
    uint32_t bias_region_size;
    uint32_t params_region_size;
    uint32_t weights_number_size;
    uint32_t tensor_number_size;
    uint32_t stage_count;
    uint32_t conv_count;
    uint32_t input_size;
    uint32_t output_size;
    uint32_t blob_file_size;
    std::vector<uint32_t> relocbuf_list = {  } ;
    std::vector<uint32_t> relocadr_list = {  } ;
};


class Blob_buffer : public WBuffer
{
    private:
        blob_summary blob_stats;

    public:
        Blob_buffer()
        {
        }
        void calc(mv::ControlModel& cm)
        {
            // calculate blob statistics
            // set input size from compute model
            blob_stats.input_size = cm.getFirst()->getOutputTensor(0)->getShape().totalSize();

            // set fixed header sizes for blob
            blob_stats.elf_header_size = 34 ;
            blob_stats.mv_header_size = 40 ;
            uint32_t headers_data_size = blob_stats.elf_header_size+blob_stats.mv_header_size ;
            blob_stats.header_pad_size = align(headers_data_size,0x10)-headers_data_size;
            blob_stats.buffer_header_size = 0x10 ;
            blob_stats.weights_number_size = 2 ;          // TODO assume FP16
            blob_stats.tensor_number_size = 2 ;          // TODO assume FP16

            // parse compute model to determine stage dependent sizes
            // initialize values that ill increase during parse of graph
            blob_stats.stage_count = 0 ;
            blob_stats.conv_count = 0 ;
            blob_stats.stage_section_size = 4*3 ;    // start count including 12 byte header
            blob_stats.weights_region_size = 0 ;
            blob_stats.bias_region_size = 0 ;
            blob_stats.params_region_size = 0 ;

            for (mv::Control::OpDFSIterator it = cm.getFirst(); it != cm.opEnd(); ++it)
            {
                if (( it->getOpType() == OpType::Conv2D ) || ( it->getOpType() == OpType::FullyConnected ))
                {
                    uint32_t kernel_sizeX = 0 ;
                    uint32_t kernel_sizeY = 0 ;
                    uint32_t kernel_sizeZ = 0 ;
                    uint32_t kernel_sizeN = 0 ;

                    if ( it->getOpType() == OpType::FullyConnected )
                    {
//                        std::cout << "calculating buffer sizes for fully connected"<< std::endl;
                        kernel_sizeX = it->getInputTensor(1)->getShape().totalSize() ;
                        kernel_sizeY = 1 ;
                        kernel_sizeZ = 1 ;
                        kernel_sizeN = 1 ;
                        blob_stats.stage_section_size += (45*4) ;
                    }
                    else
                    {
//                        std::cout << "calculating buffer sizes for convolution"<< std::endl;
                        kernel_sizeX = it->getInputTensor(1)->getShape()[0] ;
                        kernel_sizeY = it->getInputTensor(1)->getShape()[1] ;
                        kernel_sizeZ = it->getInputTensor(1)->getShape()[2] ;
                        kernel_sizeN = it->getInputTensor(1)->getShape()[3] ;
                        blob_stats.stage_section_size += (53*4) ;
                    }

                    // buffer data section for convolution has 3 regions: taps, bias, and params
                    // size of TAP region = align((roundUp(8,#kC)*kernelX*kernelY*kN)*dataSize),0x40)
                    //  TODO       BIAS region = align((#biases*dataSize),0x40)
                    //  TODO       PARAMS region = align((#params*dataSize),0x40)

                    // TAPS region
                    // calculate buffer sizes etc related to weights
//                    std::cout << "this weights shape = " << kernel_sizeX << " " << kernel_sizeY << " " << kernel_sizeZ << " " << kernel_sizeN << std::endl;
                    uint32_t buffer_taps_weights_len = kernel_sizeX*kernel_sizeY*kernel_sizeZ*kernel_sizeN;
                    uint32_t buffer_taps_weights_size = buffer_taps_weights_len*blob_stats.weights_number_size;
                    uint32_t weights_region_size = align(kernel_sizeN,8)*kernel_sizeX*kernel_sizeY*kernel_sizeZ*blob_stats.weights_number_size;
                    weights_region_size = align(weights_region_size,64) ;
//                    std::cout << "this weights_region_size = "<< weights_region_size << std::endl;
                    blob_stats.weights_region_size += weights_region_size ;
                    blob_stats.weights_region_pad_size = blob_stats.weights_region_size - buffer_taps_weights_size ;

                    // calculate buffer size related to bias
                    if (it->hasAttr("bias"))
                    {
                        uint32_t buffer_bias_values_len = it->getAttr("bias").getContent<mv::dynamic_vector<float>>().size() ;
                        buffer_bias_values_len = buffer_bias_values_len*blob_stats.weights_number_size;
                        blob_stats.bias_region_size = align(buffer_bias_values_len,64) ;

                    }
                    else
                    {
                        blob_stats.bias_region_size += 64 ;
                    }

                    blob_stats.stage_count++ ;
                    blob_stats.conv_count++ ;
                    blob_stats.params_region_size += 64 ;
                    if (it->hasAttr("postOpType"))
                    {
                        if (it->getAttr("postOpType").getContent<mv::OpType>() == mv::OpType::ReLU)
                        {
                            blob_stats.stage_section_size += (3*4) ;
                        }
                    }
                } else if (( it->getOpType() == OpType::MaxPool2D ) || ( it->getOpType() == OpType::AvgPool2D ))
                {
                    blob_stats.stage_count++ ;
                    blob_stats.stage_section_size += (3+7+20+2)*4 ;
                } else if (( it->getOpType() == OpType::Add) || ( it->getOpType() == OpType::Multiply))
                {
                    blob_stats.stage_count++ ;
                    blob_stats.stage_section_size += (3+32)*4 ;
                }
                else if (it->getOpType() == OpType::Softmax)
                {
                    blob_stats.stage_count++ ;
                    blob_stats.stage_section_size += (3+21+2)*4 ;
                }

            }    // end traverse of graph

            blob_stats.output_size = cm.getLast()->getInputTensor(0)->getShape().totalSize();
//            std::cout << "output size = "<< blob_stats.output_size << std::endl;
            blob_stats.stage_section_size = align(blob_stats.stage_section_size, 16) ;
            blob_stats.buffer_data_size = blob_stats.weights_region_size + blob_stats.bias_region_size + blob_stats.params_region_size ;

            if (blob_stats.relocation_section_size % 16 == 0)
            {
                blob_stats.relocation_section_size += 16;
            }
            blob_stats.relocation_section_size = 20 + 16*blob_stats.conv_count + 16*(blob_stats.stage_count-1) ;
//            std::cout << "headers_data_size = "<< headers_data_size << std::endl;
//            std::cout << "blob_stats.header_pad_size = "<< blob_stats.header_pad_size << std::endl;
//            std::cout << "blob_stats.stage_section_size = "<< blob_stats.stage_section_size << std::endl;
//            std::cout << "blob_stats.buffer_header_size = "<< blob_stats.buffer_header_size << std::endl;
//            std::cout << "blob_stats.buffer_data_size = "<< blob_stats.buffer_data_size << std::endl;
//            std::cout << "blob_stats.relocation_section_size = "<< blob_stats.relocation_section_size << std::endl;
            blob_stats.blob_file_size = headers_data_size+blob_stats.header_pad_size+blob_stats.stage_section_size+blob_stats.buffer_header_size+blob_stats.buffer_data_size+blob_stats.relocation_section_size ;
//            std::cout << "blob_stats.blob_file_size = "<< blob_stats.blob_file_size << std::endl;
//            std::cout << "finished calc" << std::endl;

        }

        void write_elf_header()
        {

            AddBytes(2, 0x0000);  // 0x00
            AddBytes(2, 0x0001);
            AddBytes(2, 0x0002);
            AddBytes(2, 0x0001);
            AddBytes(2, 0x0000);
            AddBytes(2, 0x0000);
            AddBytes(2, 0x0000);
            AddBytes(2, 0x0000);

            AddBytes(2, 0x0000);  // 0x10
            AddBytes(2, 0x0000);
            AddBytes(2, 0x0000);
            AddBytes(2, 0x0110);
            AddBytes(2, 0x0000);
            AddBytes(2, 0x0000);
            AddBytes(2, 0x0000);
            AddBytes(2, 0x0000);

            AddBytes(2, 0x0000);  // 0x20


/* disable zero elf header
            int j;
            const int elfhdr_length = 34 ;
            for (j=0; j< elfhdr_length; j++)
                {
                   AddBytes(1, 0x00);
                }
*/
/* temporarily disable valid elf header
            // E_IDENT
            AddBytes(4, 0x464c457f);// EI_MAG = x7f.ELF
            AddBytes(1, 0x01) ;     // EI_CLASS = 1
            AddBytes(1, 0x01) ;     // EI_DATA  = 1
            AddBytes(1, 0x01) ;     // EI_VERSION = 1
            AddBytes(10, 0x00) ;    // EI_OSABI, EI_ABIVERSION, EI_PAD = 0
            AddBytes(2, 0x0001) ;   // E_TYPE = 1
            AddBytes(2, 0x0002) ;   // E_MACHINE = 2
            AddBytes(1, 0x01);      // E_VERSION = 1
            AddBytes(15, 0x00) ;    // E_ENTRY, E_PHOFF, E_SHOFF, E_FLAGS = 0
            AddBytes(1, 0x30 ;      // E_EHSIZE = 48 (0x30)
            AddBytes(10, 0x00) ;    // pad
*/

        }

       void write_mv_header()
        {

            uint32_t mv_magic_number = 8708 ;
            uint32_t mv_version_major = 2 ;
            uint32_t mv_version_minor = 3 ;
            uint32_t mv_num_shaves = 1 ;

            uint32_t mv_stage_section_offset = blob_stats.elf_header_size+blob_stats.mv_header_size+blob_stats.header_pad_size ;

            uint32_t mv_buffer_section_offset = mv_stage_section_offset + blob_stats.stage_section_size ;
            uint32_t mv_relocation_offset = mv_buffer_section_offset + blob_stats.buffer_header_size + blob_stats.buffer_data_size ;
            uint32_t mv_permutation_enabled = 0x0000 ;

            AddBytes(4, mv_magic_number);

            AddBytes(4, blob_stats.blob_file_size);
            AddBytes(4, mv_version_major);
            AddBytes(4, mv_version_minor);
            AddBytes(4, mv_num_shaves);             // 0x32
            AddBytes(4, mv_stage_section_offset);
            AddBytes(4, mv_buffer_section_offset);
            AddBytes(4, mv_relocation_offset);
            AddBytes(4, blob_stats.input_size);
            AddBytes(4, mv_permutation_enabled);

            AddBytes(blob_stats.header_pad_size, 0x00);

        }

       void write_stage_section_header()
       {
            AddBytes(4, blob_stats.stage_count);   // 0x50
            AddBytes(4, blob_stats.stage_section_size);
            AddBytes(4, blob_stats.output_size);
       }

       void add_stage_IO_info(mv::Control::OpDFSIterator it, mv::Blob_stage conv_pool_stage)
       {
           AddBytes(4, it->getInputTensor(0)->getShape()[0]);  // input X-dimension size
           AddBytes(4, it->getInputTensor(0)->getShape()[1]);  // input Y-dimension size
           AddBytes(4, it->getInputTensor(0)->getShape()[2]);  // input Z-dimension size   (0x90)
           AddBytes(4, blob_stats.tensor_number_size*it->getInputTensor(0)->getShape()[2]);    // InputStrideX
           AddBytes(4, blob_stats.tensor_number_size*it->getInputTensor(0)->getShape()[2]*it->getInputTensor(0)->getShape()[0]);  // InputStrideY
           AddBytes(4, blob_stats.tensor_number_size); // InputStrideZ
           AddBytes(4, conv_pool_stage.InputOffset);     //  0xa0
           AddBytes(4, conv_pool_stage.InputLocation);

//           std::cout << "added input offset, location : " << conv_pool_stage.InputOffset << " " << conv_pool_stage.InputLocation << std::endl;
           AddBytes(4, conv_pool_stage.InputDataType);
           AddBytes(4, conv_pool_stage.InputOrder);
           AddBytes(4, it->getOutputTensor(0)->getShape()[0]);  // output X-dimension size  (0xb0)
           AddBytes(4, it->getOutputTensor(0)->getShape()[1]);  // output Y-dimension size
           AddBytes(4, it->getOutputTensor(0)->getShape()[2]);  // output Z-dimension size
           AddBytes(4, blob_stats.tensor_number_size*it->getOutputTensor(0)->getShape()[2]);  // output stepX
           AddBytes(4, blob_stats.tensor_number_size*it->getOutputTensor(0)->getShape()[0]*it->getOutputTensor(0)->getShape()[2]);   // 0xc0
            AddBytes(4, conv_pool_stage.OutputStrideZ);
            AddBytes(4, conv_pool_stage.OutputOffset);
            AddBytes(4, conv_pool_stage.OutputLocation);
//           std::cout << "      output offset, location : " << conv_pool_stage.OutputOffset << " " << conv_pool_stage.OutputLocation << std::endl;
            AddBytes(4, conv_pool_stage.OutputDataType);   //0xd0
            AddBytes(4, conv_pool_stage.OutputOrder);

       }

       void write_stages(mv::ControlModel& cm)
       {
//            std::cout << "in write_stages" << std::endl;

            Blob_stage conv_pool_stage ;
            uint32_t op_count = 0 ;
            uint32_t next_offset = 12 ;
            uint32_t work_buffer_index = 4 ;
            std::vector<uint32_t> inbufnum_list = {  } ;
            std::vector<string> sourcename_list = {  } ;
            std::vector<uint32_t> outbufsiz_list = {  } ;
            std::vector<uint32_t> outbufadr_list = {  } ;
            std::vector<uint32_t> inbufadr_list = {  } ;
            std::vector<uint32_t> outbufnum_list = {  } ;
            mv::OpModel om(cm);

            // traverse graph to determine input buffer number, size and source node for each node in the computation
            // buffer numbers: 1=input 2=output 3=blob-buffersection 4+ = bss work buffer
            for (mv::Control::OpDFSIterator it = cm.getFirst(); it != cm.opEnd(); ++it)
            {

                if ((it->getOpType() == OpType::Conv2D)||(it->getOpType() == OpType::FullyConnected)||(it->getOpType() == OpType::AvgPool2D)||(it->getOpType() == OpType::MaxPool2D)||(it->getOpType() == OpType::Softmax))
                {
                    // determine source
                    auto parentIt = om.getSourceOp(it->getInputTensor(0));

                    if (parentIt->getOpType() == OpType::Input)
                    {
                        inbufnum_list.push_back(1);
                        sourcename_list.push_back("Input");
//                        std::cout << "pushing inbuffer_list 1 Input" << std::endl;
                    }
                    else
                    {
                        inbufnum_list.push_back(work_buffer_index++);
                        sourcename_list.push_back(parentIt->getName());
//                        std::cout << "pushing inbuffer_list "<< work_buffer_index-1 << " " << parentIt->getName() << std::endl;
                    }
                } // end single input operator case

                else if ((it->getOpType() == OpType::Add) || (it->getOpType() == OpType::Multiply))
                {

                    for ( int input_index = 0; input_index <2; input_index++ )
                    {
                        // determine source 0
                        auto parentIt = om.getSourceOp(it->getInputTensor(input_index));

                        if (parentIt->getOpType() == OpType::Input)
                        {
                            inbufnum_list.push_back(1);
                            sourcename_list.push_back("Input");
//                            std::cout << "pushing inbuffer_list 1 Input 0" << std::endl;
                        }
                        else
                        {
                            inbufnum_list.push_back(work_buffer_index++);
                            sourcename_list.push_back(parentIt->getName());
//                            std::cout << "pushing inbuffer_list "<< work_buffer_index-1 << " " << parentIt->getName() << std::endl;
                        }

                    }  // end for loop over inputs to ADD node
                }   // end 2-input, no pad  case

                else if (it->getOpType() == OpType::Output)
                {
                    // determine source
                    auto parentIt = om.getSourceOp(it->getInputTensor(0));

                    if (parentIt->getOpType() == OpType::Input)
                    {
                        inbufnum_list.push_back(1);
                        sourcename_list.push_back("Input");
//                        std::cout << "pushing inbuffer_list 1 Input" << std::endl;
                    }
                    else
                    {
                        inbufnum_list.push_back(2);
                        sourcename_list.push_back(parentIt->getName());
//                        std::cout << "pushing inbuffer_list 2 "<< parentIt->getName() << std::endl;
                    }
                } // end output node case

            }    // end input buffer calculation pass
//            std::cout << "    finished input buffer calculation pass" << std::endl;

            // traverse graph to determine output buffer number and size for each node in the computation
            // buffer numbers retreived from input buffer list with matching source name
            // store size and buffer number for later
            for (mv::Control::OpDFSIterator it = cm.getFirst(); it != cm.opEnd(); ++it)
            {
                int work_buffer_size = 0 ;
                if (it->getOpType() != OpType::Output)
                {
                    int padX = 0;
                    int padY = 0;
//                    std::cout << "outbuf list traverse for  "<< it->getName() << std::endl;

                    if (it->getOpType() == OpType::Conv2D)
                    {
//                        padX = it->getAttr("padding").getContent<mv::UnsignedVector4D>().e0 + (((it->getInputTensor(1)->getShape()[0])/2)*2) ;
                        padX = it->getAttr("padding").getContent<mv::UnsignedVector4D>().e0 + 4 ;
                        padY = it->getAttr("padding").getContent<mv::UnsignedVector4D>().e2 ;
//                        std::cout << "----kernel size/2 *2  "<< (((it->getInputTensor(1)->getShape()[0])/2)*2) << std::endl;
                    // determine size of work buffer including pad for alignment and number format size
                        int X_size = it->getOutputTensor(0)->getShape()[0]+padX ;
                        int Y_size = it->getOutputTensor(0)->getShape()[1]+padY ;
                        int C_size = it->getOutputTensor(0)->getShape()[2] ;
                        work_buffer_size=align(((X_size)*(Y_size)*(C_size)*blob_stats.tensor_number_size),64) ;
                    }
                    else if ((it->getOpType() == OpType::AvgPool2D)||(it->getOpType() == OpType::MaxPool2D))
                    {
                        padX = it->getAttr("padding").getContent<mv::UnsignedVector4D>().e0 + 2 ;
                        padY = it->getAttr("padding").getContent<mv::UnsignedVector4D>().e2 ;
//                        padX = (((it->getAttr("kSize").getContent<mv::UnsignedVector2D>().e0)/2)*1) ;
//                        padY = (((it->getAttr("kSize").getContent<mv::UnsignedVector2D>().e1)/2)*1) ;
                        // determine size of work buffer including pad for alignment and number format size
                        int X_size = it->getOutputTensor(0)->getShape()[0]+padX ;
                        int Y_size = it->getOutputTensor(0)->getShape()[1]+padY ;
                        int C_size = it->getOutputTensor(0)->getShape()[2] ;
                        work_buffer_size=align(((X_size)*(Y_size)*(C_size)*blob_stats.tensor_number_size),64) ;
                    } // end padded output operator case
<<<<<<< HEAD

                    // determine size of work buffer including pad for alignment and number format size
                    int X_size = it->getOutputTensor(0)->getShape()[0]+padX ;
                    int Y_size = it->getOutputTensor(0)->getShape()[1]+padY ;
                    int C_size = it->getOutputTensor(0)->getShape()[2] ;
                    work_buffer_size=align(((X_size)*(Y_size)*(C_size)*blob_stats.tensor_number_size),64) ;
=======
                    else
                    {
                        work_buffer_size=align((it->getOutputTensor(0)->getShape().totalSize() * blob_stats.tensor_number_size),64) ;
                    }
>>>>>>> 7b2e289a

                    // find output buffer name in source_name list
                    for ( uint32_t list_index = 0; list_index < inbufnum_list.size(); list_index++ )
                    {
                        if (sourcename_list[list_index] == it->getName())
                        {
                            outbufnum_list.push_back(inbufnum_list[list_index]);
                            outbufsiz_list.push_back(work_buffer_size);
//                            std::cout << "pushing outbuf list num size "<< inbufnum_list[list_index] << " " << work_buffer_size << std::endl;
                        }
                    }   // end search inbuflist for match
                }   // end not-output case (no output tensor from output node)
            }   // end pass to fill outbuf lists

//            std::cout << "    finished output buffer calculation pass" << std::endl;

            // calculate address offset for each work buffer in inbufnum_list
            int buf_offset = 0 ;

            // find buffer size from outbufsiz_list
            for ( uint32_t inbuf_index = 0; inbuf_index < inbufnum_list.size(); inbuf_index++ )
            {
                uint32_t bufr2size = inbufnum_list[inbuf_index];
                if ( bufr2size == 1 )
                {
                    inbufadr_list.push_back(0);
//                    std::cout << "pushing bufr adr(in) list inbuf_index off "<< inbuf_index << " 0" << std::endl;
                }
                else
                {
                    for ( uint32_t obuf_index = 0; obuf_index < outbufnum_list.size(); obuf_index++ )
                    {
                        if ( bufr2size == outbufnum_list[obuf_index])
                        {
                            inbufadr_list.push_back(buf_offset);
//                            std::cout << "pushing bufr adr(in) list oindex num size off "<< obuf_index << " " << bufr2size << " " << outbufsiz_list[obuf_index] << " " << buf_offset << std::endl;
                            buf_offset += outbufsiz_list[obuf_index] ;
                        }  //  found bufr size
                    }   // end if WORK buffer
                }   // end search for inbuf in outnum_list
            }   // end inbuflist loop

            //  fill outbufadr_list
            for ( uint32_t obuf_index = 0; obuf_index < outbufnum_list.size(); obuf_index++ )
            {
                uint32_t bufr2copy = outbufnum_list[obuf_index];
                if (bufr2copy > 2)
                {
                    for ( uint32_t ibuf_index = 0; ibuf_index < inbufnum_list.size(); ibuf_index++ )
                    {
                        if ( bufr2copy == inbufnum_list[ibuf_index])
                        {
                            outbufadr_list.push_back(inbufadr_list[ibuf_index]);
//                            std::cout << "pushing bufr adr (out) list iindex num off "<< ibuf_index << " " << bufr2copy << " " << inbufadr_list[ibuf_index] << std::endl;
                        }  //  found bufr size
                    }   // end WORK buffer case
                }   // end search inbufnum_list
            }   // end outbuf list loop


            // pass to output stage info -----------------------------------
            int outlist_index = 0 ;
            int reloc_index = 0 ;
            for (mv::Control::OpDFSIterator it = cm.getFirst(); it != cm.opEnd(); ++it)
            {

//                std::cout << "in write_stage_loop op_count = " << op_count << std::endl;

                if ( it->getOpType() == OpType::Conv2D )
                {

                    op_count++;
                    if (it->hasAttr("postOpType"))
                    {
                        if (it->getAttr("postOpType").getContent<mv::OpType>() == mv::OpType::ReLU)
                        {
                            next_offset += 0xd4 + (3*4) ;
                        }
                    }
                    else
                    {
                        next_offset += 0xd4 ;
                    }

                    // determine input and output buffer numbers. Save to blob_stats and write to stage section of blob
                    conv_pool_stage.InputLocation = inbufnum_list[outlist_index];
                    conv_pool_stage.OutputLocation = outbufnum_list[outlist_index];

                    // determine address offset to input buffer
                    if (conv_pool_stage.InputLocation != 1)
                    {
                        //  find input work buffer in output lists
                        for ( uint32_t olist_index = 0; olist_index < outbufnum_list.size(); olist_index++ )
                        {
                            if (conv_pool_stage.InputLocation == outbufnum_list[olist_index] )
                            {
                                blob_stats.relocbuf_list.push_back(outbufnum_list[olist_index]);
                                blob_stats.relocadr_list.push_back(outbufadr_list[olist_index]);
//                            std::cout << "pushing reloc-table relindex bufnum siz "<< reloc_index << " " <<  outbufnum_list[olist_index] << " " << outbufsiz_list[olist_index] << std::endl;
                                conv_pool_stage.InputOffset = reloc_index++;
                            }
                        } // end search outbufnum list
                    }   // end node input is work buffer case
                    else
                    {
                       conv_pool_stage.InputOffset = 0 ;   // input to node is input to graph
                    }

                    // determine address offset to output buffer
                    if (conv_pool_stage.OutputLocation != 2)
<<<<<<< HEAD
                   {
                        blob_stats.relocbuf_list.push_back(outbufnum_list[outlist_index]);
                        blob_stats.relocadr_list.push_back(outbufadr_list[outlist_index]);
=======
                    {
                        blob_stats.relocbuf_list.push_back(outbufnum_list[outlist_index]); 
                        blob_stats.relocadr_list.push_back(outbufadr_list[outlist_index]); 
>>>>>>> 7b2e289a
//                            std::cout << "pushing reloc-table relindex bufnum siz "<< reloc_index << " " <<  outbufnum_list[outlist_index] << " " << outbufsiz_list[outlist_index] << std::endl;
                        conv_pool_stage.OutputOffset = reloc_index++;
                        conv_pool_stage.next = next_offset ;
                    }
                    else
                    {
                        conv_pool_stage.OutputOffset = 0 ;
                        conv_pool_stage.next = 0 ;
                    }

                    outlist_index++;

                    AddBytes(4, conv_pool_stage.next);
                    AddBytes(4, 0x00);                                // 0x60
                    AddBytes(4, conv_pool_stage.implementation);

                    // operator specific info
                    AddBytes(4, it->getInputTensor(1)->getShape()[0]); //radixX
                    AddBytes(4, it->getInputTensor(1)->getShape()[1]); //radixY
                    AddBytes(4, it->getAttr("stride").getContent<mv::UnsignedVector2D>().e0); //strideX  (0x70)
                    AddBytes(4, it->getAttr("stride").getContent<mv::UnsignedVector2D>().e1); //strideY
                    // Ignore asymmetric padding (ignore elements elements p_r and p_b from padding = [p_l, p_r, p_t, p_b])
                    AddBytes(4, it->getAttr("padding").getContent<mv::UnsignedVector4D>().e0);  // padX
                    AddBytes(4, it->getAttr("padding").getContent<mv::UnsignedVector4D>().e2);  // padY
                    AddBytes(4, conv_pool_stage.padStyle);   // 0x80
                    AddBytes(4, conv_pool_stage.dilation);

                    add_stage_IO_info(it, conv_pool_stage);

                    AddBytes(4, it->getInputTensor(1)->getShape()[0]*it->getInputTensor(1)->getShape()[1]);
                    AddBytes(4, it->getInputTensor(1)->getShape()[2]);
                    AddBytes(4, it->getInputTensor(1)->getShape()[3]);     // 0xe0   TapsDImZ

                    AddBytes(4, blob_stats.tensor_number_size*it->getInputTensor(1)->getShape()[2]*it->getInputTensor(1)->getShape()[3]);   // Taps step X
                    AddBytes(4, blob_stats.tensor_number_size*it->getInputTensor(1)->getShape()[3]);   // Taps step Y
                    AddBytes(4, conv_pool_stage.TapsStrideZ);
                    AddBytes(4, conv_pool_stage.TapsOffset);   // 0xf0
                    AddBytes(4, conv_pool_stage.TapsLocation);
                    AddBytes(4, conv_pool_stage.TapsDataType);
                    AddBytes(4, conv_pool_stage.TapsOrder);

                    AddBytes(4, conv_pool_stage.BiasDimX);   // 0x100
                    AddBytes(4, conv_pool_stage.BiasDimY);
                    AddBytes(4, conv_pool_stage.BiasDimZ);
                    AddBytes(4, conv_pool_stage.BiasStrideX);
                    AddBytes(4, conv_pool_stage.BiasStrideY);   // 0x110
                    AddBytes(4, conv_pool_stage.BiasStrideZ);
                    AddBytes(4, conv_pool_stage.BiasOffset);
                    AddBytes(4, conv_pool_stage.BiasLocation);
                    AddBytes(4, conv_pool_stage.BiasDataType);   // 0x120
                    AddBytes(4, conv_pool_stage.BiasOrder);

                    AddBytes(4, conv_pool_stage.preop_type);
                    if (it->hasAttr("postOpType"))
                    {
                        if (it->getAttr("postOpType").getContent<mv::OpType>() == mv::OpType::ReLU)
                        {
                            AddBytes(4, 0x06);    // 0x12c , postop relu
                            AddBytes(4, 0x00);
                            AddBytes(4, 0x00);
                            AddBytes(4, 0x00);
                        }
                    }
                    else
                    {
                        AddBytes(4, 0x09);    // 0x12c , no postop
                    }

                    conv_pool_stage.TapsOffset= conv_pool_stage.TapsOffset+2 ;
                    conv_pool_stage.BiasOffset= conv_pool_stage.BiasOffset+2 ;
                }   // end Conv case

                else if ( it->getOpType() == OpType::FullyConnected )
                {

//                    std::cout << "writing _stage for FC" << std::endl;
                    op_count++;
                    if (it->hasAttr("postOpType"))
                    {
                        if (it->getAttr("postOpType").getContent<mv::OpType>() == mv::OpType::ReLU)
                        {
                            next_offset += 0xb4 + (3*4) ;
                        }
                    }
                    else
                    {
                        next_offset += 0xb4 ;
                    }

                    // determine input and output buffer numbers. Save to blob_stats and write to stage section of blob
                    conv_pool_stage.InputLocation = inbufnum_list[outlist_index];
                    conv_pool_stage.OutputLocation = outbufnum_list[outlist_index];

                    // determine address offset to input buffer
                    if (conv_pool_stage.InputLocation != 1)
                    {
                        //  find input work buffer in output lists
                        for ( uint32_t olist_index = 0; olist_index < outbufnum_list.size(); olist_index++ )
                        {
                            if (conv_pool_stage.InputLocation == outbufnum_list[olist_index] )
                            {
                                blob_stats.relocbuf_list.push_back(outbufnum_list[olist_index]);
                                blob_stats.relocadr_list.push_back(outbufadr_list[olist_index]);
//                            std::cout << "pushing reloc-table relindex bufnum siz "<< reloc_index << " " <<  outbufnum_list[olist_index] << " " << outbufsiz_list[olist_index] << std::endl;
                                conv_pool_stage.InputOffset = reloc_index++;
                            }
                        } // end search outbufnum list 
                    }   // end node input is work buffer case 
                    else
                    {
                        conv_pool_stage.InputOffset = 0 ;   // input to node is input to graph
                    }

                    // determine address offset to output buffer
                    // determine address offset to output buffer
                    if (conv_pool_stage.OutputLocation != 2)
                    {
                        blob_stats.relocbuf_list.push_back(outbufnum_list[outlist_index]);
                        blob_stats.relocadr_list.push_back(outbufadr_list[outlist_index]);
//                            std::cout << "pushing reloc-table relindex bufnum siz "<< reloc_index << " " <<  outbufnum_list[outlist_index] << " " << outbufsiz_list[outlist_index] << std::endl;
                        conv_pool_stage.OutputOffset = reloc_index++;
                        conv_pool_stage.next = next_offset ;
                    }
                    else
                    {
                        conv_pool_stage.OutputOffset = 0 ;
                        conv_pool_stage.next = 0 ;
                    }

                    outlist_index++;

                    AddBytes(4, conv_pool_stage.next);
                    AddBytes(4, 0x04);                                // 0x60  opcode for FC
                    AddBytes(4, conv_pool_stage.implementation);

//                    std::cout << "writing stage IO info for FC" << std::endl;

                    AddBytes(4, it->getInputTensor(0)->getShape()[0]);  // input X-dimension size
                    AddBytes(4, it->getInputTensor(0)->getShape()[1]);  // input Y-dimension size
                    AddBytes(4, it->getInputTensor(0)->getShape()[2]);  // input Z-dimension size   (0x90)
                    AddBytes(4, blob_stats.tensor_number_size*it->getInputTensor(0)->getShape()[2]);    // InputStrideX
                    AddBytes(4, blob_stats.tensor_number_size*it->getInputTensor(0)->getShape()[2]*it->getInputTensor(0)->getShape()[0]);  // InputStrideY
                    AddBytes(4, blob_stats.tensor_number_size); // InputStrideZ
                    AddBytes(4, conv_pool_stage.InputOffset);     //  0xa0
                    AddBytes(4, conv_pool_stage.InputLocation);

//                    std::cout << "added input offset, location : " << conv_pool_stage.InputOffset << " " << conv_pool_stage.InputLocation << std::endl;
                    AddBytes(4, conv_pool_stage.InputDataType);
                    AddBytes(4, conv_pool_stage.InputOrder);
                    AddBytes(4, it->getOutputTensor(0)->getShape()[0]);  // output X-dimension size  (0xb0)
                    AddBytes(4, 0x01);  // output Y-dimension size
                    AddBytes(4, 0x01);  // output Z-dimension size
                    AddBytes(4, blob_stats.tensor_number_size);  // output stepX 
                    AddBytes(4, blob_stats.tensor_number_size*it->getOutputTensor(0)->getShape()[0]);   // 0xc0
                    AddBytes(4, conv_pool_stage.OutputStrideZ);
                    AddBytes(4, conv_pool_stage.OutputOffset);
                    AddBytes(4, conv_pool_stage.OutputLocation);
//                    std::cout << "      output offset, location : " << conv_pool_stage.OutputOffset << " " << conv_pool_stage.OutputLocation << std::endl;
                    AddBytes(4, conv_pool_stage.OutputDataType);   //0xd0
                    AddBytes(4, conv_pool_stage.OutputOrder);

//                    std::cout << "wrote stage IO info for FC" << std::endl;
                    AddBytes(4, it->getInputTensor(1)->getShape().totalSize());   // TAPS dim X
                    AddBytes(4, 0x01);
                    AddBytes(4, 0x01 );     // 0xe0   TapsDImZ

                    AddBytes(4, blob_stats.tensor_number_size*it->getInputTensor(1)->getShape().totalSize());   // Taps step X
                    AddBytes(4, blob_stats.tensor_number_size);   // Taps step Y
                    AddBytes(4, conv_pool_stage.TapsStrideZ);
                    AddBytes(4, conv_pool_stage.TapsOffset);   // 0xf0
                    AddBytes(4, conv_pool_stage.TapsLocation);
                    AddBytes(4, conv_pool_stage.TapsDataType);
                    AddBytes(4, conv_pool_stage.TapsOrder);

                    AddBytes(4, conv_pool_stage.BiasDimX);   // 0x100
                    AddBytes(4, conv_pool_stage.BiasDimY);
                    AddBytes(4, conv_pool_stage.BiasDimZ);
                    AddBytes(4, conv_pool_stage.BiasStrideX);
                    AddBytes(4, conv_pool_stage.BiasStrideY);   // 0x110
                    AddBytes(4, conv_pool_stage.BiasStrideZ);
                    AddBytes(4, conv_pool_stage.BiasOffset);
                    AddBytes(4, conv_pool_stage.BiasLocation);
                    AddBytes(4, conv_pool_stage.BiasDataType);   // 0x120
                    AddBytes(4, conv_pool_stage.BiasOrder);

                    AddBytes(4, conv_pool_stage.preop_type);
                    if (it->hasAttr("postOpType"))
                    {
                        if (it->getAttr("postOpType").getContent<mv::OpType>() == mv::OpType::ReLU)
                        {
                            AddBytes(4, 0x06);    // 0x12c , postop relu
                            AddBytes(4, 0x00);
                            AddBytes(4, 0x00);
                            AddBytes(4, 0x00);
                        }
                    }
                    else
                    {
                        AddBytes(4, 0x09);    // 0x12c , no postop
                    }

                    conv_pool_stage.TapsOffset= conv_pool_stage.TapsOffset+2 ;
                    conv_pool_stage.BiasOffset= conv_pool_stage.BiasOffset+2 ;

//                    std::cout << "finished writing _stage for FC" << std::endl;
                }   // end fully connected case

                else if ( it->getOpType() == OpType::Softmax )
                {

//                    std::cout << "writing _stage for softmax" << std::endl;
                    op_count++;
                    next_offset += 0x68 ;

                    // determine input and output buffer numbers. Save to blob_stats and write to stage section of blob
                    conv_pool_stage.InputLocation = inbufnum_list[outlist_index];
                    conv_pool_stage.OutputLocation = outbufnum_list[outlist_index];

                    // determine address offset to input buffer
                    if (conv_pool_stage.InputLocation != 1)
                    {
                        //  find input work buffer in output lists
                        for ( uint32_t olist_index = 0; olist_index < outbufnum_list.size(); olist_index++ )
                        {
                            if (conv_pool_stage.InputLocation == outbufnum_list[olist_index] )
                            {
                                blob_stats.relocbuf_list.push_back(outbufnum_list[olist_index]);
                                blob_stats.relocadr_list.push_back(outbufadr_list[olist_index]);
//                            std::cout << "pushing reloc-table relindex bufnum siz "<< reloc_index << " " <<  outbufnum_list[olist_index] << " " << outbufsiz_list[olist_index] << std::endl;
                                conv_pool_stage.InputOffset = reloc_index++;
                            }
                        } // end search outbufnum list
                    }   // end node input is work buffer case
                    else
                    {
                        conv_pool_stage.InputOffset = 0 ;   // input to node is input to graph
                    }

                    // determine address offset to output buffer
                    if (conv_pool_stage.OutputLocation != 2)
                    {
                        blob_stats.relocbuf_list.push_back(outbufnum_list[outlist_index]);
                        blob_stats.relocadr_list.push_back(outbufadr_list[outlist_index]);
//                            std::cout << "pushing reloc-table relindex bufnum siz "<< reloc_index << " " <<  outbufnum_list[outlist_index] << " " << outbufsiz_list[outlist_index] << std::endl;
                        conv_pool_stage.OutputOffset = reloc_index++;
                        conv_pool_stage.next = next_offset ;
                    }
                    else
                    {
                        conv_pool_stage.OutputOffset = 0 ;
                        conv_pool_stage.next = 0 ;
                    }

                    outlist_index++;

                    AddBytes(4, conv_pool_stage.next);
                    AddBytes(4, 0x03);   // opcode for softmax
                    AddBytes(4, conv_pool_stage.implementation);

                    // operator specific info
                    AddBytes(4, 0x01); // softmax axis

//                    std::cout << "writing IO for softmax" << std::endl;
                    AddBytes(4, it->getInputTensor(0)->getShape().totalSize());  // input X-dimension size
                    AddBytes(4, 1);  // input Y-dimension size
                    AddBytes(4, 1);  // input Z-dimension size   (0x90)
                    AddBytes(4, blob_stats.tensor_number_size);    // InputStrideX
                    AddBytes(4, blob_stats.tensor_number_size*it->getInputTensor(0)->getShape().totalSize());  // InputStrideY
                    AddBytes(4, blob_stats.tensor_number_size); // InputStrideZ
                    AddBytes(4, conv_pool_stage.InputOffset);     //  0xa0
                    AddBytes(4, conv_pool_stage.InputLocation);

//                    std::cout << "added input offset, location : " << conv_pool_stage.InputOffset << " " << conv_pool_stage.InputLocation << std::endl;
                    AddBytes(4, conv_pool_stage.InputDataType);
                    AddBytes(4, conv_pool_stage.InputOrder);
                    AddBytes(4, it->getOutputTensor(0)->getShape()[0]);  // output X-dimension size  (0xb0)
                    AddBytes(4, 1);  // output Y-dimension size
                    AddBytes(4, 1);  // output Z-dimension size
                    AddBytes(4, blob_stats.tensor_number_size);  // output stepX 
                    AddBytes(4, blob_stats.tensor_number_size*it->getOutputTensor(0)->getShape().totalSize());   // 0xc0
                    AddBytes(4, conv_pool_stage.OutputStrideZ);
                    AddBytes(4, conv_pool_stage.OutputOffset);
                    AddBytes(4, conv_pool_stage.OutputLocation);
//                    std::cout << "      output offset, location : " << conv_pool_stage.OutputOffset << " " << conv_pool_stage.OutputLocation << std::endl;
                    AddBytes(4, conv_pool_stage.OutputDataType);   //0xd0
                    AddBytes(4, conv_pool_stage.OutputOrder);

//                    std::cout << "wrote stage IO info for softmax" << std::endl;

                    AddBytes(4, conv_pool_stage.preop_type);
                    AddBytes(4, conv_pool_stage.postop_type);

                }    // end softmax case
                else if ( it->getOpType() == OpType::MaxPool2D )
                {
                    op_count++;
                    next_offset += 0x80 ;

                    // determine input and output buffer numbers. Save to blob_stats and write to stage section of blob
                    conv_pool_stage.InputLocation = inbufnum_list[outlist_index];
                    conv_pool_stage.OutputLocation = outbufnum_list[outlist_index];

                    // determine address offset to input buffer
                    if (conv_pool_stage.InputLocation != 1)
                    {
                        //  find input work buffer in output lists
                        for ( uint32_t olist_index = 0; olist_index < outbufnum_list.size(); olist_index++ )
                        {
                            if (conv_pool_stage.InputLocation == outbufnum_list[olist_index] )
                            {
                                blob_stats.relocbuf_list.push_back(outbufnum_list[olist_index]);
                                blob_stats.relocadr_list.push_back(outbufadr_list[olist_index]);
//                    std::cout << "pushing reloc-table MPi "<< reloc_index << " " << outbufnum_list[olist_index] << " " << outbufsiz_list[olist_index] << std::endl;
                        conv_pool_stage.InputOffset = reloc_index++;
                            }
                        } // end search outbufnum list
                    }   // end node input is work buffer case
                    else
                    {
                        conv_pool_stage.InputOffset = 0 ;   // input to node is input to graph
                    }
                    // determine address offset to output buffer
                    if (conv_pool_stage.OutputLocation != 2)
                    {
                        blob_stats.relocbuf_list.push_back(outbufnum_list[outlist_index]);
                        blob_stats.relocadr_list.push_back(outbufadr_list[outlist_index]);
//                    std::cout << "pushing reloc-table "<< reloc_index << " " << outbufnum_list[outlist_index] << " " << outbufsiz_list[outlist_index] << std::endl;
                        conv_pool_stage.OutputOffset = reloc_index++;
                        conv_pool_stage.next = next_offset ;
                    }
                    else
                    {
                        conv_pool_stage.OutputOffset = 0 ;
                        conv_pool_stage.next = 0 ;
                    }

                    outlist_index++;

                    AddBytes(4, conv_pool_stage.next);
                    AddBytes(4, 1);             // opcode for maxpool is 1
//                    std::cout << "writing opcode=1 for MP " << std::endl;
                    AddBytes(4, conv_pool_stage.implementation);

                    // operator specific info
                    AddBytes(4, it->getAttr("kSize").getContent<mv::UnsignedVector2D>().e0); // radix X
                    AddBytes(4, it->getAttr("kSize").getContent<mv::UnsignedVector2D>().e1); // radix Y (0x140)
                    AddBytes(4, it->getAttr("stride").getContent<mv::UnsignedVector2D>().e0); //strideX
                    AddBytes(4, it->getAttr("stride").getContent<mv::UnsignedVector2D>().e1); //strideY
// TODO temp TF pad                    AddBytes(4, it->getAttr("padding").getContent<mv::UnsignedVector4D>().e0);  // padX
// TODO temp TF pad                    AddBytes(4, it->getAttr("padding").getContent<mv::UnsignedVector4D>().e2);  // padY
                    AddBytes(4, 0x00);   // padX
                    AddBytes(4, 0x00);   // padY 0x150
                    AddBytes(4, 0x03);   // padstyle

                    add_stage_IO_info(it, conv_pool_stage);
                    AddBytes(4, conv_pool_stage.preop_type);
                    AddBytes(4, 0x05);    // 0x1ac  postop type

                }
                else if ( it->getOpType() == OpType::AvgPool2D )
                {
                    op_count++;
                    next_offset += 0x80 ;

                    // determine input and output buffer numbers. Save to blob_stats and write to stage section of blob
                    conv_pool_stage.InputLocation = inbufnum_list[outlist_index];
                    conv_pool_stage.OutputLocation = outbufnum_list[outlist_index];

                    // determine address offset to input buffer
                    if (conv_pool_stage.InputLocation != 1)
                    {
                        //  find input work buffer in output lists
                        for ( uint32_t olist_index = 0; olist_index < outbufnum_list.size(); olist_index++ )
                        {
                            if (conv_pool_stage.InputLocation == outbufnum_list[olist_index] )
                            {
                                blob_stats.relocbuf_list.push_back(outbufnum_list[olist_index]);
                                blob_stats.relocadr_list.push_back(outbufadr_list[olist_index]);
//                    std::cout << "pushing reloc-table "<< reloc_index << outbufnum_list[olist_index] << " " << outbufsiz_list[olist_index] << std::endl;
                        conv_pool_stage.InputOffset = reloc_index++;
                            }
                        } // end search outbufnum list
                    }   // end node input is work buffer case
                    else
                    {
                        conv_pool_stage.InputOffset = 0 ;   // input to node is input to graph
                    }

                    // determine address offset to output buffer
                    if (conv_pool_stage.OutputLocation != 2)
                    {
                        blob_stats.relocbuf_list.push_back(outbufnum_list[outlist_index]);
                        blob_stats.relocadr_list.push_back(outbufadr_list[outlist_index]);
//                    std::cout << "pushing reloc-table "<< reloc_index << " "  << outbufnum_list[outlist_index] << " " << outbufsiz_list[outlist_index] << std::endl;
                        conv_pool_stage.OutputOffset = reloc_index++;
                        conv_pool_stage.next = next_offset ;
                    }
                    else
                    {
                        conv_pool_stage.OutputOffset = 0 ;
                        conv_pool_stage.next = 0 ;
                    }

                    outlist_index++;

                    AddBytes(4, conv_pool_stage.next);
                    AddBytes(4, 0x02);     // operation type for avgpool
//                    std::cout << "writing opcode=2 for AP " << std::endl;
                    AddBytes(4, conv_pool_stage.implementation);

                    // operator specific info
                    AddBytes(4, it->getAttr("kSize").getContent<mv::UnsignedVector2D>().e0); // radix X
                    AddBytes(4, it->getAttr("kSize").getContent<mv::UnsignedVector2D>().e1); // radix Y (0x140)
                    AddBytes(4, it->getAttr("stride").getContent<mv::UnsignedVector2D>().e0); //strideX
                    AddBytes(4, it->getAttr("stride").getContent<mv::UnsignedVector2D>().e1); //strideY
// TODO temp TF pad                    AddBytes(4, it->getAttr("padding").getContent<mv::UnsignedVector4D>().e0);  // padX
// TODO temp TF pad                    AddBytes(4, it->getAttr("padding").getContent<mv::UnsignedVector4D>().e2);  // padY
                    AddBytes(4, 0x00);   // padX
                    AddBytes(4, 0x00);   // padY 0x150
                    AddBytes(4, 0x03);   // padstyle

                    add_stage_IO_info(it, conv_pool_stage);
                    AddBytes(4, conv_pool_stage.preop_type);
                    AddBytes(4, 0x05);    // 0x1ac  postop type
                }
                else if (( it->getOpType() == OpType::Add ) || ( it->getOpType() == OpType::Multiply ))
                {
                    op_count++;
                    next_offset += 0x8c ;
//                    next_offset += 0x84 ;

                    // determine input and output buffer numbers. Save to blob_stats and write to stage section of blob
                    conv_pool_stage.OutputLocation = outbufnum_list[outlist_index];
                    uint32_t this_inputLocation ;
                    uint32_t this_inputOffset ;

                    //  write reloc table entry for 2 inputs
                    for ( int input_index = 0; input_index < 2; input_index++ )
                    {
                        this_inputLocation = inbufnum_list[outlist_index+input_index];

                        // determine address offset to input buffer
                        if (this_inputLocation != 1)
                        {
                            //  find input work buffer in output lists
                            for ( uint32_t olist_index = 0; olist_index < outbufnum_list.size(); olist_index++ )
                            {
                                if (this_inputLocation == outbufnum_list[olist_index] )
                                {
                                    blob_stats.relocbuf_list.push_back(outbufnum_list[olist_index]);
                                    blob_stats.relocadr_list.push_back(outbufadr_list[olist_index]);
//                                    std::cout << "pushing reloc-table (add) "<< reloc_index << " " << outbufnum_list[olist_index] << " " << outbufsiz_list[olist_index] << std::endl;
//                                    std::cout << "        olistIndex outbufnum_list.size "<< olist_index << " " << outbufnum_list.size() << std::endl;
                                    this_inputOffset = reloc_index++;
                                }
                            } // end search outbufnum list
                        }   // end node input is work buffer case
                        else
                        {
                            this_inputOffset = 0 ;   // input to node is input to graph
                        }

                        // 2nd input stage info is written as a TapsBuffer
                        if (input_index == 0)
                        {
                            conv_pool_stage.InputLocation = this_inputLocation;
                            conv_pool_stage.InputOffset = this_inputOffset;
                        }
                        else
                        {
                            conv_pool_stage.Input1Location = this_inputLocation;
                            conv_pool_stage.Input1Offset = this_inputOffset;
                        }

                    }   // end 2 input loop

                    // determine address offset to output buffer
                    if (conv_pool_stage.OutputLocation != 2)
                    {
                        blob_stats.relocbuf_list.push_back(outbufnum_list[outlist_index]);
                        blob_stats.relocadr_list.push_back(outbufadr_list[outlist_index]);
//                    std::cout << "pushing reloc-table "<< reloc_index << outbufnum_list[outlist_index] << " " << outbufsiz_list[outlist_index] << std::endl;
                        conv_pool_stage.OutputOffset = reloc_index++;
                        conv_pool_stage.next = next_offset ;
                    }
                    else
                    {
                        conv_pool_stage.OutputOffset = 0 ;
                        conv_pool_stage.next = 0 ;
                    }

                    outlist_index++;

                    AddBytes(4, conv_pool_stage.next);

                    if (it->getOpType() == OpType::Add)
                    {
                        AddBytes(4, 0x0c);     // operation type Add
                    }
                    else
                    {
                        AddBytes(4, 0x2e);     // operation type Multiply
                    }

                    AddBytes(4, conv_pool_stage.implementation);

                    // operator specific info
                    add_stage_IO_info(it, conv_pool_stage);

                    // 2nd input info , same as first except buffer offset and location
                    AddBytes(4, it->getInputTensor(0)->getShape()[0]);  // input X-dimension size
                    AddBytes(4, it->getInputTensor(0)->getShape()[1]);  // input Y-dimension size
                    AddBytes(4, it->getInputTensor(0)->getShape()[2]);  // input Z-dimension size   (0x90)
                    AddBytes(4, blob_stats.tensor_number_size*it->getInputTensor(0)->getShape()[2]);    // InputStrideX
                    AddBytes(4, blob_stats.tensor_number_size*it->getInputTensor(0)->getShape()[2]*it->getInputTensor(0)->getShape()[0]);  // InputStrideY
                    AddBytes(4, blob_stats.tensor_number_size); // InputStrideZ

                    AddBytes(4, conv_pool_stage.Input1Offset);      // 2nd input
                    AddBytes(4, conv_pool_stage.Input1Location);    // 2nd Inputr
                    AddBytes(4, conv_pool_stage.OutputDataType);
                    AddBytes(4, conv_pool_stage.OutputOrder);
                    AddBytes(4, 0x5);    //  preop
                    AddBytes(4, 0x5);    //  postop

                }

            }

//            uint32_t valid_stage_end = (0x50+(3*4)+((blob_stats.stage_count-blob_stats.conv_count)*(0x80))+(blob_stats.conv_count*(0xd4))) ;
            uint32_t buffer_section_offset = align(next_offset,0x10) ;
            uint32_t stage_pad_size = buffer_section_offset - next_offset  ;
            AddBytes(stage_pad_size, 0x00000000);

//            std::cout << "Finished writing stages" << std::endl;
        }

       void write_buffer_section(mv::ControlModel& cm)
       {
            uint32_t buffer_header_pad_size = 3 ;
            uint32_t buffer_header_pad_val = 0x002a ;
            uint8_t buffer_pad_val = 0x00 ;
            uint8_t buffer_wpad_val = 0x00 ;

            // buffer section header
            AddBytes(4, (blob_stats.buffer_header_size + blob_stats.buffer_data_size));

            for (unsigned i=0; i<buffer_header_pad_size; i++)
            {
                AddBytes(4, buffer_header_pad_val);
            }

            for (mv::Control::OpDFSIterator it = cm.getFirst(); it != cm.opEnd(); ++it)
            {
                if (( it->getOpType() == OpType::Conv2D ) || ( it->getOpType() == OpType::FullyConnected ))
                {
                    // buffer data section for convolution has 3 regions: taps, bias, and params
                    // size of TAP region = align((roundUp(8,#kernels)*kernelX*kernelY*kernelZ)*dataSize),0x40)

                    // TAPS region
                    // calculate buffer sizes etc related to weights
                    uint32_t kernel_sizeX = 0 ;
                    uint32_t kernel_sizeY = 1 ;
                    uint32_t kernel_sizeZ = 1 ;
                    uint32_t kernel_sizeN = 1 ;

                    if ( it->getOpType() == OpType::Conv2D )
                    {
                        kernel_sizeX = it->getInputTensor(1)->getShape()[0] ;
                        kernel_sizeY = it->getInputTensor(1)->getShape()[1] ;
                        kernel_sizeZ = it->getInputTensor(1)->getShape()[2] ;
                        kernel_sizeN = it->getInputTensor(1)->getShape()[3] ;
                    }
                    else    //fc
                    {
                        kernel_sizeX = it->getInputTensor(1)->getShape().totalSize();
                    }

//                    std::cout << "this weights shape = " << kernel_sizeX << " " << kernel_sizeY << " " << kernel_sizeZ << " " << kernel_sizeN << std::endl;
                    uint32_t weights_number_size = 2 ;          // TODO assume FP16
                    uint32_t buffer_taps_weights_len = kernel_sizeX*kernel_sizeY*kernel_sizeZ*kernel_sizeN;
                    uint32_t buffer_taps_weights_size = buffer_taps_weights_len*blob_stats.weights_number_size;
                    uint32_t weights_region_size = align(kernel_sizeN,8)*kernel_sizeX*kernel_sizeY*kernel_sizeZ*blob_stats.weights_number_size ;
                    weights_region_size = align(weights_region_size,64) ;
                    uint32_t weights_region_pad_size = weights_region_size - buffer_taps_weights_size ;

                    // write weights and pad to file
                    for (unsigned i=0; i< buffer_taps_weights_len; i++)
                    {
                        uint16_t cur_weight = f32Tof16(it->getInputTensor(1)->getData()[i]) ;  // TODO assume fp16
                        AddBytes(weights_number_size, cur_weight) ;
                    }

                    for (unsigned i=0; i< weights_region_pad_size; i++)
                    {
                        AddBytes(1, buffer_wpad_val);
                    }

                    // BIAS region
                    uint32_t bias_number_size = 2 ;             // TODO assume FP16
                    uint16_t buffer_bias_val = f32Tof16(0.0f);  // TODO bias = 0 hardcoded
                    uint32_t buffer_bias_values_len = 1;        // TODO use 1 for now (same bias all outputs)

                    if (it->hasAttr("bias"))
                    {
                        buffer_bias_values_len = it->getAttr("bias").getContent<mv::dynamic_vector<float>>().size() ;
                        for (unsigned i = 0; i < buffer_bias_values_len; ++i)
                        {
                            buffer_bias_val = f32Tof16( it->getAttr("bias").getContent<mv::dynamic_vector<float>>()[i] );
                            AddBytes(bias_number_size, buffer_bias_val);
                        }
                    }
                    else
                    {
                        for (unsigned i=0; i< buffer_bias_values_len; i++)
                        {
                            AddBytes(bias_number_size, buffer_bias_val);
                        }
                    }

                    uint32_t buffer_bias_values_size = buffer_bias_values_len*bias_number_size;
                    uint32_t buffer_bias_region_size = align(buffer_bias_values_size,64) ;
                    uint32_t buffer_bias_pad_size = buffer_bias_region_size - (buffer_bias_values_size);

                    for (unsigned i=0; i< buffer_bias_pad_size; i++)
                    {
                        AddBytes(1, buffer_pad_val);
                    }

                    // PARAMS region
                    uint32_t params_number_size = 4 ;           // assume int32 for postop param
                    uint32_t buffer_params_val = 0x00000001;    // TODO always use bias postop
                    uint32_t buffer_params_values_len = 1;      // TODO use 1 for now (same bias all outputs)
                    uint32_t buffer_params_values_size = buffer_params_values_len*params_number_size;
                    uint32_t buffer_params_region_size = align(buffer_params_values_size,64) ;
                    uint32_t buffer_params_pad_size = buffer_params_region_size - (buffer_params_values_size);
                    for (unsigned i=0; i< buffer_params_values_len; i++)
                    {
                        AddBytes(params_number_size, buffer_params_val);
                    }
                    for (unsigned i=0; i< buffer_params_pad_size; i++)
                    {
                        AddBytes(1, buffer_pad_val);
                    }
                }
            }
       }

       void write_relocation_section(mv::ControlModel& cm)
       {
            uint32_t relocation_section_header_size = 20 ;
            uint32_t blob_buffer_reloc_size = 16*blob_stats.conv_count ;
            uint32_t work_buffer_reloc_size = 0x10 * (blob_stats.stage_count-1);
            uint32_t blob_buffer_reloc_offset = blob_stats.blob_file_size - blob_stats.relocation_section_size + relocation_section_header_size ;
            uint32_t work_buffer_reloc_offset = blob_buffer_reloc_offset + blob_buffer_reloc_size ;

            // write relocation section header
            AddBytes(4, blob_stats.relocation_section_size );
            AddBytes(4, blob_buffer_reloc_offset);
            AddBytes(4, blob_buffer_reloc_size);
            AddBytes(4, work_buffer_reloc_offset);
            AddBytes(4, work_buffer_reloc_size);

            // write buffer data relocation info
            uint32_t running_offset = 0 ;
            uint32_t node_index = 0 ;

            for (mv::Control::OpDFSIterator it = cm.getFirst(); it != cm.opEnd(); ++it)
            {
                if (( it->getOpType() == OpType::Conv2D ) || ( it->getOpType() == OpType::FullyConnected ))
                {
                    // calculate buffer sizes etc related to weights
                    uint32_t kernel_sizeX = 0 ;
                    uint32_t kernel_sizeY = 1 ;
                    uint32_t kernel_sizeZ = 1 ;
                    uint32_t kernel_sizeN = 1 ;
                    if ( it->getOpType() == OpType::Conv2D )
                    {
                        kernel_sizeX = it->getInputTensor(1)->getShape()[0] ;
                        kernel_sizeY = it->getInputTensor(1)->getShape()[1] ;
                        kernel_sizeZ = it->getInputTensor(1)->getShape()[2] ;
                        kernel_sizeN = it->getInputTensor(1)->getShape()[3] ;
                    }
                    else
                    {
                        kernel_sizeX = it->getInputTensor(1)->getShape().totalSize() ;
                    }

                    uint32_t bias_region_size = 64 ;
                    uint32_t params_region_size = 64 ;
                    uint32_t weights_region_size = align(kernel_sizeN,8)*kernel_sizeX*kernel_sizeY*kernel_sizeZ*blob_stats.weights_number_size ;
                    weights_region_size = align(weights_region_size,64) ;
                    // relocation section: blob buffer relocation information
                    // weights region
                    AddBytes(4, running_offset);  // offset from start of buffer section
                    AddBytes(4, 0x00000003);          // memory type = heap/bss
                    running_offset += weights_region_size ;
                    // bias region offset
                    AddBytes(4, running_offset);
                    AddBytes(4, 0x00000003);          // memory type = heap/b
                    running_offset += bias_region_size + params_region_size ;

                }   // end convolution case

                if ( it->getOpType() == OpType::Softmax )
                {

                }     // end softmaxcase
                node_index++;

           }  // end graph pass

           // output work buffer relocation table
           for (unsigned j=0; j<blob_stats.relocbuf_list.size(); j++)
           {
                // relocation section: work buffer relocation information
                AddBytes(4, blob_stats.relocadr_list[j]);          // offset from start of work section
                AddBytes(4, blob_stats.relocbuf_list[j]);          // memory type =

//                cm.logger().log(mv::Logger::MessageType::MessageInfo, "writing reloc table j adr buf  = " + mv::Printable::toString(j) );

//                std::cout << "writing reloc table j adr buf  = " << j << " " << blob_stats.relocadr_list[j] << " " << blob_stats.relocbuf_list[j] << std::endl;
            }    // end loop for work buffer output

        }     // end class blob_buffer::write_relocation_section

    };   // end class blob_buffer

/**
* @brief Serializer outputs verious representations of the compute graph. Initially moviduius binary blob format is supported.
*
* @param set_serialization_mode defines the output format of the graph
*/
    class Serializer
    {

    private:
        serializer_mode output_format;
        Blob_buffer odata;

    public:

        Serializer(serializer_mode set_output_format)
        {
            output_format = set_output_format;
        }

/**
* @brief serialize writes the specified format output file desecribing the compute model.
*
* @param graph_2_deploy (by reference) points to the graph you want to deploy
*/
        uint64_t serialize(mv::ControlModel& graph_2_deploy, const char* ofilename )
        {

        mv::pass::FuseReLU fuseRelu;
        mv::pass::FuseBias fuseBias;
        mv::pass::FuseBatchNorm fuseBatchNorm;

            uint64_t fsize = 0 ;
            switch( output_format )
            {
                case mvblob_mode:
                    // fuse relu, bias and batchnorm as required by blob
                    fuseRelu.run(graph_2_deploy);
                    fuseBias.run(graph_2_deploy);
                    fuseBatchNorm.run(graph_2_deploy);
                    // 4 passes of graph: calculate, stages, buffer, reloc
                    // calculate sizes and offsets for headers
                    odata.calc(graph_2_deploy);
                    // write to file
                    odata.open(ofilename);
                    odata.write_elf_header();
                    odata.write_mv_header();
                    odata.write_stage_section_header();
                    odata.write_stages(graph_2_deploy);
                    odata.write_buffer_section(graph_2_deploy);
                    odata.write_relocation_section(graph_2_deploy);
                    fsize = odata.End() ;
                break;
                default:
                    std::cout << "ERROR: unsupported deployment output format " << output_format << std::endl;
                break;
            }
            return (fsize);
        }

        void print_mode()
        {
            std::cout << "serializer output mode= " << output_format << std::endl;
        }
};

}<|MERGE_RESOLUTION|>--- conflicted
+++ resolved
@@ -551,19 +551,10 @@
                         int C_size = it->getOutputTensor(0)->getShape()[2] ;
                         work_buffer_size=align(((X_size)*(Y_size)*(C_size)*blob_stats.tensor_number_size),64) ;
                     } // end padded output operator case
-<<<<<<< HEAD
-
-                    // determine size of work buffer including pad for alignment and number format size
-                    int X_size = it->getOutputTensor(0)->getShape()[0]+padX ;
-                    int Y_size = it->getOutputTensor(0)->getShape()[1]+padY ;
-                    int C_size = it->getOutputTensor(0)->getShape()[2] ;
-                    work_buffer_size=align(((X_size)*(Y_size)*(C_size)*blob_stats.tensor_number_size),64) ;
-=======
                     else
                     {
                         work_buffer_size=align((it->getOutputTensor(0)->getShape().totalSize() * blob_stats.tensor_number_size),64) ;
                     }
->>>>>>> 7b2e289a
 
                     // find output buffer name in source_name list
                     for ( uint32_t list_index = 0; list_index < inbufnum_list.size(); list_index++ )
@@ -674,15 +665,10 @@
 
                     // determine address offset to output buffer
                     if (conv_pool_stage.OutputLocation != 2)
-<<<<<<< HEAD
-                   {
-                        blob_stats.relocbuf_list.push_back(outbufnum_list[outlist_index]);
-                        blob_stats.relocadr_list.push_back(outbufadr_list[outlist_index]);
-=======
+
                     {
                         blob_stats.relocbuf_list.push_back(outbufnum_list[outlist_index]); 
                         blob_stats.relocadr_list.push_back(outbufadr_list[outlist_index]); 
->>>>>>> 7b2e289a
 //                            std::cout << "pushing reloc-table relindex bufnum siz "<< reloc_index << " " <<  outbufnum_list[outlist_index] << " " << outbufsiz_list[outlist_index] << std::endl;
                         conv_pool_stage.OutputOffset = reloc_index++;
                         conv_pool_stage.next = next_offset ;
