--- conflicted
+++ resolved
@@ -8,16 +8,9 @@
 #include "include/mcm/deployer/mv_types.h"
 #include "include/mcm/deployer/Fp16Convert.h"
 #include "include/mcm/deployer/file_buffer.h"
-<<<<<<< HEAD
-#include "include/mcm/pass/transform/fuse_relu.hpp"
-#include "include/mcm/pass/transform/fuse_bias.hpp"
-#include "include/mcm/pass/transform/fuse_scale.hpp"
-#include "include/mcm/pass/transform/fuse_batch_norm.hpp"
-=======
 //#include "include/mcm/pass/transform/fuse_relu.hpp"
 //#include "include/mcm/pass/transform/fuse_bias.hpp"
 //#include "include/mcm/pass/transform/fuse_batch_norm.hpp"
->>>>>>> 55e9887c
 
 namespace mv
 {
@@ -1640,33 +1633,18 @@
         uint64_t serialize(mv::ControlModel& graph_2_deploy, const char* ofilename )
         {
 
-<<<<<<< HEAD
-        mv::pass::FuseReLU fuseRelu;
-        mv::pass::FuseScale fuseScale;
-        mv::pass::FuseBias fuseBias;
-        mv::pass::FuseBatchNorm fuseBatchNorm;
-=======
         ///+mv::pass::FuseReLU fuseRelu;
         ///+mv::pass::FuseBias fuseBias;
         ///+mv::pass::FuseBatchNorm fuseBatchNorm;
->>>>>>> 55e9887c
 
             uint64_t fsize = 0 ;
             switch( output_format )
             {
                 case mvblob_mode:
                     // fuse relu, bias and batchnorm as required by blob
-<<<<<<< HEAD
-                    fuseBatchNorm.run(graph_2_deploy);
-                    fuseBias.run(graph_2_deploy);
-                    fuseScale.run(graph_2_deploy);
-                    fuseBias.run(graph_2_deploy);
-                    fuseRelu.run(graph_2_deploy);
-=======
                     ///+fuseBatchNorm.run(graph_2_deploy);
                     ///+fuseRelu.run(graph_2_deploy);
                     ///+fuseBias.run(graph_2_deploy);
->>>>>>> 55e9887c
                     // 4 passes of graph: calculate, stages, buffer, reloc
                     // calculate sizes and offsets for headers
                     odata.calc(graph_2_deploy);
