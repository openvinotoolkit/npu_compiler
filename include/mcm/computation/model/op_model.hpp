--- conflicted
+++ resolved
@@ -39,7 +39,6 @@
         Data::OpListIterator opEnd() const;
         Data::FlowListIterator flowEnd() const;
 
-<<<<<<< HEAD
         Data::TensorIterator input(const Shape& shape, DType dType, Order order, const std::string& name = "") override;
         Data::TensorIterator output(Data::TensorIterator input, const std::string& name = "") override;
         Data::TensorIterator constant(const std::vector<double>& data, const Shape& shape, DType dType, Order order, const std::string& name = "") override;
@@ -51,6 +50,7 @@
         Data::TensorIterator batchNorm(Data::TensorIterator input, Data::TensorIterator mean, Data::TensorIterator variance, Data::TensorIterator offset, Data::TensorIterator scale, double varianceEps, const std::string& name = "") override;
         Data::TensorIterator scale(Data::TensorIterator input, Data::TensorIterator scale, const std::string& name = "") override;
         Data::TensorIterator relu(Data::TensorIterator input, const std::string& name = "") override;
+        Data::TensorIterator prelu(Data::TensorIterator input, Data::TensorIterator negativeSlope, const std::string& name = "") override;
         Data::TensorIterator softmax(Data::TensorIterator input, const std::string& name = "") override;
         Data::TensorIterator add(Data::TensorIterator input0, Data::TensorIterator input1, const std::string& name = "") override;
         Data::TensorIterator subtract(Data::TensorIterator input0, Data::TensorIterator input1, const std::string& name = "") override;
@@ -60,29 +60,6 @@
         Data::TensorIterator bias(Data::TensorIterator input, Data::TensorIterator biases, const std::string& name = "") override;
         Data::TensorIterator fullyConnected(Data::TensorIterator input, Data::TensorIterator weights, const std::string& name = "") override;
         Data::TensorIterator conversion(Data::TensorIterator input, Order targetOrder, const std::string& name = "");
-=======
-        Data::TensorIterator input(const Shape& shape, DType dType, Order order, const string& name = "") override;
-        Data::TensorIterator output(Data::TensorIterator input, const string& name = "") override;
-        Data::TensorIterator constant(const dynamic_vector<float_type>& data, const Shape& shape, DType dType, Order order, const string& name = "") override;
-        Data::TensorIterator conv2D(Data::TensorIterator input, Data::TensorIterator filters, UnsignedVector2D stride, UnsignedVector4D padding, const string& name = "") override;
-        Data::TensorIterator matMul(Data::TensorIterator input0, Data::TensorIterator input1, const string& name = "") override;
-        Data::TensorIterator maxpool2D(Data::TensorIterator input, UnsignedVector2D kernelSize, UnsignedVector2D stride, UnsignedVector4D padding, const string& name = "") override;
-        Data::TensorIterator avgpool2D(Data::TensorIterator input, UnsignedVector2D kernelSize, UnsignedVector2D stride, UnsignedVector4D padding, const string& name = "") override;
-        Data::TensorIterator concat(Data::TensorIterator input0, Data::TensorIterator input1, const string& name = "") override;
-        Data::TensorIterator batchNorm(Data::TensorIterator input, Data::TensorIterator mean, Data::TensorIterator variance, Data::TensorIterator offset, Data::TensorIterator scale, float_type varianceEps, const string& name = "") override;
-        Data::TensorIterator scale(Data::TensorIterator input, Data::TensorIterator scale, const string& name = "") override;
-        Data::TensorIterator relu(Data::TensorIterator input, const string& name = "") override;
-        Data::TensorIterator prelu(Data::TensorIterator input, Data::TensorIterator negative_slope, const string& name = "") override;
-        Data::TensorIterator softmax(Data::TensorIterator input, const string& name = "") override;
-        Data::TensorIterator add(Data::TensorIterator input0, Data::TensorIterator input1, const string& name = "") override;
-        Data::TensorIterator subtract(Data::TensorIterator input0, Data::TensorIterator input1, const string& name = "") override;
-        Data::TensorIterator multiply(Data::TensorIterator input0, Data::TensorIterator input1, const string& name = "") override;
-        Data::TensorIterator divide(Data::TensorIterator input0, Data::TensorIterator input1, const string& name = "") override;
-        Data::TensorIterator reshape(Data::TensorIterator input, const Shape& shape, const string& name = "") override;
-        Data::TensorIterator bias(Data::TensorIterator input, Data::TensorIterator biases, const string& name = "") override;
-        Data::TensorIterator fullyConnected(Data::TensorIterator input, Data::TensorIterator weights, const string& name = "") override;
-        Data::TensorIterator conversion(Data::TensorIterator input, Order targetOrder, const string& name = "");
->>>>>>> c8217433
 
         bool isValid() const override;
         bool isValid(const Data::TensorIterator& it) const override;
@@ -111,11 +88,6 @@
 
         virtual std::string getLogID() const override;
 
-<<<<<<< HEAD
-=======
-        unsigned parametersCount() const;
-
->>>>>>> c8217433
     };
 
     
