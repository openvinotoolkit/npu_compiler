--- conflicted
+++ resolved
@@ -157,14 +157,10 @@
         std::vector<Workload>& getWorkloads();
         std::vector<float> getExecutionCycles(std::vector<mv::Data::TensorIterator>& outputTensor, int nDPUxCluster, CostFunctions costFunction); 
         static float greedyTaskAssignment(int nProcessors, std::vector<float>& workloadCosts);
-<<<<<<< HEAD
 
-        bool validateWorkloads(std::vector<mv::Data::TensorIterator>& inputTensor); //, mv::Workloads& workloads);
+        bool validateWorkloads(std::vector<mv::Data::TensorIterator>& inputTensor);
         bool validateWorkloads(const mv::Shape& shape);
 
-=======
-        bool validateWorkloads(std::vector<mv::Data::TensorIterator>& inputTensor);
->>>>>>> a1694b0c
         mv::CostFunctions getCostFunction(mv::Element& passDesc, const mv::pass::PassEntry& pass);
 
         double getAllWorkloadsVolume() const;
