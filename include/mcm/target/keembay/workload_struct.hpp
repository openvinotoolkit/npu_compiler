--- conflicted
+++ resolved
@@ -31,12 +31,9 @@
         int32_t clusterID = 0;
         int8_t workloadID = 0;
         int16_t z_offset = 0;
-<<<<<<< HEAD
-=======
         int16_t requestedWorkloadNumber = 0;
         std::string algorithm = "None";
->>>>>>> 7174630f
-        
+
         int16_t area()
         {
           return (MaxX - MinX + 1) * (MaxY - MinY + 1);
