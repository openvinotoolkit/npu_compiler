--- conflicted
+++ resolved
@@ -149,14 +149,11 @@
             return shape_.totalSize();
         }
 
-<<<<<<< HEAD
-=======
         inline unsigned sizeBytes() const
         {
             return shape_.totalSize() * (getDType().getSizeInBits()/8);
         }
 
->>>>>>> 7dc028c6
         inline std::vector<std::size_t> indToSub(unsigned index) const
         {
             return indToSub_(getShape(), index);
