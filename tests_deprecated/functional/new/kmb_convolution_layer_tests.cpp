--- conflicted
+++ resolved
@@ -108,17 +108,11 @@
     runTest(netBuidler, tolerance, CompareMethod::Absolute);
 }
 
-<<<<<<< HEAD
-// [Track number: S#39422]
-TEST_P(KmbConvolutionLayerTests, FQ) {
-    SKIP_ON("KMB", "HDDL2", "VPUX", "Bad results");
-=======
 // [Track number: S#26002]
 // C++ exception with description "Tensor:conv:bias:0 - ArgumentError: attribute identifer splitStrategy - Undefined identifier"
 // [Track number: S#39518]
 TEST_P(KmbConvolutionLayerTests, FQ) {
     SKIP_ON("KMB", "HDDL2", "VPUX", "ArgumentError exception");
->>>>>>> 4b199c72
     const auto& p = GetParam();
     const auto& convParams = std::get<1>(p);
     const auto withBiases = std::get<2>(p);
