# Copyright (C) 2019 Intel Corporation
# SPDX-License-Identifier: Apache-2.0
#

if (ENABLE_HDDL2_TESTS)
    add_subdirectory(hddl2_tests)
endif()

# TODO: It is disabled for Windows due dependency on Boost.fs
if (UNIX)
    set(TARGET_NAME "KmbFunctionalTests")

    set(XLINK_LIB "")
    if(AARCH64)
        set(XLINK_LIB "XLink")
    endif()

    find_package(Boost REQUIRED COMPONENTS system filesystem)

    addIeTargetTest(
            NAME ${TARGET_NAME}
            ROOT
                ${CMAKE_CURRENT_SOURCE_DIR}/kmb_tests
            ADDITIONAL_SOURCE_DIRS
                ${CMAKE_CURRENT_SOURCE_DIR}/base
                ${CMAKE_CURRENT_SOURCE_DIR}/common
            INCLUDES
                ${CMAKE_CURRENT_SOURCE_DIR}/../common_helpers
                ${CMAKE_CURRENT_SOURCE_DIR}/base
                ${CMAKE_CURRENT_SOURCE_DIR}/common
                ${CMAKE_CURRENT_SOURCE_DIR}/regression_tests/helpers
                ${IE_MAIN_VPUX_PLUGIN_SOURCE_DIR}/include
                ${IE_MAIN_SOURCE_DIR}/src/vpu/graph_transformer/include
            DEFINES
                -DKMB_ALPHA_TESTS_DATA_PATH="${MODELS_PATH}"
            LINK_LIBRARIES
                IE::IESharedTests
                IE::vpu_common_lib
                IE::ngraph
                IE::ngraph_reference
<<<<<<< HEAD
                ${VPUSMM_LIB}
                ${XLINK_LIB} # required for getAvailableDevices test
=======
                ${VPUMGR_LIBRARY}
>>>>>>> a53a103f
                kmb_utils
                Boost::filesystem
                common_tests_helpers
            LINK_LIBRARIES_WHOLE_ARCHIVE
                kmbTestData
            LABELS  # Must be the last parameter. Reason: see description comment for addIeTargetTest().
                KMB
                VPU
    )

    add_dependencies(${TARGET_NAME} ${VPUX_PLUGIN_TARGET})

    enable_warnings_as_errors(${TARGET_NAME})
endif()<|MERGE_RESOLUTION|>--- conflicted
+++ resolved
@@ -38,12 +38,8 @@
                 IE::vpu_common_lib
                 IE::ngraph
                 IE::ngraph_reference
-<<<<<<< HEAD
-                ${VPUSMM_LIB}
                 ${XLINK_LIB} # required for getAvailableDevices test
-=======
                 ${VPUMGR_LIBRARY}
->>>>>>> a53a103f
                 kmb_utils
                 Boost::filesystem
                 common_tests_helpers
