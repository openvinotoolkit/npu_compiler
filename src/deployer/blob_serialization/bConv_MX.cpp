#include <stdio.h>
#include "include/mcm/deployer/blob_serialization/bConv_MX.hpp"

namespace mv
{

    void bConv2D::writeStageInfo(mv::OpModel *om, mv::Blob_buffer *b)
    {


        //std::cout << "RADIX : " << this->radixX << "*" <<  this->radixY << std::endl;

        int fp16_size = 2;

        mv::DataModel dm(*om);
        mv::ControlModel cm(*om);

        mv::Data::TensorIterator conv_bias = dm.tensorEnd();
        mv::Data::TensorIterator conv_scale = dm.tensorEnd();

        if(this->bias_name != "")
        {
            this->bias = dm.findTensor(this->bias_name);
            conv_bias = this->bias;
        }
        else
<<<<<<< HEAD
            conv_bias = NULL ;

=======
            std::cout << "Has No Bias" << std::endl;
        
>>>>>>> aaa35abb
        if(this->scale_name != "")
        {
            this->scale = dm.findTensor(this->scale_name);
            conv_scale = this->scale;
        }
        else
<<<<<<< HEAD
            conv_scale = NULL ;
=======
            std::cout << "Has No Bias" << std::endl;

>>>>>>> aaa35abb

        if (this->NCE1_Compatible)
        {

            // Hardware
            b->AddBytes(4, this->streamingMask);
            std::size_t total_size = this->input->getShape().totalSize();
            total_size /= this->input->getShape()[2];
            total_size *= this->inputChannelsPadded;
            b->AddBytes(4, total_size*fp16_size);
            b->AddBytes(4, this->output->getShape().totalSize()*fp16_size);
            b->AddBytes(4, this->concatOffset);
            b->AddBytes(4, this->unloadCMX);
            b->AddBytes(4, this->overwriteInput);
            b->AddBytes(4, this->CMXSize);
            b->AddBytes(4, this->reluSHVAcc);
            b->AddBytes(4, this->shvNegSlope);
            b->AddBytes(4, this->shvPosSlope);
            b->AddBytes(4, this->desc_count);


<<<<<<< HEAD
            //std::cout << "in" << std::endl;
            Blob_Tensor inputBlobTensor = Blob_Tensor(&dm, &cm, &b->reloc_table, &this->input);
            //std::cout << "Warning: forced Output, Taps Layout" << std::endl;
            //std::cout << "out" << std::endl;
            Blob_Tensor outputBlobTensor = Blob_Tensor(&dm, &cm, &b->reloc_table, &this->output);
            //std::cout << "taps" << std::endl;
            Blob_Tensor tapsBlobTensor = Blob_Tensor(&dm, &cm, &b->reloc_table, &this->taps);

            //std::cout << "bias" << std::endl;
            Blob_Tensor biasBlobTensor = Blob_Tensor(&dm, &cm, &b->reloc_table, conv_bias);
            //std::cout << "scale" << std::endl;
            Blob_Tensor scaleBlobTensor = Blob_Tensor(&dm, &cm, &b->reloc_table, conv_scale);
=======
            std::cout << "in" << std::endl;
            Blob_Tensor inputBlobTensor = Blob_Tensor(dm, cm, b->reloc_table, this->input);
            std::cout << "Warning: forced Output, Taps Layout" << std::endl;
            std::cout << "out" << std::endl;
            Blob_Tensor outputBlobTensor = Blob_Tensor(dm, cm, b->reloc_table, this->output);
            std::cout << "taps" << std::endl;
            Blob_Tensor tapsBlobTensor = Blob_Tensor(dm, cm, b->reloc_table, this->taps);
            std::cout << "bias" << std::endl;
            Blob_Tensor biasBlobTensor = Blob_Tensor(dm, cm, b->reloc_table, conv_bias);
            std::cout << "scale" << std::endl;
            Blob_Tensor scaleBlobTensor = Blob_Tensor(dm, cm, b->reloc_table, conv_scale);
>>>>>>> aaa35abb

            //NOTE/TODO: This part probably has to be changed when split over IC come really into play.
            int i = -1;
            for (unsigned h = 0; h < splits_over_H; ++h)
            {
                for (unsigned oc = 0; oc < this->DPUmodeVector.size(); ++oc)
                {
                    for (unsigned ic = 0; ic < splits_over_iC; ++ic)
                    {
                        ++i;

<<<<<<< HEAD
                        //std::cout << "Filling descriptor " << i << std::endl;

                        auto input_width = this->inputWidthPadded; //input_shape[1];
                        auto output_channels = this->outputChannelsPadded;
=======
                        //auto output_width = this->outputWidthPadded ; //output_shape[1];
                        auto input_width = this->inputWidthPadded; //input_shape[1];

                        //auto input_channels = input_shape[2];
                        auto output_channels = output_shape[2];
>>>>>>> aaa35abb

                        // this->descriptors[i].dataBaseAddr = i*0x3f0;    // TODO: Calculate 3f0 (1008)

                        this->descriptors[i].dataBaseAddr = 2 * input_width * this->input_line_start[i];    // TODO: Calculate 3f0 (1008)

                        if( this->input->getOrder() == mv::OrderType::RowInterleaved )
                        {
                            this->descriptors[i].dataBaseAddr *= this->inputChannelsPadded;    // TODO: Calculate 3f0 (1008)
                            this->descriptors[i].dataLnStr = inputBlobTensor.strideY;
                            this->descriptors[i].dataChStr = inputBlobTensor.strideZ;
                        }
                        else
                        {
                            this->descriptors[i].dataLnStr = inputBlobTensor.strideY;
                            this->descriptors[i].dataChStr = inputBlobTensor.strideZ;
                        }
                        this->descriptors[i].coeffBaseAddr = 0;
                        this->descriptors[i].biasBaseAddr = 0;
                        this->descriptors[i].scaleBaseAddr = 0;
                        //HACK FOR CONCAT
                        this->descriptors[i].outBaseAddr = outputBlobTensor.strideZ * this->output_line_start[i];  // TODO: Calculate 3f0 (1008)
                        if( this->output->getOrder() == mv::OrderType::RowInterleaved )
                        {
                            this->descriptors[i].outBaseAddr *= output_channels;    // TODO: Calculate 3f0 (1008)
                            this->descriptors[i].outLnStr = outputBlobTensor.strideY;
                            this->descriptors[i].outChStr = outputBlobTensor.strideZ;
                        }
                        else
                        {
                            this->descriptors[i].outLnStr = outputBlobTensor.strideY;
                            this->descriptors[i].outChStr = outputBlobTensor.strideZ;
                        }


                        auto weight_4dshape = this->taps->getShape();


                        this->descriptors[i].coeffChStrIn = weight_4dshape[2]*weight_4dshape[3]*weight_4dshape[4]*2;
                        int inChans = this->inputChannelsPadded;

                        this->descriptors[i].coeffChStrOut = this->radixX * this->radixY * inChans * 2 * 8; // (fp16)

<<<<<<< HEAD

                        for(unsigned j = 0; j != 32; j++)
                            b->AddBytes(4, ((int *) &this->descriptors[i])[j]);
=======
                        char *byteArr = static_cast<char*>(static_cast<void*>(&this->descriptors[i]));
                        for(unsigned j = 0; j != 32; j++)
                            b->AddBytes(4, byteArr[j]);
>>>>>>> aaa35abb

                    }

                }
                
            }

            std::cout << "Finished convolution serialization" << std::endl;

            inputBlobTensor.write(b);
            outputBlobTensor.write(b);
            tapsBlobTensor.write(b);
            biasBlobTensor.write(b);
            scaleBlobTensor.write(b);

        }
        else
        {
            // Software

            b->AddBytes(4, this->radixX );
            b->AddBytes(4, this->radixY );
            b->AddBytes(4, this->strideX); //strideX  (0x70)
            b->AddBytes(4, this->strideY); //strideY

            // Ignore asymmetric padding (ignore elements elements p_r and p_b from padding = [p_l, p_r, p_t, p_b])
            b->AddBytes(4, this->padX);  // padX
            b->AddBytes(4, this->padY);  // padY
            b->AddBytes(4, this->padStyle);   // 0x80
            b->AddBytes(4, this->dilation);

            Blob_Tensor inputBlobTensor = Blob_Tensor(dm, cm, b->reloc_table, this->input);
            Blob_Tensor outputBlobTensor = Blob_Tensor(dm, cm, b->reloc_table, this->output);
            Blob_Tensor tapsBlobTensor = Blob_Tensor(dm, cm, b->reloc_table, this->taps);
            Blob_Tensor biasBlobTensor = Blob_Tensor(dm, cm, b->reloc_table, conv_bias);

            inputBlobTensor.write(b);
            outputBlobTensor.write(b);
            tapsBlobTensor.write(b);
            biasBlobTensor.write(b);

        }
    }

    bConv2D::bConv2D(mv::Control::OpListIterator it)
        :
          Blob_Op_Definition(),
          input((it->getInputTensor(0))),
          output((it->getOutputTensor(0))),
          taps((it->getInputTensor(1))),
          radixX(it->getInputTensor(1)->getShape()[2]),
          radixY(it->getInputTensor(1)->getShape()[3]),
          descriptors(nullptr)
    {

        if (it->hasAttr("bias"))
            this->bias_name = it->get<std::string>("bias");
        else
            this->bias_name = "";

        if (it->hasAttr("scale"))
        {
            this->scale_name = it->get<std::string>("scale");
            std::cout << "   in bConvHW contructor : scale tensor name = "<< this->scale_name << std::endl;
        }
        else
            this->scale_name = "";
<<<<<<< HEAD


        int mx_valid = 0;
        if (it->hasAttr("NCE1_Compatible"))
            mx_valid = it->get<int>("NCE1_Compatible");

=======

        int mx_valid = 0;
        if (!it->hasAttr("NCE1_Compatible"))
            printf("Serializer Info: attribute NCE1_Compatible not present. Assuming False.\n");
        else
            mx_valid = it->get<int>("NCE1_Compatible");
        
>>>>>>> aaa35abb
        this->NCE1_Compatible = mx_valid;

        if(this->NCE1_Compatible)
        {
            // printf("Serializing a HW Conv\n");

            int cmxSize = 256*1024;

            this->splits_over_H = it->get<size_t>("NCE1_SplitsOverHeight");
            this->splits_over_iC = it->get<size_t>("NCE1_SplitsOverInputChannels");

<<<<<<< HEAD
            this->desc_count = it->get<std::size_t>("NCE1_DescriptorSplits");
            this->streamingMask = it->get<std::size_t>("NCE1_StreamingMask");

            this->DPUmodeVector = it->get<std::vector<size_t>>("NCE1_Modes");

            this->input_lines_processed = it->get<std::vector<size_t>>("NCE1_InputLinesProcessed");
            this->output_lines_processed = it->get<std::vector<size_t>>("NCE1_OutputLinesProcessed");

            this->output_line_start = it->get<std::vector<size_t>>("NCE1_StartOutputLine");
            this->input_line_start = it->get<std::vector<size_t>>("NCE1_StartInputLine");

=======
            if (!it->hasAttr("NCE1_StreamingMask"))
            {
                printf("Serializer Info: Needs Attribute 'NCE1_StreamingMask'. Defaulting to 1\n");
                this->streamingMask = 1;
            }
            else
            {
                this->streamingMask = it->get<std::size_t>("NCE1_StreamingMask");
            }
            printf("Serializer Info: Forcing Attribute 'NCE1_StreamingMask' to 1\n");
            this->streamingMask = 1;

            if (!it->hasAttr("NCE1_Modes"))
            {
                printf("Serializer Info: Needs Attribute 'NCE1_Modes'. Defaulting to 0\n");

                this->DPUmodeVector = {0};
                for(int i = 1; i != descriptors_count - 1; i++)
                {
                    this->DPUmodeVector.push_back(0);
                }
            }
            else
            {
                this->DPUmodeVector = it->get<std::vector<size_t>>("NCE1_Modes");
            }

            if (! it->hasAttr("NCE1_InputLinesProcessed"))
            {
                printf("Serializer Info: Needs Attribute 'NCE1_InputLinesProcessed'. Defaulting to 0\n");

                this->input_lines_processed = {0};
                for( int i = 1; i != descriptors_count - 1; i++)
                {
                    this->input_lines_processed.push_back(0);
                }
            }
            else
            {
                this->input_lines_processed = it->get<std::vector<size_t>>("NCE1_InputLinesProcessed");
            }
            if (! it->hasAttr("NCE1_OutputLinesProcessed"))
            {
                printf("Serializer Info: Needs Attribute 'NCE1_OutputLinesProcessed'. Defaulting to 0\n");

                this->output_lines_processed = {0};
                for( int i = 1; i != descriptors_count - 1; i++)
                {
                    this->output_lines_processed.push_back(0);
                }
            }
            else
            {
                this->output_lines_processed = it->get<std::vector<size_t>>("NCE1_StartOutputLine");
            }

            if (! it->hasAttr("NCE1_StartOutputLine"))
            {
                printf("Serializer Info: Needs Attribute 'NCE1_StartOutputLine'. Defaulting to 0\n");

                this->output_line_start = {0};
                for( int i = 1; i != descriptors_count - 1; i++)
                {
                    this->output_line_start.push_back(0);
                }
            }
            else
            {
                this->output_line_start = it->get<std::vector<size_t>>("NCE1_StartOutputLine");
            }
            if (! it->hasAttr("NCE1_StartInputLine"))
            {
                printf("Serializer Info: Needs Attribute 'NCE1_StartInputLine'. Defaulting to 0\n");

                this->input_line_start = {0};
                for( int i = 1; i != descriptors_count - 1; i++)
                {
                    this->input_line_start.push_back(0);
                }
            }
            else
            {
                this->input_line_start = it->get<std::vector<size_t>>("NCE1_StartInputLine");
            }
>>>>>>> aaa35abb
            this->concatOffset = 0; // Concat not supported currently
            this->unloadCMX = 0;
            this->overwriteInput = 0;

            this->CMXSize = cmxSize;
            this->reluSHVAcc = 0;
            // TODO replace with a proper bit streamer call for PReLU
            this->shvNegSlope = 0;
            this->shvPosSlope = 1065353216; //*(int * )(&val2);

<<<<<<< HEAD
=======
            this->desc_count = it->get<std::size_t>("NCE1_DescriptorSplits");

>>>>>>> aaa35abb
            // this->descriptors = (cnnConvolutionPoolStructure *)malloc(128 * this->desc_count);
            this->descriptors = std::vector<cnnConvolutionPoolStructure>(this->desc_count);

            std::vector<std::size_t> chPerRamBlock;
            std::vector<size_t> topJunk, bottomJunk;
            int localLS = 1;
            std::vector<std::size_t> localCS;
            std::vector<std::size_t> LPC;
            std::vector<std::size_t> minLines;
            int stride = 1;
            int padEn = 1;


            chPerRamBlock = it->get<std::vector<std::size_t>>("NCE1_InputChannelsRamBlock");
            bottomJunk = it->get<std::vector<size_t>>("NCE1_JunkOutputAfter");
            topJunk = it->get<std::vector<size_t>>("NCE1_JunkOutputBefore");
            localLS = it->get<std::size_t>("NCE1_LocalLineStride");
            minLines = it->get<std::vector<std::size_t>>("NCE1_MinLines");
            stride = it->get<std::array<unsigned short, 2>>("stride")[0];
            padEn = it->get<std::array<unsigned short, 4>>("padding")[0];
            LPC = it->get<std::vector<std::size_t>>("NCE1_LinesPerChannel");
            localCS = it->get<std::vector<std::size_t>>("NCE1_LocalChannelStride");

            this->inputChannelsPadded = it->get<std::size_t>("NCE1_InputChannelsPadded");
            this->outputChannelsPadded = it->get<std::size_t>("NCE1_OutputChannelsPadded");

            this->inputWidthPadded = it->get<std::size_t>("NCE1_InputWidthPadded");
            this->outputWidthPadded = it->get<std::size_t>("NCE1_OutputWidthPadded");

            int i = -1;
            for (unsigned h = 0; h < splits_over_H; ++h)
            {
                for (unsigned ic = 0; ic < splits_over_iC; ++ic)
                {
                    for (unsigned oc = 0; oc < DPUmodeVector.size(); ++oc)
                    {
<<<<<<< HEAD
                        ++i;
=======
                        
                        i = oc*splits_over_iC*splits_over_H + ic*splits_over_H + h;
                        //this->descriptors[i] =  cnnConvolutionPoolStructure();
>>>>>>> aaa35abb

                        // Relations to other Descriptors
                        if (i+1 == (int)this->desc_count)
                            this->descriptors[i].Line0.linkAddress = 0; // Last.
                        else
                            this->descriptors[i].Line0.linkAddress = 32*4*(oc+1);

                        this->descriptors[i].Line0.id = 0;

                        // Layer Meta Information - Layout & DataTypes
                        this->descriptors[i].Line0.type = NCE1_CONV;

                        if( this->input->getOrder() == mv::OrderType::RowInterleaved )
                            this->descriptors[i].Line0.interleavedInput = 1;
                        else
                            this->descriptors[i].Line0.interleavedInput = 0;

                        if( this->output->getOrder() == mv::OrderType::RowInterleaved ){
                            this->descriptors[i].Line0.interleavedOutput = 1;
                            this->descriptors[i].rsvd3_interleaved = 1;
                        }
                        else
                            this->descriptors[i].Line0.interleavedOutput = 0;

                        this->descriptors[i].Line0.cm = NCE1_DTYPE_FP16;
                        this->descriptors[i].Line0.dm = NCE1_DTYPE_FP16;


                        // Standard Fields for Convolution
                        // MX WEIGHTS SHAPE ASSUMED!!!
                        this->descriptors[i].kernelWidth = this->taps->getShape()[2] -1;
                        this->descriptors[i].kernelHeight = this->taps->getShape()[3] -1;

                        this->descriptors[i].chStride = stride -1;  // Stride of Kernel (Square only)

                        if (padEn > 0)
                            this->descriptors[i].padEn = 1;
                        else
                            this->descriptors[i].padEn = 0;

                        this->descriptors[i].padType = 0;   // Zero Padding

                        this->descriptors[i].inputWidth = this->input->getShape()[0] -1;

                        unsigned int current_height;
                        current_height = this->input_lines_processed[i];

                        this->descriptors[i].inputHeight =  current_height - 1;
                        this->descriptors[i].inputChannels = this->inputChannelsPadded -1;

                        this->descriptors[i].outputChannels = this->output->getShape()[2] -1;

                        // Myriad X DPU Assignment & Execution Configuration
                       
                        this->descriptors[i].Line0.mode = this->DPUmodeVector[oc];
                        this->descriptors[i].Line0.it = 0;  // Interrupt Trigger
                        this->descriptors[i].Line0.disInt = 0;  // 0 - Interrupts Enabled, 1 - Interrupts disabled.
                        this->descriptors[i].chPerRamBlock = chPerRamBlock[ic] -1;        // Input Channels per Ram Block


                        // Myriad X Compensation Fields
                        this->descriptors[i].topOutputJunk = topJunk[i];
                        this->descriptors[i].bottomOutputJunk = bottomJunk[i];

                        this->descriptors[i].localLs =  localLS;

                        this->descriptors[i].linesPerCh = std::min(LPC[oc] - 1, input_lines_processed[h] - 1);
                        this->descriptors[i].localCs = (this->descriptors[i].linesPerCh + 1) * this->descriptors[i].localLs;

                        this->descriptors[i].rud = 0;   // Re-Use bit
                        this->descriptors[i].minLines = minLines[ic] - 1;     // Minimum lines of data required to carry out function

                        this->descriptors[i].coeffLpb = (this->descriptors[i].chPerRamBlock+1) * (this->descriptors[i].kernelWidth+1) * (this->descriptors[i].kernelHeight+1) - 1;
                        this->descriptors[i].css = (this->descriptors[i].kernelWidth + 1) * (this->descriptors[i].kernelHeight + 1) -1 ;
                        this->descriptors[i].outputX = this->output->getShape()[0];

                        // Myriad X - Splitting groups
                        this->descriptors[i].sohGroup = h;
                        this->descriptors[i].sodGroup = 0;

                        // Fused ReLU
                        if(it->hasAttr("postOpType") && it->get<mv::OpType>("postOpType") == mv::OpType::ReLU)
                        {
                            this->descriptors[i].t0 = 0;
                            this->descriptors[i].a0 = 0;
                            this->descriptors[i].a1 = 1;
                            this->descriptors[i].reluxEn = 0;
                            this->descriptors[i].reluEn = 1;
                        }
                        else
                        {
                            this->descriptors[i].t0 = 0;
                            this->descriptors[i].a0 = 0;
                            this->descriptors[i].a1 = 0;
                            this->descriptors[i].reluxEn = 0;
                            this->descriptors[i].reluEn = 0;
                        }

                        // Fused Pooling, TODO
                        if (0)
                        {
                            this->descriptors[i].Line0.type = NCE1_CONV_POOL;
                        }
                        this->descriptors[i].avgPoolX = 0;
                        this->descriptors[i].poolType = 0;
                        this->descriptors[i].poolEn = 0;
                        this->descriptors[i].poolKernelHeight = 0;
                        this->descriptors[i].poolKernelWidth = 0;

                        // Reserved fields of the hw descriptor. Leave as zero or live in eternal fear.
                        this->descriptors[i].Line0.rsvd1 = 0;
                        this->descriptors[i].rsvd2 = 0;
                        this->descriptors[i].rsvd3 = 0;
                        this->descriptors[i].rsvd4 = 0;
                        this->descriptors[i].rsvd5 = 0;
                        this->descriptors[i].rsvd6 = 0;
                        this->descriptors[i].rsvd7 = 0;
                        this->descriptors[i].rsvd9 = 0;
                        this->descriptors[i].rsvd10 = 0;
                        this->descriptors[i].rsvd13 = 0;
                        this->descriptors[i].rsvd8 = 0;

                        // Palette for Weights Lookup (Currently Unsupported).
                        this->descriptors[i].p0 = 0;
                        this->descriptors[i].p1 = 0;
                        this->descriptors[i].p2 = 0;
                        this->descriptors[i].p3 = 0;
                        this->descriptors[i].p4 = 0;
                        this->descriptors[i].p5 = 0;
                        this->descriptors[i].p6 = 0;
                        this->descriptors[i].p7 = 0;
                        this->descriptors[i].p8 = 0;
                        this->descriptors[i].p9 = 0;
                        this->descriptors[i].p10 = 0;
                        this->descriptors[i].p11 = 0;
                        this->descriptors[i].p12 = 0;
                        this->descriptors[i].p13 = 0;
                        this->descriptors[i].p14 = 0;
                        this->descriptors[i].p15 = 0;
                    }
                }
            }
        }
        else
        {
            // printf("Serializing a SW Conv\n");
            this->radixX = it->getInputTensor(1)->getShape()[0];
            this->radixY = it->getInputTensor(1)->getShape()[1];
            this->strideX = it->get<std::array<unsigned short, 2>>("stride")[0];
            this->strideY = it->get<std::array<unsigned short, 2>>("stride")[1];
            this->padX = it->get<std::array<unsigned short, 4>>("padding")[0];
            this->padY = it->get<std::array<unsigned short, 4>>("padding")[2];
            this->padStyle = 2; // HARDCODED.
            this->dilation = 1; // HARDCODED.

        }
    }

    bConv2D::~bConv2D()
    {
        if (this->descriptors != nullptr)
                delete [] this->descriptors;
    }

}<|MERGE_RESOLUTION|>--- conflicted
+++ resolved
@@ -24,25 +24,15 @@
             conv_bias = this->bias;
         }
         else
-<<<<<<< HEAD
             conv_bias = NULL ;
 
-=======
-            std::cout << "Has No Bias" << std::endl;
-        
->>>>>>> aaa35abb
         if(this->scale_name != "")
         {
             this->scale = dm.findTensor(this->scale_name);
             conv_scale = this->scale;
         }
         else
-<<<<<<< HEAD
             conv_scale = NULL ;
-=======
-            std::cout << "Has No Bias" << std::endl;
-
->>>>>>> aaa35abb
 
         if (this->NCE1_Compatible)
         {
@@ -64,7 +54,6 @@
             b->AddBytes(4, this->desc_count);
 
 
-<<<<<<< HEAD
             //std::cout << "in" << std::endl;
             Blob_Tensor inputBlobTensor = Blob_Tensor(&dm, &cm, &b->reloc_table, &this->input);
             //std::cout << "Warning: forced Output, Taps Layout" << std::endl;
@@ -77,19 +66,6 @@
             Blob_Tensor biasBlobTensor = Blob_Tensor(&dm, &cm, &b->reloc_table, conv_bias);
             //std::cout << "scale" << std::endl;
             Blob_Tensor scaleBlobTensor = Blob_Tensor(&dm, &cm, &b->reloc_table, conv_scale);
-=======
-            std::cout << "in" << std::endl;
-            Blob_Tensor inputBlobTensor = Blob_Tensor(dm, cm, b->reloc_table, this->input);
-            std::cout << "Warning: forced Output, Taps Layout" << std::endl;
-            std::cout << "out" << std::endl;
-            Blob_Tensor outputBlobTensor = Blob_Tensor(dm, cm, b->reloc_table, this->output);
-            std::cout << "taps" << std::endl;
-            Blob_Tensor tapsBlobTensor = Blob_Tensor(dm, cm, b->reloc_table, this->taps);
-            std::cout << "bias" << std::endl;
-            Blob_Tensor biasBlobTensor = Blob_Tensor(dm, cm, b->reloc_table, conv_bias);
-            std::cout << "scale" << std::endl;
-            Blob_Tensor scaleBlobTensor = Blob_Tensor(dm, cm, b->reloc_table, conv_scale);
->>>>>>> aaa35abb
 
             //NOTE/TODO: This part probably has to be changed when split over IC come really into play.
             int i = -1;
@@ -101,18 +77,10 @@
                     {
                         ++i;
 
-<<<<<<< HEAD
                         //std::cout << "Filling descriptor " << i << std::endl;
 
                         auto input_width = this->inputWidthPadded; //input_shape[1];
                         auto output_channels = this->outputChannelsPadded;
-=======
-                        //auto output_width = this->outputWidthPadded ; //output_shape[1];
-                        auto input_width = this->inputWidthPadded; //input_shape[1];
-
-                        //auto input_channels = input_shape[2];
-                        auto output_channels = output_shape[2];
->>>>>>> aaa35abb
 
                         // this->descriptors[i].dataBaseAddr = i*0x3f0;    // TODO: Calculate 3f0 (1008)
 
@@ -155,15 +123,9 @@
 
                         this->descriptors[i].coeffChStrOut = this->radixX * this->radixY * inChans * 2 * 8; // (fp16)
 
-<<<<<<< HEAD
-
-                        for(unsigned j = 0; j != 32; j++)
-                            b->AddBytes(4, ((int *) &this->descriptors[i])[j]);
-=======
                         char *byteArr = static_cast<char*>(static_cast<void*>(&this->descriptors[i]));
                         for(unsigned j = 0; j != 32; j++)
                             b->AddBytes(4, byteArr[j]);
->>>>>>> aaa35abb
 
                     }
 
@@ -231,22 +193,12 @@
         }
         else
             this->scale_name = "";
-<<<<<<< HEAD
 
 
         int mx_valid = 0;
         if (it->hasAttr("NCE1_Compatible"))
             mx_valid = it->get<int>("NCE1_Compatible");
 
-=======
-
-        int mx_valid = 0;
-        if (!it->hasAttr("NCE1_Compatible"))
-            printf("Serializer Info: attribute NCE1_Compatible not present. Assuming False.\n");
-        else
-            mx_valid = it->get<int>("NCE1_Compatible");
-        
->>>>>>> aaa35abb
         this->NCE1_Compatible = mx_valid;
 
         if(this->NCE1_Compatible)
@@ -258,7 +210,6 @@
             this->splits_over_H = it->get<size_t>("NCE1_SplitsOverHeight");
             this->splits_over_iC = it->get<size_t>("NCE1_SplitsOverInputChannels");
 
-<<<<<<< HEAD
             this->desc_count = it->get<std::size_t>("NCE1_DescriptorSplits");
             this->streamingMask = it->get<std::size_t>("NCE1_StreamingMask");
 
@@ -270,92 +221,6 @@
             this->output_line_start = it->get<std::vector<size_t>>("NCE1_StartOutputLine");
             this->input_line_start = it->get<std::vector<size_t>>("NCE1_StartInputLine");
 
-=======
-            if (!it->hasAttr("NCE1_StreamingMask"))
-            {
-                printf("Serializer Info: Needs Attribute 'NCE1_StreamingMask'. Defaulting to 1\n");
-                this->streamingMask = 1;
-            }
-            else
-            {
-                this->streamingMask = it->get<std::size_t>("NCE1_StreamingMask");
-            }
-            printf("Serializer Info: Forcing Attribute 'NCE1_StreamingMask' to 1\n");
-            this->streamingMask = 1;
-
-            if (!it->hasAttr("NCE1_Modes"))
-            {
-                printf("Serializer Info: Needs Attribute 'NCE1_Modes'. Defaulting to 0\n");
-
-                this->DPUmodeVector = {0};
-                for(int i = 1; i != descriptors_count - 1; i++)
-                {
-                    this->DPUmodeVector.push_back(0);
-                }
-            }
-            else
-            {
-                this->DPUmodeVector = it->get<std::vector<size_t>>("NCE1_Modes");
-            }
-
-            if (! it->hasAttr("NCE1_InputLinesProcessed"))
-            {
-                printf("Serializer Info: Needs Attribute 'NCE1_InputLinesProcessed'. Defaulting to 0\n");
-
-                this->input_lines_processed = {0};
-                for( int i = 1; i != descriptors_count - 1; i++)
-                {
-                    this->input_lines_processed.push_back(0);
-                }
-            }
-            else
-            {
-                this->input_lines_processed = it->get<std::vector<size_t>>("NCE1_InputLinesProcessed");
-            }
-            if (! it->hasAttr("NCE1_OutputLinesProcessed"))
-            {
-                printf("Serializer Info: Needs Attribute 'NCE1_OutputLinesProcessed'. Defaulting to 0\n");
-
-                this->output_lines_processed = {0};
-                for( int i = 1; i != descriptors_count - 1; i++)
-                {
-                    this->output_lines_processed.push_back(0);
-                }
-            }
-            else
-            {
-                this->output_lines_processed = it->get<std::vector<size_t>>("NCE1_StartOutputLine");
-            }
-
-            if (! it->hasAttr("NCE1_StartOutputLine"))
-            {
-                printf("Serializer Info: Needs Attribute 'NCE1_StartOutputLine'. Defaulting to 0\n");
-
-                this->output_line_start = {0};
-                for( int i = 1; i != descriptors_count - 1; i++)
-                {
-                    this->output_line_start.push_back(0);
-                }
-            }
-            else
-            {
-                this->output_line_start = it->get<std::vector<size_t>>("NCE1_StartOutputLine");
-            }
-            if (! it->hasAttr("NCE1_StartInputLine"))
-            {
-                printf("Serializer Info: Needs Attribute 'NCE1_StartInputLine'. Defaulting to 0\n");
-
-                this->input_line_start = {0};
-                for( int i = 1; i != descriptors_count - 1; i++)
-                {
-                    this->input_line_start.push_back(0);
-                }
-            }
-            else
-            {
-                this->input_line_start = it->get<std::vector<size_t>>("NCE1_StartInputLine");
-            }
->>>>>>> aaa35abb
             this->concatOffset = 0; // Concat not supported currently
             this->unloadCMX = 0;
             this->overwriteInput = 0;
@@ -366,11 +231,6 @@
             this->shvNegSlope = 0;
             this->shvPosSlope = 1065353216; //*(int * )(&val2);
 
-<<<<<<< HEAD
-=======
-            this->desc_count = it->get<std::size_t>("NCE1_DescriptorSplits");
-
->>>>>>> aaa35abb
             // this->descriptors = (cnnConvolutionPoolStructure *)malloc(128 * this->desc_count);
             this->descriptors = std::vector<cnnConvolutionPoolStructure>(this->desc_count);
 
@@ -407,14 +267,8 @@
                 {
                     for (unsigned oc = 0; oc < DPUmodeVector.size(); ++oc)
                     {
-<<<<<<< HEAD
                         ++i;
-=======
                         
-                        i = oc*splits_over_iC*splits_over_H + ic*splits_over_H + h;
-                        //this->descriptors[i] =  cnnConvolutionPoolStructure();
->>>>>>> aaa35abb
-
                         // Relations to other Descriptors
                         if (i+1 == (int)this->desc_count)
                             this->descriptors[i].Line0.linkAddress = 0; // Last.
