#include <stdio.h>
#include "include/mcm/deployer/blob_serialization/bConv_MX.hpp"

namespace mv
{

    void bConv2D::writeStageInfo(mv::OpModel * om, mv::Blob_buffer* b)
    {


        std::cout << "RADIX : " << this->radixX << "*" <<  this->radixY << std::endl;

        int fp16_size = 2;

        mv::DataModel dm(*om);
        mv::ControlModel cm(*om);

        mv::Data::TensorIterator *conv_bias;
        mv::Data::TensorIterator *conv_scale;

        if(this->bias_name != "")
        {
            this->bias = dm.findTensor(this->bias_name);
            conv_bias = &this->bias;
        }
        else
        {
            conv_bias = NULL ;
        }

        if(this->scale_name != "")
        {
            this->scale = dm.findTensor(this->scale_name);
            conv_scale = &this->scale;
        }
        else
        {
            conv_scale = NULL ;
        }


        if (this->NCE1_Compatible)
        {

            // Hardware
            b->AddBytes(4, this->streamingMask);
            b->AddBytes(4, this->input->getShape().totalSize()*fp16_size);
            b->AddBytes(4, this->output->getShape().totalSize()*fp16_size);
            b->AddBytes(4, this->concatOffset);
            b->AddBytes(4, this->unloadCMX);
            b->AddBytes(4, this->overwriteInput);
            b->AddBytes(4, this->CMXSize);
            b->AddBytes(4, this->reluSHVAcc);
            b->AddBytes(4, this->shvNegSlope);
            b->AddBytes(4, this->shvPosSlope);
            b->AddBytes(4, this->desc_count);


            Blob_Tensor inputBlobTensor = Blob_Tensor(&dm, &cm, &b->reloc_table, &this->input);
            Blob_Tensor outputBlobTensor = Blob_Tensor(&dm, &cm, &b->reloc_table, &this->output);
            Blob_Tensor tapsBlobTensor = Blob_Tensor(&dm, &cm, &b->reloc_table, &this->taps);
            Blob_Tensor biasBlobTensor = Blob_Tensor(&dm, &cm, &b->reloc_table, conv_bias);
            Blob_Tensor scaleBlobTensor = Blob_Tensor(&dm, &cm, &b->reloc_table, conv_scale);

            for (unsigned i = 0; i != this->desc_count; i++)
            {

                unsigned int original_height = this->input->getShape()[1];
                unsigned int current_height;
                if (i+1 == this->desc_count){   // Last Descriptor may be an unequal height to the rest.
                    int surplus = ceil(original_height/(double)this->desc_count)*this->desc_count - original_height;
                    current_height = ceil(original_height/(double)this->desc_count) - surplus;
                }else{
                    current_height = ceil(original_height/(double)this->desc_count);
                }


                auto input_shape = this->input->getShape();
                auto output_shape = this->output->getShape();
                // this->descriptors[i].dataBaseAddr = i*0x3f0;    // TODO: Calculate 3f0 (1008)
                this->descriptors[i].dataBaseAddr = i*2*input_shape[1]*current_height;    // TODO: Calculate 3f0 (1008)
                this->descriptors[i].coeffBaseAddr = 0;
                this->descriptors[i].biasBaseAddr = 0;
                this->descriptors[i].scaleBaseAddr = 0;
                this->descriptors[i].outBaseAddr = i*2*output_shape[1]*current_height;  // TODO: Calculate 3f0 (1008)

                this->descriptors[i].dataChStr = inputBlobTensor.strideZ;
                this->descriptors[i].dataLnStr = inputBlobTensor.strideY;

                auto weight_4dshape = this->taps->getShape();

                this->descriptors[i].coeffChStrIn = weight_4dshape[4]*2;
                int inChans = weight_4dshape[1];

                this->descriptors[i].coeffChStrOut = this->radixX * this->radixY * inChans * 2 * 8; // (fp16)

                this->descriptors[i].outLnStr = outputBlobTensor.strideY;
                this->descriptors[i].outChStr = outputBlobTensor.strideZ;

                for(unsigned j = 0; j != 32; j++){
                    b->AddBytes(4, ((int *) &this->descriptors[i])[j]);
                }
            }

            b->reloc_table.push_entry(std::pair<int, bLocation>(0, bLocation::Constant ));
            b->reloc_table.push_entry(std::pair<int, bLocation>(0, bLocation::Constant ));

            inputBlobTensor.write(b);
            outputBlobTensor.write(b);
            tapsBlobTensor.write(b);
            biasBlobTensor.write(b);
            scaleBlobTensor.write(b);

        }else{
            // Software

            b->AddBytes(4, this->radixX );
            b->AddBytes(4, this->radixY );
            b->AddBytes(4, this->strideX); //strideX  (0x70)
            b->AddBytes(4, this->strideY); //strideY

            // Ignore asymmetric padding (ignore elements elements p_r and p_b from padding = [p_l, p_r, p_t, p_b])
            b->AddBytes(4, this->padX);  // padX
            b->AddBytes(4, this->padY);  // padY
            b->AddBytes(4, this->padStyle);   // 0x80
            b->AddBytes(4, this->dilation);

            Blob_Tensor inputBlobTensor = Blob_Tensor(&dm, &cm, &b->reloc_table, &this->input);
            Blob_Tensor outputBlobTensor = Blob_Tensor(&dm, &cm, &b->reloc_table, &this->output);
            Blob_Tensor tapsBlobTensor = Blob_Tensor(&dm, &cm, &b->reloc_table, &this->taps);
            Blob_Tensor biasBlobTensor = Blob_Tensor(&dm, &cm, &b->reloc_table, conv_bias);

            inputBlobTensor.write(b);
            outputBlobTensor.write(b);
            tapsBlobTensor.write(b);
            biasBlobTensor.write(b);

        }
    }

    bConv2D::bConv2D(mv::ComputationOp* it)
        :
          Blob_Op_Definition(),
          input((it->getInputTensor(0))),
          output((it->getOutputTensor(0))),
          taps((it->getInputTensor(1))),
          radixX(it->getInputTensor(1)->getShape()[2]),
          radixY(it->getInputTensor(1)->getShape()[3])
    {

        if (it->hasAttr("bias"))
        {
            this->bias_name = it->get<std::string>("bias");
        }
        else
        {
            this->bias_name = "";
        }

        if (it->hasAttr("scale"))
<<<<<<< HEAD
        {   
            this->scale_name = it->get<std::string>("scale");
=======
        {
            this->scale_name = it->getAttr("scale").getContent<std::string>();
>>>>>>> feb44976
            std::cout << "   in bConvHW contructor : scale tensor name = "<< this->scale_name << std::endl;

        }
        else
        {
            this->scale_name = "";
        }


        int mx_valid = 0;
        if (! it->hasAttr("NCE1_Compatible"))
        {
            printf("Serializer Info: attribute NCE1_Compatible not present. Assuming False.\n");
        }
        else
        {
            mx_valid = it->get<int>("NCE1_Compatible");
        }
        this->NCE1_Compatible = mx_valid;

        if(this->NCE1_Compatible){
            // printf("Serializing a HW Conv\n");

            int cmxSize = 256*1024;
            int splits_over_H = 1, splits_over_oC = 1;

            if (! it->hasAttr("NCE1_AssignedCMX"))
            {
                printf("Serializer Info: Needs Attribute 'NCE1_AssignedCMX'. Defaulting to 256*1024\n");
            }
            else
            {
                cmxSize = it->get<int>("NCE1_AssignedCMX");
                printf("Serializer Info: Overriding attribute 'NCE1_AssignedCMX' to 256*1024\n");
                cmxSize = 256*1024;
            }

            if (! it->hasAttr("NCE1_SplitsOverH"))
            {
                printf("Serializer Info: Needs Attribute 'NCE1_SplitsOverH'. Defaulting to 1\n");
            }
            else
            {
                splits_over_H = it->getAttr("NCE1_SplitsOverH").getContent<int>();
            }

            if (! it->hasAttr("NCE1_SplitsOverC"))
            {
                printf("Serializer Info: Needs Attribute 'NCE1_SplitsOverC'. Defaulting to 1\n");
            }
            else
            {
<<<<<<< HEAD
                descriptors_count = it->get<int>("NCE1_DescriptorSplits");
=======
                splits_over_oC = it->getAttr("NCE1_SplitsOverC").getContent<int>();
>>>>>>> feb44976
            }

            int descriptors_count = splits_over_oC * splits_over_H;

            if (! it->hasAttr("NCE1_StreamingMask"))
            {
                printf("Serializer Info: Needs Attribute 'NCE1_StreamingMask'. Defaulting to 1\n");
                this->streamingMask = 1;
            }
            else
            {
                this->streamingMask = it->get<int>("NCE1_StreamingMask");
            }
            if (! it->hasAttr("NCE1_Modes"))
            {
                printf("Serializer Info: Needs Attribute 'NCE1_Modes'. Defaulting to 0\n");

                this->DPUmodeVector = {0};
                for( int i = 1; i != descriptors_count - 1; i++)
                {
                    this->DPUmodeVector.push_back(0);
                }
            }
            else
            {
<<<<<<< HEAD
                this->opMode = it->get<int>("NCE1_Mode");
=======
                this->DPUmodeVector = it->getAttr("NCE1_Modes").getContent<dynamic_vector<unsigned>>();
>>>>>>> feb44976
            }

            this->concatOffset = 0; // Concat not supported currently
            this->unloadCMX = 0;
            this->overwriteInput = 0;

            this->CMXSize = cmxSize;
            this->reluSHVAcc = 0;
            double val = 0;
            double val2 = 1;
            this->shvNegSlope = *(int * )(&val);
            this->shvPosSlope = *(int * )(&val2);

            this->desc_count = descriptors_count;

            // this->descriptors = (cnnConvolutionPoolStructure *)malloc(128 * this->desc_count);
            this->descriptors = new cnnConvolutionPoolStructure[this->desc_count];

            dynamic_vector<unsigned> chPerRamBlock;
            int topJunk = 0, bottomJunk = 0;
            int localLS = 1;
            dynamic_vector<unsigned> localCS;
            dynamic_vector<unsigned> LPC;
            dynamic_vector<unsigned> minLines;
            int stride = 1;
            int padEn = 1;


            if (! it->hasAttr("NCE1_InputChannelsRamBlock"))
            {
                printf("Serializer Info: Needs Attribute 'NCE1_InputChannelsRamBlock'. Defaulting to 1\n");

                chPerRamBlock = {0};
                for( int i = 1; i != descriptors_count - 1; i++)
                {
                    chPerRamBlock.push_back(0);
                }
            }
            else
            {
<<<<<<< HEAD
                chPerRamBlock = it->get<int>("NCE1_InputChannelsPerRamBlock");
=======
                chPerRamBlock = it->getAttr("NCE1_InputChannelsRamBlock").getContent<dynamic_vector<unsigned>>();
>>>>>>> feb44976
            }

            if (! it->hasAttr("NCE1_TopOutputJunk"))
            {
                printf("Serializer Info: Needs Attribute 'NCE1_TopOutputJunk'. Defaulting to 0\n");
            }
            else
            {
                topJunk = it->get<int>("NCE1_TopOutputJunk");
            }

            if (! it->hasAttr("NCE1_BottomOutputJunk"))
            {
                printf("Serializer Info: Needs Attribute 'NCE1_BottomOutputJunk'. Defaulting to 0\n");
            }
            else
            {
                bottomJunk = it->get<int>("NCE1_BottomOutputJunk");
            }

            if (! it->hasAttr("NCE1_LocalLineStride"))
            {
                printf("Serializer Info: Needs Attribute 'NCE1_LocalLineStride'. Defaulting to 1\n");
            }
            else
            {
                localLS = it->get<int>("NCE1_LocalLineStride");
            }

            if (! it->hasAttr("NCE1_MinLines"))
            {
                printf("Serializer Info: Needs Attribute 'NCE1_MinLines'. Defaulting to 1\n");

                minLines = {1};
                for( int i = 1; i != descriptors_count - 1; i++)
                {
                    minLines.push_back(1);
                }
            }
            else
            {
<<<<<<< HEAD
                minLines = it->get<int>("NCE1_MinLines") -1;
=======
                minLines = it->getAttr("NCE1_MinLines").getContent<dynamic_vector<unsigned>>() ;
>>>>>>> feb44976
            }

            if (! it->hasAttr("stride"))
            {
                printf("Serializer Info: Needs Attribute 'stride'. Defaulting to 1\n");
            }
            else
            {
                stride = it->get<std::array<unsigned short, 2>>("stride")[0];
            }

            if (! it->hasAttr("padding"))
            {
                printf("Serializer Info: Needs Attribute 'padding'. Defaulting to 1\n");
            }
            else
            {
                padEn = it->get<std::array<unsigned short, 4>>("padding")[0];
            }

            if (! it->hasAttr("NCE1_LinesPerChannel"))
            {
                printf("Serializer Info: Needs Attribute 'NCE1_LinesPerChannel'. Defaulting to 1\n");

                LPC = {1};
                for( int i = 1; i != descriptors_count - 1; i++)
                {
                    LPC.push_back(1);
                }
            }
            else
            {
                LPC = it->getAttr("NCE1_LinesPerChannel").getContent<dynamic_vector<unsigned>>();
            }

            if (! it->hasAttr("NCE1_LocalChannelStride"))
            {
                printf("Serializer Info: Needs Attribute 'NCE1_LocalChannelStride'. Defaulting to 1\n");

<<<<<<< HEAD
                this->descriptors[i].inputWidth = this->input->getShape()[0] -1;
                unsigned int original_height = this->input->getShape()[1];
                unsigned int current_height;
                if (i+1 == this->desc_count){   // Last Descriptor may be an unequal height to the rest.
                    int surplus = ceil(original_height/(double)this->desc_count)*this->desc_count - original_height;
                    current_height = ceil(original_height/(double)this->desc_count) - surplus;
                }else{
                    current_height = ceil(original_height/(double)this->desc_count);
=======
                localCS = {1};
                for( int i = 1; i != descriptors_count - 1; i++)
                {
                    localCS.push_back(1);
>>>>>>> feb44976
                }
            }
            else
            {
                localCS = it->getAttr("NCE1_LocalChannelStride").getContent<dynamic_vector<unsigned>>();
            }


            int splits_over_iC= 1;
            int i;
            for (unsigned oc = 0; oc != splits_over_oC; oc++)
            {
                for (unsigned ic = 0; ic != splits_over_iC; ic++)
                {
                    for (unsigned h = 0; h != splits_over_H; h++)
                    {

                        i = oc*splits_over_iC*splits_over_H + ic*splits_over_H + h;

                        this->descriptors[i] =  cnnConvolutionPoolStructure();

                        // Relations to other Descriptors
                        if (i+1 == this->desc_count)
                        {
                            this->descriptors[i].Line0.linkAddress = 0; // Last.
                        }else{
                            this->descriptors[i].Line0.linkAddress = 32*4;
                        }
                        // printf("linkAddress: %d\n", 32*4);

                        this->descriptors[i].Line0.id = 0;

                        // Layer Meta Information - Layout & DataTypes
                        this->descriptors[i].Line0.type = NCE1_CONV;
                        this->descriptors[i].Line0.interleavedInput = 0;
                        this->descriptors[i].Line0.interleavedOutput = 0;
                        this->descriptors[i].Line0.cm = NCE1_DTYPE_FP16;
                        this->descriptors[i].Line0.dm = NCE1_DTYPE_FP16;


                        // Standard Fields for Convolution
                        this->descriptors[i].kernelWidth = this->taps->getShape()[2] -1;
                        this->descriptors[i].kernelHeight = this->taps->getShape()[3] -1;

                        this->descriptors[i].chStride = stride -1;  // Stride of Kernel (Square only)

                        if (padEn > 0)
                        {
                            this->descriptors[i].padEn = 1;
                        }
                        else
                        {
                            this->descriptors[i].padEn = 0;
                        }

                        this->descriptors[i].padType = 0;   // Zero Padding

                        this->descriptors[i].inputWidth = this->input->getShape()[0] -1;

                        unsigned int original_height = this->input->getShape()[1];
                        unsigned int current_height;
                        if (splits_over_H > 1){
                            // TODO: Different types of split?
                            if (i+1 == this->desc_count){   // Last Descriptor may be an unequal height to the rest.
                                int surplus = ceil(original_height/(float)splits_over_H)*splits_over_H - original_height;
                                current_height = ceil(original_height/(float)splits_over_H) - surplus;
                            }else{
                                current_height = ceil(original_height/(float)splits_over_H);
                            }
                        }else{
                            current_height = original_height;
                        }

                        this->descriptors[i].inputHeight =  current_height - 1;
                        this->descriptors[i].inputChannels = this->input->getShape()[2] -1;

                        this->descriptors[i].outputChannels = this->output->getShape()[2] -1;

                        // Myriad X DPU Assignment & Execution Configuration
                        this->descriptors[i].Line0.mode = this->DPUmodeVector[i];
                        this->descriptors[i].Line0.it = 0;  // Interrupt Trigger
                        this->descriptors[i].Line0.disInt = 0;  // 0 - Interrupts Enabled, 1 - Interrupts disabled.

                        this->descriptors[i].chPerRamBlock = chPerRamBlock[i] -1;        // Input Channels per Ram Block


                        // Myriad X Compensation Fields
                        this->descriptors[i].topOutputJunk = topJunk;
                        this->descriptors[i].bottomOutputJunk = bottomJunk;

                        this->descriptors[i].localLs =  localLS;
                        this->descriptors[i].localCs =  localCS[i];

                        this->descriptors[i].linesPerCh = LPC[i] -1;

                        this->descriptors[i].rud = 0;   // Re-Use bit

                        this->descriptors[i].minLines = minLines[i] - 1;     // Minimum lines of data required to carry out function

                        this->descriptors[i].coeffLpb = (this->descriptors[i].chPerRamBlock+1) * (this->descriptors[i].kernelWidth+1) * (this->descriptors[i].kernelHeight+1) - 1;
                        this->descriptors[i].css = (this->descriptors[i].kernelWidth + 1) * (this->descriptors[i].kernelHeight + 1) -1 ;
                        this->descriptors[i].outputX = this->output->getShape()[0];

                        // Myriad X - Splitting groups
                        this->descriptors[i].sohGroup = h;
                        this->descriptors[i].sodGroup = 0;

                        // Fused ReLU
                        this->descriptors[i].t0 = 0;
                        this->descriptors[i].a0 = 0;
                        this->descriptors[i].a1 = 0;
                        this->descriptors[i].reluxEn = 0;
                        this->descriptors[i].reluEn = 0;

                        // Fused Pooling
                        if (0)
                        {
                            this->descriptors[i].Line0.type = NCE1_CONV_POOL;
                        }
                        this->descriptors[i].avgPoolX = 0;
                        this->descriptors[i].poolType = 0;
                        this->descriptors[i].poolEn = 0;
                        this->descriptors[i].poolKernelHeight = 0;
                        this->descriptors[i].poolKernelWidth = 0;

                        // Reserved fields of the hw descriptor. Leave as zero or live in eternal fear.
                        this->descriptors[i].Line0.rsvd1 = 0;
                        this->descriptors[i].rsvd2 = 0;
                        this->descriptors[i].rsvd3 = 0;
                        this->descriptors[i].rsvd4 = 0;
                        this->descriptors[i].rsvd5 = 0;
                        this->descriptors[i].rsvd6 = 0;
                        this->descriptors[i].rsvd7 = 0;
                        this->descriptors[i].rsvd9 = 0;
                        this->descriptors[i].rsvd10 = 0;
                        this->descriptors[i].rsvd13 = 0;
                        this->descriptors[i].rsvd8 = 0;

                        // Palette for Weights Lookup (Currently Unsupported).
                        this->descriptors[i].p0 = 0;
                        this->descriptors[i].p1 = 0;
                        this->descriptors[i].p2 = 0;
                        this->descriptors[i].p3 = 0;
                        this->descriptors[i].p4 = 0;
                        this->descriptors[i].p5 = 0;
                        this->descriptors[i].p6 = 0;
                        this->descriptors[i].p7 = 0;
                        this->descriptors[i].p8 = 0;
                        this->descriptors[i].p9 = 0;
                        this->descriptors[i].p10 = 0;
                        this->descriptors[i].p11 = 0;
                        this->descriptors[i].p12 = 0;
                        this->descriptors[i].p13 = 0;
                        this->descriptors[i].p14 = 0;
                        this->descriptors[i].p15 = 0;
                    }
                }
            }
        } else {
            // printf("Serializing a SW Conv\n");
<<<<<<< HEAD
            this->radixX = it->getInputTensor(1)->getShape()[0];
            this->radixY = it->getInputTensor(1)->getShape()[1];
            this->strideX = it->get<std::array<unsigned short, 2>>("stride")[0];
            this->strideY = it->get<std::array<unsigned short, 2>>("stride")[1];
            this->padX = it->get<std::array<unsigned short, 4>>("padding")[0];
            this->padY = it->get<std::array<unsigned short, 4>>("padding")[2];
=======
            this->strideX = it->getAttr("stride").getContent<mv::UnsignedVector2D>().e0;
            this->strideY = it->getAttr("stride").getContent<mv::UnsignedVector2D>().e1;
            this->padX = it->getAttr("padding").getContent<mv::UnsignedVector4D>().e0;
            this->padY = it->getAttr("padding").getContent<mv::UnsignedVector4D>().e2;
>>>>>>> feb44976
            this->padStyle = 2; // HARDCODED.
            this->dilation = 1; // HARDCODED.


            //printf("Serializer Info: Manual Override of Convolution Software layer order\n");
            //this->output->setOrder(OrderType::RowMajor);
            //this->input->setOrder(OrderType::RowMajor);
            //this->taps->setOrder(Order::TBDLayout);
            //this->taps->setOrder(OrderType::RowMajor);
        }
    }
}<|MERGE_RESOLUTION|>--- conflicted
+++ resolved
@@ -158,13 +158,8 @@
         }
 
         if (it->hasAttr("scale"))
-<<<<<<< HEAD
         {   
             this->scale_name = it->get<std::string>("scale");
-=======
-        {
-            this->scale_name = it->getAttr("scale").getContent<std::string>();
->>>>>>> feb44976
             std::cout << "   in bConvHW contructor : scale tensor name = "<< this->scale_name << std::endl;
 
         }
@@ -208,7 +203,7 @@
             }
             else
             {
-                splits_over_H = it->getAttr("NCE1_SplitsOverH").getContent<int>();
+                splits_over_H = it->get<int>("NCE1_SplitsOverH");
             }
 
             if (! it->hasAttr("NCE1_SplitsOverC"))
@@ -217,11 +212,7 @@
             }
             else
             {
-<<<<<<< HEAD
-                descriptors_count = it->get<int>("NCE1_DescriptorSplits");
-=======
-                splits_over_oC = it->getAttr("NCE1_SplitsOverC").getContent<int>();
->>>>>>> feb44976
+                splits_over_oC = it->get<int>("NCE1_SplitsOverC");
             }
 
             int descriptors_count = splits_over_oC * splits_over_H;
@@ -247,11 +238,7 @@
             }
             else
             {
-<<<<<<< HEAD
-                this->opMode = it->get<int>("NCE1_Mode");
-=======
-                this->DPUmodeVector = it->getAttr("NCE1_Modes").getContent<dynamic_vector<unsigned>>();
->>>>>>> feb44976
+                this->DPUmodeVector = it->get<std::vector<std::size_t>>("NCE1_Modes");
             }
 
             this->concatOffset = 0; // Concat not supported currently
@@ -270,12 +257,12 @@
             // this->descriptors = (cnnConvolutionPoolStructure *)malloc(128 * this->desc_count);
             this->descriptors = new cnnConvolutionPoolStructure[this->desc_count];
 
-            dynamic_vector<unsigned> chPerRamBlock;
+            std::vector<std::size_t> chPerRamBlock;
             int topJunk = 0, bottomJunk = 0;
             int localLS = 1;
-            dynamic_vector<unsigned> localCS;
-            dynamic_vector<unsigned> LPC;
-            dynamic_vector<unsigned> minLines;
+            std::vector<std::size_t> localCS;
+            std::vector<std::size_t> LPC;
+            std::vector<std::size_t> minLines;
             int stride = 1;
             int padEn = 1;
 
@@ -292,11 +279,7 @@
             }
             else
             {
-<<<<<<< HEAD
-                chPerRamBlock = it->get<int>("NCE1_InputChannelsPerRamBlock");
-=======
-                chPerRamBlock = it->getAttr("NCE1_InputChannelsRamBlock").getContent<dynamic_vector<unsigned>>();
->>>>>>> feb44976
+                chPerRamBlock = it->get<std::vector<std::size_t>>("NCE1_InputChannelsRamBlock");
             }
 
             if (! it->hasAttr("NCE1_TopOutputJunk"))
@@ -338,11 +321,7 @@
             }
             else
             {
-<<<<<<< HEAD
-                minLines = it->get<int>("NCE1_MinLines") -1;
-=======
-                minLines = it->getAttr("NCE1_MinLines").getContent<dynamic_vector<unsigned>>() ;
->>>>>>> feb44976
+                minLines = it->get<std::vector<std::size_t>>("NCE1_MinLines");
             }
 
             if (! it->hasAttr("stride"))
@@ -375,33 +354,22 @@
             }
             else
             {
-                LPC = it->getAttr("NCE1_LinesPerChannel").getContent<dynamic_vector<unsigned>>();
+                LPC = it->get<std::vector<std::size_t>>("NCE1_LinesPerChannel");
             }
 
             if (! it->hasAttr("NCE1_LocalChannelStride"))
             {
                 printf("Serializer Info: Needs Attribute 'NCE1_LocalChannelStride'. Defaulting to 1\n");
 
-<<<<<<< HEAD
-                this->descriptors[i].inputWidth = this->input->getShape()[0] -1;
-                unsigned int original_height = this->input->getShape()[1];
-                unsigned int current_height;
-                if (i+1 == this->desc_count){   // Last Descriptor may be an unequal height to the rest.
-                    int surplus = ceil(original_height/(double)this->desc_count)*this->desc_count - original_height;
-                    current_height = ceil(original_height/(double)this->desc_count) - surplus;
-                }else{
-                    current_height = ceil(original_height/(double)this->desc_count);
-=======
                 localCS = {1};
                 for( int i = 1; i != descriptors_count - 1; i++)
                 {
                     localCS.push_back(1);
->>>>>>> feb44976
-                }
-            }
-            else
-            {
-                localCS = it->getAttr("NCE1_LocalChannelStride").getContent<dynamic_vector<unsigned>>();
+                }
+            }
+            else
+            {
+                localCS = it->get<std::vector<std::size_t>>("NCE1_LocalChannelStride");
             }
 
 
@@ -557,19 +525,10 @@
             }
         } else {
             // printf("Serializing a SW Conv\n");
-<<<<<<< HEAD
-            this->radixX = it->getInputTensor(1)->getShape()[0];
-            this->radixY = it->getInputTensor(1)->getShape()[1];
             this->strideX = it->get<std::array<unsigned short, 2>>("stride")[0];
             this->strideY = it->get<std::array<unsigned short, 2>>("stride")[1];
             this->padX = it->get<std::array<unsigned short, 4>>("padding")[0];
             this->padY = it->get<std::array<unsigned short, 4>>("padding")[2];
-=======
-            this->strideX = it->getAttr("stride").getContent<mv::UnsignedVector2D>().e0;
-            this->strideY = it->getAttr("stride").getContent<mv::UnsignedVector2D>().e1;
-            this->padX = it->getAttr("padding").getContent<mv::UnsignedVector4D>().e0;
-            this->padY = it->getAttr("padding").getContent<mv::UnsignedVector4D>().e2;
->>>>>>> feb44976
             this->padStyle = 2; // HARDCODED.
             this->dilation = 1; // HARDCODED.
 
