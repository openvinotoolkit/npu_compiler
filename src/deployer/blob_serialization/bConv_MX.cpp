--- conflicted
+++ resolved
@@ -107,13 +107,8 @@
                         this->descriptors[i].dataBaseAddr = 2*input_width*this->input_line_start[i];    // TODO: Calculate 3f0 (1008)
 
                         if( this->input->getOrder() == mv::OrderType::RowInterleaved ){
-<<<<<<< HEAD
                             this->descriptors[i].dataBaseAddr *= this->inputChannelsPadded;    // TODO: Calculate 3f0 (1008)
-                            this->descriptors[i].dataLnStr = inputBlobTensor.strideX;
-=======
-                            this->descriptors[i].dataBaseAddr *= input_channels;    // TODO: Calculate 3f0 (1008)
                             this->descriptors[i].dataLnStr = inputBlobTensor.strideY;
->>>>>>> 68e7996b
                             this->descriptors[i].dataChStr = inputBlobTensor.strideZ;
                         }else{
                             this->descriptors[i].dataLnStr = inputBlobTensor.strideY;
