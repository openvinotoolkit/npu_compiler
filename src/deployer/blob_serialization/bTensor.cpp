--- conflicted
+++ resolved
@@ -47,12 +47,7 @@
         int fp16_size = 2;
         this->dataType = 0;
 
-<<<<<<< HEAD
         if ( t == nullptr) {  // || *t == NULL ){
-=======
-        if ( t == NULL || &t == NULL )
-        {
->>>>>>> c8217433
             // Exit early if this is an Empty / Null Tensor
             this->dimX = 0;
             this->dimY = 0;
@@ -136,16 +131,12 @@
             mem = dm->getBuffer("ConstantMemory", stg, *t);
             this->location = BLOB_INTERNAL_LOCATION;
 
-<<<<<<< HEAD
-            // blk_stride = (int)mem->strides[0]+ mem->block;
-            block = (int)mem->getBlockSize();
-=======
-            if (!mem->strides.empty())
-            {
-                for(int i = 0; i != mem->strides.size()-1; i++)
-                {
-                    blk_stride = (int)mem->strides[i];
-                    block += (int)mem->block_size;
+            if (!mem->getStrides().empty())
+            {
+                for(int i = 0; i != mem->getStrides().size()-1; i++)
+                {
+                    blk_stride = (int)mem->getStrides()[i];
+                    block += (int)mem->getBlockSize();
                     if (blk_stride != 0)
                     {
                         break;
@@ -156,17 +147,11 @@
             {
                 blk_stride = -1;
             }
->>>>>>> c8217433
 
             int offsetValue = mem->getOffset();
 
-<<<<<<< HEAD
-            if (offsetValue % 64 != 0){
-=======
-
-            if (offset % 64 != 0)
-            {
->>>>>>> c8217433
+            if (offsetValue % 64 != 0)
+            {
                 printf("Serializer Warning: Short-term alignment fix, likely cause of device crash. IMPORTANT.\n");
                 offsetValue = 64+(offsetValue/64)*64 ;
             }
@@ -229,17 +214,12 @@
             {
                 // Found
                 this->location = BLOB_EXTERNAL_LOCATION;
-<<<<<<< HEAD
-                // blk_stride = (int)mem->strides[0] + mem->block;
-                block = (int)mem->getBlockSize();
-                int rt_entry = rt->push_entry(std::pair<int, bLocation>(mem->getOffset(), bLocation::Variable ));
-=======
-                if (!mem->strides.empty())
-                {
-                    for(int i = 0; i != mem->strides.size()-1; i++)
+                if (!mem->getStrides().empty())
+                {
+                    for(int i = 0; i != mem->getStrides().size()-1; i++)
                     {
-                        blk_stride = (int)mem->strides[i];
-                        block += (int)mem->block_size;
+                        blk_stride = (int)mem->getStrides()[i];
+                        block += (int)mem->getBlockSize();
                         if (blk_stride != 0)
                         {
                             break;
@@ -250,18 +230,12 @@
                 {
                     blk_stride = -1;
                 }
-                int rt_entry = rt->push_entry(std::pair<int, bLocation>(mem->offset, bLocation::Variable ));
->>>>>>> c8217433
+                int rt_entry = rt->push_entry(std::pair<int, bLocation>(mem->getOffset(), bLocation::Variable ));
                 this->offset = rt_entry;
             }
         }
 
 
-<<<<<<< HEAD
-        switch((*t)->getOrder())
-        {
-            case OrderType::RowMajor:
-=======
         int local_StrideX = 0;
         int local_StrideY = 0;
         int local_StrideZ = 0;
@@ -295,8 +269,7 @@
 
         switch ( (*t)->getOrder() )
         {
-            case Order::RowMajor:
->>>>>>> c8217433
+            case OrderType::RowMajor:
                 // UPA Shave
                 this->order = 0;
                 // ROW MAJOR (CHANNEL MINOR)
@@ -305,11 +278,7 @@
                 this->strideX = (this->dimZ + local_StrideZ)*this->strideZ;
                 this->strideY = (this->dimX + local_StrideX)*this->strideX;
                 break;
-<<<<<<< HEAD
             case OrderType::RowMajorPlanar: // Column Major
-=======
-            case Order::RowMajorPlanar:  // Column Major
->>>>>>> c8217433
                 // NCE1 - Option 1
                 // ROW MAJOR PLANAR (PLANAR)
                 // I.E: Z, Y, X
@@ -329,18 +298,10 @@
                 break;
             /*case Order::TBDLayout:      // Row Major
                 this->order = 3;
-<<<<<<< HEAD
-                this->strideZ = (striding_axis == 0 && blk_stride != 0)? blk_stride:fp16_size;
-                this->strideY = (striding_axis == 0 && blk_stride != 0)? blk_stride:this->dimZ*this->strideZ;
-                this->strideX = (striding_axis == 0 && blk_stride != 0)? blk_stride:this->dimY*this->strideY;
-                break;*/
-
-=======
                 this->strideZ = fp16_size;
                 this->strideY = (this->dimZ + local_StrideZ)*this->strideZ;
                 this->strideX = (this->dimY + local_StrideY)*this->strideY;
-                break;
->>>>>>> c8217433
+                break;*/
             default:
                 std::cout << "Serialization Error: Order of Tensor not supported" << std::endl;
                 assert(0);
