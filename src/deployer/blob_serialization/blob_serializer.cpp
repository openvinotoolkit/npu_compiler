--- conflicted
+++ resolved
@@ -5,64 +5,7 @@
 
 namespace mv
 {
-<<<<<<< HEAD
-    void Blob_buffer::calc(mv::ControlModel& cm, mv::TargetDescriptor& td)
-=======
-
-    int Blob_buffer::get_blob_enum(mv::OpType o, bool NCE1)
-    {
-        /***
-         *  Mapping of C++ OpTypes to Blob Enumerations
-         ***/
-        switch ((unsigned short)o)
-        {
-            case OpType::Conv2D:
-                if (NCE1)
-                    return 33;
-                else
-                    return 0;
-            case OpType::MaxPool2D:
-                if (NCE1)
-                    return 34;
-                else
-                    return 1;
-            case OpType::AvgPool2D:
-                if (NCE1)
-                    return 34;
-                else
-                    return 2;
-            case OpType::DepthwiseConv2D:
-                return 8;
-            case OpType::Softmax:
-                return 3;
-            case OpType::FullyConnected:
-                return 4;
-            case OpType::Input:
-            case OpType::Output:
-                return 5;   // NoOp
-            case OpType::ReLU:
-                return 6;
-            case OpType::PReLU:
-                return 10;
-            case OpType::Add:
-                return 12;
-            case OpType::Multiply:
-                return 13;
-            case OpType::Scale:
-                return 15;
-            case OpType::Conversion:
-                return 37;
-            default:
-            {
-                std::cout << "Serialization Error: No Blob Enum Defined for layer" << o.toString() << std::endl;
-                assert(0);
-            }
-        }
-        return -1; //To avoid warning
-    }
-
-    std::size_t Blob_buffer::calc(mv::ControlModel& cm)
->>>>>>> b2e93d90
+    uint32_t Blob_buffer::calc(mv::ControlModel& cm, mv::TargetDescriptor& td)
     {
         /*
             Does a soft run through to calculate all offsets for use in blob.
@@ -75,7 +18,7 @@
         // set fixed header sizes for blob
         blob_stats.elf_header_size = 34 ;
         blob_stats.mv_header_size = 40 ;
-        std::size_t headers_data_size = blob_stats.elf_header_size+blob_stats.mv_header_size ;
+        uint32_t headers_data_size = blob_stats.elf_header_size+blob_stats.mv_header_size ;
         blob_stats.header_pad_size = align(headers_data_size,0x10)-headers_data_size;
         blob_stats.buffer_header_size = 0x10 ;
         blob_stats.weights_number_size = 2 ;          // TODO assume FP16
@@ -98,18 +41,6 @@
 
         for (mv::Control::OpDFSIterator it = cm.getFirst(); it != cm.opEnd(); ++it)
         {
-<<<<<<< HEAD
-=======
-            switch((unsigned short)it->getOpType())
-            {
-                case OpType::Conv2D:
-                case OpType::DepthwiseConv2D:
-                case OpType::FullyConnected:
-                {
-                    std::size_t total_weight_size = 0 ;
-                    auto weight_tensor = it->getInputTensor(1);
-                    auto weight_tensor_shape = weight_tensor->getShape();
->>>>>>> b2e93d90
 
             mv::Element e("serial_viewer");
             if (it->getOpType() == mv::OpType::Input){
@@ -149,116 +80,14 @@
                         if(it->hasInputDef(idx))
                             retrievedT = it->getInputTensor(idx);
                         else
-<<<<<<< HEAD
                             retrievedT = dm.tensorEnd();
                     }else{
                         unsigned idx = stoi(index);
                         retrievedT = it->getOutputTensor(idx);
-=======
-                            blob_stats.stage_section_size += (53*4) ;
-                    }
-
-                    // buffer data section for convolution has 3 regions: taps, bias, and params
-                    // size of TAP region = align((roundUp(8,#kC)*kernelX*kernelY*kN)*dataSize),0x40)
-                    //  TODO       BIAS region = align((#biases*dataSize),0x40)
-
-                    // TAPS region
-                    // calculate buffer sizes etc related to weights
-                    std::size_t weights_region_size = total_weight_size*blob_stats.weights_number_size;
-                    blob_stats.weights_region_size += weights_region_size ;
-                    blob_stats.data_buffer_count++ ;
-
-                    // calculate buffer size related to bias
-                    if (it->hasAttr("bias"))
-                    {
-                        std::size_t buffer_bias_values_len = dm.findTensor(it->get<std::string>("bias"))->getData().size() ;
-                        blob_stats.bias_region_size += buffer_bias_values_len*blob_stats.weights_number_size;
-                        blob_stats.data_buffer_count++ ;
->>>>>>> b2e93d90
                     }
                     if(retrievedT != dm.tensorEnd())
                         tensor_count++;
                 }
-<<<<<<< HEAD
-=======
-                break;
-                case OpType::MaxPool2D:
-                case OpType::AvgPool2D:
-                {
-                    int mx_valid = 0;
-                    if (it->hasAttr("NCE1_Compatible"))
-                        mx_valid = it->get<int>("NCE1_Compatible");
-
-                    if(mx_valid)
-                    {
-                        size_t descriptors = it->get<size_t>("NCE1_DescriptorSplits");
-
-                        blob_stats.stage_section_size += (11*4) ; // Header of Descriptors
-                        blob_stats.stage_section_size += (descriptors*32*4) ; // Descriptor
-                        blob_stats.stage_section_size += (5*10*4) ; // Input, Bias, Taps, Output, Scale
-
-                        blob_stats.stage_section_size += (2*4) ; // PreOp PostOp TODO: Move OUT.
-                        blob_stats.stage_section_size += (3*4) ; // nextsatge, etc MOVE OUT.
-                        additional_buf++;       // Has scale also
-                    }
-                    else
-                        blob_stats.stage_section_size += bPooling_MX::getSerializedSize()+5*4 ;
-
-                    blob_stats.stage_count++;
-                }
-                break;
-                case OpType::Add:
-                case OpType::Multiply:
-                {
-                    blob_stats.stage_count++ ;
-                    blob_stats.elt_count++ ;
-                    blob_stats.stage_section_size += bEltwise::getSerializedSize()+5*4 ;
-                }
-                break;
-                case OpType::Softmax:
-                {
-                    blob_stats.stage_count++ ;
-                    blob_stats.stage_section_size += bSoftmax::getSerializedSize()+5*4 ;
-                }
-                break;
-
-                case OpType::ReLU:
-                {
-                    blob_stats.stage_count++ ;
-                    blob_stats.stage_section_size += bRelu::getSerializedSize()+5*4 ;
-                }
-                break;
-
-                case OpType::PReLU:
-                {
-                    blob_stats.stage_count++ ;
-                    blob_stats.stage_section_size += bPRelu::getSerializedSize()+5*4 ;
-                }
-                break;
-
-                case OpType::Scale:
-                {
-                    blob_stats.stage_count++ ;
-                    blob_stats.stage_section_size += (3+32+10)*4 ;
-                    blob_stats.data_buffer_count++ ;   // uses buffer section (ala wts bias)
-                    std::size_t buffer_bias_values_len = ( it->getInputTensor(1)->getShape().totalSize() ) *blob_stats.weights_number_size;
-                    blob_stats.bias_region_size += buffer_bias_values_len ;
-                }
-                break;
-                case OpType::Conversion:
-                {
-                    blob_stats.stage_count++ ;
-                    blob_stats.stage_section_size += bCompatibility::getSerializedSize()+5*4 ;
-                }
-                break;
-                case OpType::Input:
-                case OpType::Output:
-                    break;
-
-                default:
-                    std::cout << "Serialization Warning : The layer has not been used in calculation:" << it->getOpType().toString() << std::endl;
-                    break;
->>>>>>> b2e93d90
             }
             blob_stats.stage_section_size += 4*5;   //3 meta fields, 2 post pre op
 
@@ -305,7 +134,6 @@
             blob_stats.relocation_section_size;
 
         return blob_stats.blob_file_size ;
-
     }
 
     void Blob_buffer::write_elf_header()
@@ -340,18 +168,18 @@
     void Blob_buffer::write_mv_header()
     {
 
-        std::size_t mv_magic_number = BLOB_MAGIC_NUMBER;
-        std::size_t mv_version_major = BLOB_VERSION_MAJOR;
-        std::size_t mv_version_minor = BLOB_VERSION_MINOR;
-        std::size_t mv_num_shaves = 1;
-
-        std::size_t mv_stage_section_offset = blob_stats.elf_header_size +
+        uint32_t mv_magic_number = BLOB_MAGIC_NUMBER;
+        uint32_t mv_version_major = BLOB_VERSION_MAJOR;
+        uint32_t mv_version_minor = BLOB_VERSION_MINOR;
+        uint32_t mv_num_shaves = 1;
+
+        uint32_t mv_stage_section_offset = blob_stats.elf_header_size +
             blob_stats.mv_header_size + blob_stats.header_pad_size;
-        std::size_t mv_buffer_section_offset = mv_stage_section_offset +
+        uint32_t mv_buffer_section_offset = mv_stage_section_offset +
             blob_stats.stage_section_size;
-        std::size_t mv_relocation_offset = mv_buffer_section_offset +
+        uint32_t mv_relocation_offset = mv_buffer_section_offset +
             blob_stats.buffer_header_size + blob_stats.buffer_data_size;
-        std::size_t mv_permutation_enabled = 0x0000;
+        uint32_t mv_permutation_enabled = 0x0000;
 
         AddBytes(4, mv_magic_number);
         AddBytes(4, blob_stats.blob_file_size);
@@ -430,14 +258,7 @@
         mv::DataModel dm(model);
         mv::ControlModel cm(model);
 
-<<<<<<< HEAD
         unsigned next_offset = 4*3;     // Who knows?
-=======
-        Blob_stage conv_pool_stage;
-        std::size_t next_offset = 4*3 + 4*5 ;
-        mv::OpModel om(cm);
-        mv::DataModel dm(cm);
->>>>>>> b2e93d90
 
         for(auto opIt = om.opBegin(); opIt != om.opEnd(); ++opIt)
         {
@@ -537,22 +358,8 @@
 
         }
 
-<<<<<<< HEAD
         uint32_t buffer_section_offset = align(next_offset, 16);
         uint32_t stage_pad_size = buffer_section_offset - next_offset;
-=======
-                }
-                break;
-                default:
-                    break;
-                    std::cout << "Serialization Error: No Available Write Methods for layer:" << it->getOpType().toString() << std::endl;
-                    assert(0);
-            }//Switch end
-        }//For end
-
-        std::size_t buffer_section_offset = align(next_offset,0x10);
-        std::size_t stage_pad_size = buffer_section_offset - next_offset;
->>>>>>> b2e93d90
         if (stage_pad_size > 0)
             AddBytes(stage_pad_size, 0x00000000);
     }
@@ -562,8 +369,8 @@
 
         std::cout << "--- Write Buffer ---" << std::endl;
 
-        std::size_t buffer_header_pad_size = 3 ;
-        std::size_t buffer_header_pad_val = 0x002a ;
+        uint32_t buffer_header_pad_size = 3 ;
+        uint32_t buffer_header_pad_val = 0x002a ;
         mv_num_convert cvtr ;
 
         mv::DataModel dm(cm);
