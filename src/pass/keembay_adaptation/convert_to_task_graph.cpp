#include "include/mcm/pass/pass_registry.hpp"
#include "meta/include/mcm/op_model.hpp"
#include "include/mcm/computation/model/control_model.hpp"
#include "include/mcm/computation/model/data_model.hpp"
#include "include/mcm/target/keembay/ppe_task.hpp"
#include "include/mcm/tensor/quantization_params.hpp"
#include "include/mcm/utils/custom_strings.hpp"
#include "include/mcm/pass/pass_utils.hpp"

static const std::array<unsigned short, 2> FAKE_KERNEL = {1,1};
static const std::array<unsigned short, 2> FAKE_STRIDE = {1,1};

static void convertOpsToTasksFcn(const mv::pass::PassEntry& pass, mv::ComputationModel& model, mv::TargetDescriptor&, mv::Element&, mv::json::Object&);

namespace mv
{
    namespace pass
    {
        MV_REGISTER_PASS(ConvertOpsToTasks)
            .setFunc(convertOpsToTasksFcn)
            .setDescription(
                "Replace all convolution operations with DPU tasks.\n"
                "Assume each convolution can be done with DPU on KMB.\n"
                "Assume each convolution should be done on DPU.");
    }
}

void convertOpsToTasksFcn(const mv::pass::PassEntry& , mv::ComputationModel& model, mv::TargetDescriptor&, mv::Element&, mv::json::Object&)
{
    mv::OpModel om(model);

    auto addFcn = [&om](std::vector< mv::Data::TensorIterator >& vec, const mv::QuantizationParams& quantParams, const std::string& s){ return om.dPUTaskAdd(vec,quantParams,s);};
    auto subFcn = [&om](std::vector< mv::Data::TensorIterator >& vec, const mv::QuantizationParams& quantParams, const std::string& s){ return om.dPUTaskSubtract(vec,quantParams,s);};
    auto multFcn = [&om](std::vector< mv::Data::TensorIterator >& vec, const mv::QuantizationParams& quantParams, const std::string& s){ return om.dPUTaskMultiply(vec,quantParams,s);};

    auto dpuTaskMap = std::map<std::string, std::function<mv::Data::TensorIterator (std::vector< mv::Data::TensorIterator >&, const mv::QuantizationParams&, const std::string&)>>
                                               {{"Add", addFcn},
                                               {"Subtract", subFcn},
                                               {"Multiply", multFcn}};
    // Pass main assumption is that we are working on the original graph (just AveragePooling substituted)

    // While loop is preferred in a loop like this were we are performing eliminations
    // as it gives more flexibility on when to increment the iterator
    auto opIt = om.getInput();
    while (opIt != om.opEnd())
    {
        std::string opType = opIt->getOpType();
        if (opType == "Conv" || opType == "DepthwiseConv")
        {
            auto input = opIt->getInputTensor(0);
            auto kernel = opIt->getInputTensor(1);
            auto opId = opIt->get<unsigned>("opId");

            auto strides = opIt->get<std::array<unsigned short, 2>>("stride");
            auto padding = opIt->get<std::array<unsigned short, 4>>("padding");
            auto dilationFactor = opIt->get<unsigned>("dilationFactor");

            auto name = opIt->getName();
            auto quantParams = opIt->get<mv::QuantizationParams>("quantParams");

            std::string biasName, splitStrategy, workloadStrategyMPEMode;
            int workloadStrategyNWorkloads = -1;

            unsigned group = 1;
            if (opType == "Conv")
                group = opIt->get<unsigned>("group");

            if (opIt->hasAttr("bias"))
                biasName = opIt->get<std::string>("bias");

            if(opIt->hasAttr("splitStrategy"))
                splitStrategy = opIt->get<std::string>("splitStrategy");

            if (opIt->hasAttr("WorkloadStrategy_nWorkloads"))
                workloadStrategyMPEMode = opIt->get<std::string>("WorkloadStrategy_MPE_mode");

            if (opIt->hasAttr("WorkloadStrategy_nWorkloads"))
                workloadStrategyNWorkloads = opIt->get<int>("WorkloadStrategy_nWorkloads");

            std::array<unsigned short, 2> kernelSize = {kernel->getShape()[mv::KERNEL_WIDTH], kernel->getShape()[mv::KERNEL_HEIGHT]};

            auto outputDataFlows = mv::getOutputDataFlow(om, opIt);

            mv::Data::TensorIterator dpuConv;
            if(opType == "Conv")
                dpuConv = om.dPUTaskConv({input, kernel}, strides, padding, dilationFactor, group, quantParams, mv::createDPUTaskName(name));
            else
                dpuConv = om.dPUTaskDepthwiseConv({input, kernel}, strides, padding, dilationFactor, quantParams, mv::createDPUTaskName(name));

            auto dpuConvOp = om.getSourceOp(dpuConv);
            dpuConvOp->set<unsigned>("opId", opId);
            dpuConvOp->set<bool>("hasWeights", true);
            dpuConvOp->set<std::array<unsigned short, 2>>("kSize", kernelSize);


            if(!biasName.empty())
               dpuConvOp->set<std::string>("bias", biasName);
            if(!splitStrategy.empty())
               dpuConvOp->set<std::string>("splitStrategy", splitStrategy);
            if(!workloadStrategyMPEMode.empty())
                dpuConvOp->set<std::string>("WorkloadStrategy_MPE_mode", workloadStrategyMPEMode);
            if(workloadStrategyNWorkloads != -1)
                dpuConvOp->set<int>("WorkloadStrategy_nWorkloads", workloadStrategyNWorkloads);

            if(opType == "Conv")
            {
                if(kernel->getShape()[mv::KERNEL_INPUT_CHANNELS] < 16)
                {
                    dpuConvOp->erase("taskOp");
                    dpuConvOp->set<std::string>("taskOp", "ChannelMajorConvolution");
                }
            }

            setOutputDataFlow(om, dpuConv, outputDataFlows);
        }
        else if (opType == "MaxPool")
        {
            auto input = opIt->getInputTensor(0);
            auto opId = opIt->get<unsigned>("opId");

            auto strides = opIt->get<std::array<unsigned short, 2>>("stride");
            auto padding = opIt->get<std::array<unsigned short, 4>>("padding");
            auto kernelSize = opIt->get<std::array<unsigned short, 2>>("kSize");
            auto exclude_pad = opIt->get<bool>("exclude_pad");
            auto auto_pad = opIt->get<std::string>("auto_pad");
            auto rounding_type = opIt->get<std::string>("rounding_type");
            auto name = opIt->getName();
            auto quantParams = opIt->get<mv::QuantizationParams>("quantParams");

            std::string splitStrategy;

            if(opIt->hasAttr("splitStrategy"))
                splitStrategy = opIt->get<std::string>("splitStrategy");

            auto outputDataFlows = mv::getOutputDataFlow(om, opIt);

            auto dpuPool = om.dPUTaskMaxPool({input}, kernelSize, strides, padding,
                               exclude_pad, auto_pad, rounding_type, quantParams, mv::createDPUTaskName(name));
            auto dpuPoolOp = om.getSourceOp(dpuPool);
            dpuPoolOp->set<unsigned>("opId", opId);
            dpuPoolOp->set<bool>("hasWeights", false);

            if(!splitStrategy.empty())
               dpuPoolOp->set<std::string>("splitStrategy", splitStrategy);

            setOutputDataFlow(om, dpuPool, outputDataFlows);
        }
        else if (opType == "Add" || opType == "Subtract" || opType == "Multiply")
        {
            auto input1 = opIt->getInputTensor(0);
            auto input2 = opIt->getInputTensor(1);
            std::vector<mv::Data::TensorIterator> inputs;
            inputs.push_back(input1);
            inputs.push_back(input2);
            auto name = opIt->getName();

            auto quantParams = opIt->get<mv::QuantizationParams>("quantParams");

            auto opId = opIt->get<unsigned>("opId");

            std::string splitStrategy;

            if(opIt->hasAttr("splitStrategy"))
                splitStrategy = opIt->get<std::string>("splitStrategy");

            auto outputDataFlows = mv::getOutputDataFlow(om, opIt);

            auto dpuElementWiseFunctor = (dpuTaskMap.at(opType));
            auto dpuElementWise = dpuElementWiseFunctor(inputs, quantParams, mv::createDPUTaskName(name));
            auto dpuElementWiseOp = om.getSourceOp(dpuElementWise);
            dpuElementWiseOp->set<unsigned>("opId", opId);
            dpuElementWiseOp->set<bool>("hasWeights", false);
            dpuElementWiseOp->set<std::array<unsigned short, 2>>("kSize", FAKE_KERNEL);
            dpuElementWiseOp->set<std::array<unsigned short, 2>>("stride", FAKE_STRIDE);

            auto ppeLayerType = mv::PPELayerType(opType);
            auto ppeFixedFunction = mv::PPEFixedFunction();
            ppeFixedFunction.addLayer(ppeLayerType);
            auto ppeTask = mv::PPETask(ppeFixedFunction);
            dpuElementWiseOp->set<mv::PPETask>("PPETask", ppeTask);

            if(!splitStrategy.empty())
               dpuElementWiseOp->set<std::string>("splitStrategy", splitStrategy);

            mv::setOutputDataFlow(om, dpuElementWise, outputDataFlows);
        }
        //TODO: Fully connected
        else
            ++opIt;
    }
}

<<<<<<< HEAD
void adaptOutputDataFlow(mv::OpModel& om, mv::Data::OpListIterator &opIt, mv::Data::TensorIterator &dpuTask)
{
    //TODO:: need some kind of method to generically inherit all new tensor attributes from the old tensor
    {
        auto outputTensor = opIt->getOutputTensor(0);
        dpuTask->set<mv::Tensor::MemoryLocation>("Location",outputTensor->get<mv::Tensor::MemoryLocation>("Location"));
    }

    for(auto output = opIt.leftmostOutput(); output != om.flowEnd(); ++output)
    {
        auto consumer = output.sink();
        auto slot = output->get<size_t>("sinkInput");
        consumer->setInputTensor(dpuTask, slot, false);
        om.defineFlow(dpuTask, consumer, slot);
    }

    auto backup = opIt;
    ++opIt;
    om.removeOp(backup);
}
=======
>>>>>>> ef9252d8
<|MERGE_RESOLUTION|>--- conflicted
+++ resolved
@@ -190,26 +190,3 @@
     }
 }
 
-<<<<<<< HEAD
-void adaptOutputDataFlow(mv::OpModel& om, mv::Data::OpListIterator &opIt, mv::Data::TensorIterator &dpuTask)
-{
-    //TODO:: need some kind of method to generically inherit all new tensor attributes from the old tensor
-    {
-        auto outputTensor = opIt->getOutputTensor(0);
-        dpuTask->set<mv::Tensor::MemoryLocation>("Location",outputTensor->get<mv::Tensor::MemoryLocation>("Location"));
-    }
-
-    for(auto output = opIt.leftmostOutput(); output != om.flowEnd(); ++output)
-    {
-        auto consumer = output.sink();
-        auto slot = output->get<size_t>("sinkInput");
-        consumer->setInputTensor(dpuTask, slot, false);
-        om.defineFlow(dpuTask, consumer, slot);
-    }
-
-    auto backup = opIt;
-    ++opIt;
-    om.removeOp(backup);
-}
-=======
->>>>>>> ef9252d8
