#include "include/mcm/pass/pass_registry.hpp"
#include "meta/include/mcm/op_model.hpp"
#include "include/mcm/computation/model/control_model.hpp"
#include "include/mcm/computation/model/data_model.hpp"
#include "include/mcm/base/exception/runtime_error.hpp"
#include "include/mcm/utils/custom_strings.hpp"
#include <algorithm>

static void addDeallocationTasksFcn(const mv::pass::PassEntry&, mv::ComputationModel& model, mv::TargetDescriptor&, mv::Element&passDesc, mv::json::Object&);
static void removeDeallocationTasksFcn(const mv::pass::PassEntry&, mv::ComputationModel& model, mv::TargetDescriptor&, mv::Element&, mv::json::Object&);

namespace mv
{
    namespace pass
    {
        MV_REGISTER_PASS(AddDeallocationTasks)
            .setFunc(addDeallocationTasksFcn)
            .setDescription(
               "Add deallocation tasks where needed in the Task graph");

        MV_REGISTER_PASS(RemoveDeallocationTasks)
            .setFunc(removeDeallocationTasksFcn)
            .setDescription(
               "Remove all deallocation tasks from the Task graph");
    }
}

void insertDeallocationControlFlows(mv::OpModel& om, mv::Data::OpListIterator deallocateInputOp, mv::Control::OpListIterator chosenOp)
{
    mv::ControlModel cm(om);

    if(cm.isFlowAllowedAndNonExisting(om.switchContext(chosenOp), deallocateInputOp))
        cm.defineFlow(om.switchContext(chosenOp), deallocateInputOp);

    // CONTROL
    auto chosenOpControl = chosenOp;
    auto deallocateInputOpControl = cm.switchContext(deallocateInputOp);
    for(auto son = chosenOpControl.leftmostChild(); son != cm.opEnd(); ++son)
    {
        if(cm.isFlowAllowedAndNonExisting(deallocateInputOpControl, son))
        {
            if(son->getOpType() != "Deallocate")
                cm.defineFlow(deallocateInputOpControl, son);
        }
    }
}

bool thereIsDependency(mv::ControlModel& cm, const std::vector<mv::Data::OpListIterator>& sinkOperations)
{
    // To check if there is dependency, we have to check the existence of a control flow path between each pair
    // of operations
    unsigned n = sinkOperations.size();
    for(unsigned i = 0; i < n - 1; ++i)
        for(unsigned j = i + 1; j < n; ++j)
            if(cm.pathExists(cm.switchContext(sinkOperations[i]), cm.switchContext(sinkOperations[j])))
                return true;
    return false;
}


// Pass role: Add deallocation tasks for each Tensor
void addDeallocationTasksFcn(const mv::pass::PassEntry&, mv::ComputationModel& model, mv::TargetDescriptor&, mv::Element& passDesc, mv::json::Object&)
{
    mv::OpModel om(model);
    mv::DataModel dm(model);
    mv::ControlModel cm(model);

    bool forceDeallocationForCMX2DDR = true;
    if(passDesc.hasAttr("DeallocationForCMX2DDR"))
        forceDeallocationForCMX2DDR = passDesc.get<bool>("ForceDeallocationForCMX2DDR");

    // Sorting ops in dataflow topological order. Will be needed later.
    auto sortedOps = cm.topologicalSort();

    for(auto dataFlowIt = dm.flowBegin(); dataFlowIt != dm.flowEnd(); ++dataFlowIt)
    {
        auto inputOp = dataFlowIt.source();
        auto outputOp = dataFlowIt.sink();

        // Final tensor shall not be deallocated
        if(outputOp->getOpType() == "Output")
            continue;

        // Input tensor shall not be deallocated (will be DMAed, then that will be deallocated)
        if(inputOp->getOpType() == "Input")
            continue;

        // Constant tensors shall not be deallocated (will be DMAed, then those will be deallocated)
        // NOTE: This check must remain as is, can't be replaced by hasTypeTrait("executable") check
        // e.g. concat's output tensor needs deallocation even if it's not executable
        if(inputOp->getOpType() == "Constant" || inputOp->getOpType() == "ConstantInt" || inputOp->getOpType() == "ConstantDataElement" ||
            inputOp->getOpType() == "WeightsTable" || inputOp->getOpType() == "SparsityMap" || inputOp->getOpType() == "Slice")
            continue;

        
        // Tensors that are input of a concat shall not be deallocated: they will be allocated into a bigger tensor
        // (the output of concat op) and that will be deallocated
        // ADDITIONAL NOTE/TODO: This check by itself is not sufficient if a tensor is input of both an implicit and an explicit operation
        if(!outputOp->hasTypeTrait("executable"))
            continue;
        
        auto inputTensor = dataFlowIt->getTensor();

        // Last check, possible thanks to MemoryLocation definition: In general, tensors that are not in CMX shall not be deallocated
        // Probably this check covers most of the previous checks - NO! CONCAT IN DDR!
        if (inputTensor->get<mv::Tensor::MemoryLocation>("Location") != mv::Tensor::MemoryLocation::CMX)
            continue;

        // Arrived at this point, we know that the tensor has to be deallocated. We just have to check
        // if it was previously deallocated or not.
        if(!inputTensor->hasAttr("deallocated"))
        {
            inputTensor->set<bool>("deallocated", true);
            auto inputOpName = inputOp->getName();
            std::string deallocationName(mv::createDeallocationName(inputOpName));

            // Flows names must be taken before the insertion of deallocation ops
            // Otherwise deallocation will appear as well
            auto flowsNames = inputTensor->get<std::set<std::string>>("flows");

            mv::Data::OpListIterator deallocateInputOp;

            // NOTE: According to POC, if a tensor is going to DDR there no need for explicit deallocation.
            // But are we sure about this? I think only dealloc for the last CMX2DDR has to be avoided, and not in general
            // and the recents failures of graph coloring when maxcut gives the green light seems to support this theory.
            // Putting the flag to experiment until things are more clear
            if(!forceDeallocationForCMX2DDR && outputOp->getOpType() == "DMATask" && outputOp->get<mv::DmaDirection>("direction") == mv::CMX2DDR)
                deallocateInputOp = outputOp;
            else
            {
                // Creating deallocation operation for the tensor and attaching it through a dataflow
                // to the operation that created it
                om.deallocate(inputTensor, deallocationName);
                deallocateInputOp = om.getOp(deallocationName);
            }

            // Now that we have created/set the pointer to/ the deallocation op, we have to attach
            // the control flows to it such that it respects the properties of a dataflow graph
            // described here:

<<<<<<< HEAD
            //TODO make it general for all implicit ops
            if (flowIt.source()->getOpType() == "ImplicitConcat")
            {
                //consider size of small tensor not master tensor
                flowIt->set<int>("MemoryRequirement", outputTensor->getClusterSize(16,true));
            }
            else
            {
                flowIt->set<int>("MemoryRequirement", outputTensor->getClusterSize(16,false));
            }

            flowIt->set<bool>("PositiveMemory", true);
=======
            //https://ieeexplore.ieee.org/document/8425174
>>>>>>> 2dd70571

            // We start with the control flow that carries the memory requirement.
            // For all cases but Implicit Concat, the rule is pretty simple: There is one control flow
            // coincident with the data flow that carries the memory requirement
            if(inputOp->getOpType() != "ImplicitConcat")
            {
                if(cm.isFlowAllowed(inputOp, deallocateInputOp))
                {
                    // Check if the flow already exists, otherwise creating it
                    mv::Control::FlowListIterator flowIt = cm.checkControlFlow(inputOp, deallocateInputOp);
                    if(flowIt == cm.flowEnd())
                        flowIt = cm.defineFlow(inputOp, deallocateInputOp);
                    auto outputTensor = flowIt.source()->getOutputTensor(0);
                    flowIt->set<int>("MemoryRequirement", outputTensor->computeTotalSize());
                    flowIt->set<bool>("PositiveMemory", true);
                }
            }
            else
            {
                // For concat, we don't need a single control flow going to the concat
                // to the dealloc, but multiple control flows going from each of the concats
                // inputs to the dealloc
                auto concatOp = dataFlowIt.source();
                for(auto concatInput = concatOp.leftmostParent(); concatInput != om.opEnd(); ++concatInput)
                {
                     // Attaching also through a ControlFlow
                    if(cm.isFlowAllowed(concatInput, deallocateInputOp))
                    {
                        mv::Control::FlowListIterator flowIt = cm.checkControlFlow(concatInput, deallocateInputOp);
                        if(flowIt == cm.flowEnd())
                            flowIt = cm.defineFlow(concatInput, deallocateInputOp);
                        auto outputTensor = flowIt.source()->getOutputTensor(0);
                        flowIt->set<int>("MemoryRequirement", outputTensor->computeTotalSize());
                        flowIt->set<bool>("PositiveMemory", true);
                    }
                }
            }
            
            // Now it's time to define the control flow with 0 as memory requirement
            // Which in our case is no memory requirement at all.

            // Checking all the ops that have this tensor as input
            std::vector<mv::Data::OpListIterator> sinkOperations;
            for(auto flowName : flowsNames)
            {
                auto df = dm.getDataFlow(flowName);
                sinkOperations.push_back(df.sink());
            }

            // If there is just one operation, the solution is pretty easy: attach this operation to the dealloc
            // and the dealloc to the next operation coming in control flow model
            if(sinkOperations.size() == 1)
            {
                auto chosenOp = cm.switchContext(*sinkOperations.begin());
                insertDeallocationControlFlows(om, deallocateInputOp, chosenOp);
            }
            else
            {
                // If there are more operations, things get tricky
                // We have to ask ourselves: Is there a scheduling dependency existing
                // between these operations?

                // Two hypothesis are considered here:
                // 1) There is. In this case, the dealloc op shall be attached only to the last operation in topological sort order. This case is similar to sinkOperations.size() == 1
                // 2) There isn't among any of them. In this case the dealloc task shall be attached to all of the involved operations

                if(thereIsDependency(cm, sinkOperations))
                {
                    auto chosenOp = sortedOps.rbegin();
                    for(; chosenOp != sortedOps.rend(); ++chosenOp)
                        if(std::find(sinkOperations.begin(), sinkOperations.end(), om.switchContext(*chosenOp)) != sinkOperations.end())
                            break;
                    insertDeallocationControlFlows(om, deallocateInputOp, *chosenOp);
                }
                else
                {
                    // THIS SHOULD NOT BE HAPPENING
                    for(auto& chosenOp : sinkOperations)
                        insertDeallocationControlFlows(om, deallocateInputOp, cm.switchContext(chosenOp));
                }
            }
        }
    }
}

// Pass role: Remove deallocation tasks for each Tensor

// Data flows should not be propagated, control flows yes
void removeDeallocationTasksFcn(const mv::pass::PassEntry&, mv::ComputationModel& model, mv::TargetDescriptor&, mv::Element&, mv::json::Object&)
{
    mv::OpModel om(model);
    mv::DataModel dm(model);
    mv::ControlModel cm(model);
    
    std::vector<std::pair<mv::Data::OpListIterator, mv::Data::OpListIterator>> oldEdges ;
    std::vector<std::pair<mv::Data::OpListIterator, mv::Data::OpListIterator>> newEdges ;

    // build a list of all the control flow edges
    for (auto ctlFlow = om.opBegin(); ctlFlow != om.opEnd(); ++ctlFlow)
    {
        auto cmCtlFlow = cm.switchContext(ctlFlow);
        for ( auto parentOp = cmCtlFlow.leftmostParent(); parentOp != cm.opEnd(); ++parentOp)
        {
            std::pair<mv::Data::OpListIterator, mv::Data::OpListIterator> oldEdge(om.switchContext(parentOp), ctlFlow);
            oldEdges.push_back(oldEdge);
        }
    }

    // build list of edges to add around deallocs
    for (auto ctlFlow = om.opBegin(); ctlFlow != om.opEnd(); ++ctlFlow)
    {
        auto ctlFlowOpType = ctlFlow->getOpType();
        if (ctlFlowOpType == "Deallocate")
        {
            auto cmCtlFlow = cm.switchContext(ctlFlow);
            for (auto parentOp = cmCtlFlow.leftmostParent(); parentOp != cm.opEnd(); ++parentOp)
            {
                // Implicit operations that go to dealloc shall not propagate control flow
                if(!parentOp->hasTypeTrait("executable"))
                    continue;

                for (auto childOp = cmCtlFlow.leftmostChild(); childOp != cm.opEnd(); ++childOp)
                {
                    auto childOpName = childOp->getName();

                    // add edge around dealloc if it does not exist
                    bool AddNewEdge = true ;
                    for ( auto tryEdge : newEdges )
                    {
                        if ((tryEdge.first->getName()==parentOp->getName()) && (tryEdge.second->getName()==childOp->getName()))
                        {
                            AddNewEdge = false;
                            break;
                        }
                    }
                    if (AddNewEdge)
                    {
                        std::pair<mv::Data::OpListIterator, mv::Data::OpListIterator> newEdge(om.switchContext(parentOp), om.switchContext(childOp));
                        newEdges.push_back(newEdge);
                    }
                }
            }
        }
    }

    // insert the new edges around the deallocs into the graph
    for (auto newPair : newEdges )
    {
        // do not add edge if it already was there
        bool AddNewEdge = true ;
        for ( auto tryEdge : oldEdges )
        {
            if ((tryEdge.first->getName()==newPair.first->getName()) && (tryEdge.second->getName()==newPair.second->getName()))
            {
                AddNewEdge = false;
                break;
            }
        }
        if (AddNewEdge)
        {
            cm.defineFlow(newPair.first , newPair.second );
        }
    }

    // remove the deallocs
    auto deallocTasks = om.getOps("Deallocate");
    for(auto vecIt = deallocTasks.begin(); vecIt != deallocTasks.end(); ++vecIt)
    {
        auto deallocTaskDataIt = *vecIt;
        om.removeOp(deallocTaskDataIt);
    }
}<|MERGE_RESOLUTION|>--- conflicted
+++ resolved
@@ -138,22 +138,7 @@
             // the control flows to it such that it respects the properties of a dataflow graph
             // described here:
 
-<<<<<<< HEAD
-            //TODO make it general for all implicit ops
-            if (flowIt.source()->getOpType() == "ImplicitConcat")
-            {
-                //consider size of small tensor not master tensor
-                flowIt->set<int>("MemoryRequirement", outputTensor->getClusterSize(16,true));
-            }
-            else
-            {
-                flowIt->set<int>("MemoryRequirement", outputTensor->getClusterSize(16,false));
-            }
-
-            flowIt->set<bool>("PositiveMemory", true);
-=======
             //https://ieeexplore.ieee.org/document/8425174
->>>>>>> 2dd70571
 
             // We start with the control flow that carries the memory requirement.
             // For all cases but Implicit Concat, the rule is pretty simple: There is one control flow
@@ -167,7 +152,7 @@
                     if(flowIt == cm.flowEnd())
                         flowIt = cm.defineFlow(inputOp, deallocateInputOp);
                     auto outputTensor = flowIt.source()->getOutputTensor(0);
-                    flowIt->set<int>("MemoryRequirement", outputTensor->computeTotalSize());
+                    flowIt->set<int>("MemoryRequirement", outputTensor->getClusterSize(16,false));
                     flowIt->set<bool>("PositiveMemory", true);
                 }
             }
@@ -186,7 +171,7 @@
                         if(flowIt == cm.flowEnd())
                             flowIt = cm.defineFlow(concatInput, deallocateInputOp);
                         auto outputTensor = flowIt.source()->getOutputTensor(0);
-                        flowIt->set<int>("MemoryRequirement", outputTensor->computeTotalSize());
+                        flowIt->set<int>("MemoryRequirement", outputTensor->getClusterSize(16,true));
                         flowIt->set<bool>("PositiveMemory", true);
                     }
                 }
