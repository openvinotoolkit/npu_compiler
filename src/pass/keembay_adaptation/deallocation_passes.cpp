#include "include/mcm/pass/pass_registry.hpp"
#include "meta/include/mcm/op_model.hpp"
#include "include/mcm/computation/model/control_model.hpp"
#include "include/mcm/computation/model/data_model.hpp"
#include "include/mcm/base/exception/runtime_error.hpp"
#include "include/mcm/utils/custom_strings.hpp"
#include <algorithm>

static void addDeallocationTasksFcn(const mv::pass::PassEntry&, mv::ComputationModel& model, mv::TargetDescriptor&, mv::Element&, mv::json::Object&);
static void removeDeallocationTasksFcn(const mv::pass::PassEntry&, mv::ComputationModel& model, mv::TargetDescriptor&, mv::Element&, mv::json::Object&);

namespace mv
{
    namespace pass
    {
        MV_REGISTER_PASS(AddDeallocationTasks)
            .setFunc(addDeallocationTasksFcn)
            .setDescription(
               "Add deallocation tasks where needed in the Task graph");

        MV_REGISTER_PASS(RemoveDeallocationTasks)
            .setFunc(removeDeallocationTasksFcn)
            .setDescription(
               "Remove all deallocation tasks from the Task graph");
    }
}

// Pass role: Add deallocation tasks for each Tensor
void addDeallocationTasksFcn(const mv::pass::PassEntry&, mv::ComputationModel& model, mv::TargetDescriptor&, mv::Element&, mv::json::Object&)
{

    mv::OpModel om(model);
    mv::DataModel dm(model);
    mv::ControlModel cm(model);

    // Sorting ops in dataflow topological order. Will be needed later.
    auto sortedOps = om.topologicalSort();

    for(auto dataFlowIt = dm.flowBegin(); dataFlowIt != dm.flowEnd(); ++dataFlowIt)
    {
        auto inputOp = dataFlowIt.source();
        auto outputOp = dataFlowIt.sink();

        // Final tensor shall not be deallocated
        if(outputOp->getOpType() == "Output")
            continue;

        // Input tensor shall not be deallocated (will be DMAed, then that will be deallocated)
        if(inputOp->getOpType() == "Input")
            continue;

        // Constant tensors shall not be deallocated (will be DMAed, then those will be deallocated)
        // NOTE: This check must remain as is, can't be replaced by hasTypeTrait("executable") check
        // e.g. concat's output tensor needs deallocation even if it's not executable
        if(inputOp->getOpType() == "Constant" || inputOp->getOpType() == "ConstantInt" || inputOp->getOpType() == "ConstantDataElement" ||
            inputOp->getOpType() == "WeightsTable" || inputOp->getOpType() == "SparsityMap")
            continue;

        // Tensors that are input of a concat shall not be deallocated: they will be allocated into a bigger tensor
        // (the output of concat op) and that will be deallocated

        // ADDITIONAL NOTE/TODO: This check by itself is not sufficient if a tensor is input of both an implicit and an explicit operation
        if(!outputOp->hasTypeTrait("executable"))
            continue;

        auto inputOpName = inputOp->getName();
        auto inputTensor = dataFlowIt->getTensor();

        std::string deallocationName(mv::createDeallocationName(inputOpName));

        // Each tensor must be deallocated once
        if(!om.checkOp(deallocationName))
        {
            // Flows names must be taken before the insertion of deallocation ops
            // Otherwise deallocation will appear as well
            auto flowsNames = inputTensor->get<std::set<std::string>>("flows");

            // Creating deallocation operation for the tensor and attaching it through a dataflow
            // to the operation that created it
            om.deallocate(inputTensor, deallocationName);
            auto deallocateInputOp = om.getOp(deallocationName);

            // Attaching also through a ControlFlow
            auto flowIt = cm.defineFlow(inputOp, deallocateInputOp);
            auto outputTensor = flowIt.source()->getOutputTensor(0);

<<<<<<< HEAD
            //TODO make it general for all implicit ops
            if (flowIt.source()->getOpType() == "ImplicitConcat")
            {
                //consider size of small tensor not master tensor
                flowIt->set<int>("MemoryRequirement", outputTensor->getClusterSize(16,true));
            }
            else
            {
                flowIt->set<int>("MemoryRequirement", outputTensor->getClusterSize(16,false));
            }

=======
            flowIt->set<int>("MemoryRequirement", outputTensor->computeTotalSize());
>>>>>>> 60f24126
            flowIt->set<bool>("PositiveMemory", true);

            // Control flows for the newly created operation must be attached now.
            // Checking all the ops that have this tensor as input

            std::vector<mv::Data::OpListIterator> sinkOperations;
            for(auto flowName : flowsNames)
            {
                auto df = dm.getDataFlow(flowName);
                sinkOperations.push_back(df.sink());
            }

            bool found = false;
            auto chosenOp = sortedOps.rbegin();
            for(; chosenOp != sortedOps.rend(); ++chosenOp)
            {
                if(std::find(sinkOperations.begin(), sinkOperations.end(), *chosenOp) != sinkOperations.end())
                {
                    found = true;
                    break;
                }
            }

            if(!found)
                throw mv::RuntimeError(cm, "Something is wrong in deallocation pass");

            if(!cm.checkControlFlow(*chosenOp, deallocateInputOp))
                cm.defineFlow(*chosenOp, deallocateInputOp);

            // This loop has to happen in both data and control model
            // DATA
            auto chosenOpData = *chosenOp;
            for(auto son = chosenOpData.leftmostChild(); son != om.opEnd(); ++son)
            {
                if(!son->hasTypeTrait("executable") && son->getOpType() != "Output")
                {
                    // Concat is brutally skipped - No need to check in control model
                    // since there will NEVER BE a control flow connected to a concat
                    // NOTE/TODO: We have to go down recursively for the concat of concats case
                    // For now we stop at the first level.

                    for(auto nephew = son.leftmostChild(); nephew != om.opEnd(); ++nephew)
                        if(!cm.checkControlFlow(deallocateInputOp, nephew))
                            cm.defineFlow(deallocateInputOp, nephew);
                }

                else if(!cm.checkControlFlow(deallocateInputOp, son))
                {
                    if(son->getOpType() != "Deallocate")
                        cm.defineFlow(deallocateInputOp, son);

                }
            }

            // CONTROL
            auto chosenOpControl = cm.switchContext(*chosenOp);
            auto deallocateInputOpControl = cm.switchContext(deallocateInputOp);
            for(auto son = chosenOpControl.leftmostChild(); son != cm.opEnd(); ++son)
            {
                if(!cm.checkControlFlow(deallocateInputOpControl, son))
                {
                    if(son->getOpType() != "Deallocate")
                        cm.defineFlow(deallocateInputOpControl, son);
                }
            }

        }
    }
}

// Pass role: Remove deallocation tasks for each Tensor

// Data flows should not be propagated, control flows yes
void removeDeallocationTasksFcn(const mv::pass::PassEntry&, mv::ComputationModel& model, mv::TargetDescriptor&, mv::Element&, mv::json::Object&)
{
    mv::OpModel om(model);
    mv::DataModel dm(model);
    mv::ControlModel cm(model);
    
    std::vector<std::pair<mv::Data::OpListIterator, mv::Data::OpListIterator>> oldEdges ;
    std::vector<std::pair<mv::Data::OpListIterator, mv::Data::OpListIterator>> newEdges ;

    // build a list of all the control flow edges
    for (auto ctlFlow = om.opBegin(); ctlFlow != om.opEnd(); ++ctlFlow)
    {
        auto cmCtlFlow = cm.switchContext(ctlFlow);
        for ( auto parentOp = cmCtlFlow.leftmostParent(); parentOp != cm.opEnd(); ++parentOp)
        {
            std::pair<mv::Data::OpListIterator, mv::Data::OpListIterator> oldEdge(om.switchContext(parentOp), ctlFlow);
            oldEdges.push_back(oldEdge);
        }
    }

    // build list of edges to add around deallocs
    for (auto ctlFlow = om.opBegin(); ctlFlow != om.opEnd(); ++ctlFlow)
    {
        auto ctlFlowOpType = ctlFlow->getOpType();
        if (ctlFlowOpType == "Deallocate")
        {
            auto cmCtlFlow = cm.switchContext(ctlFlow);
            for (auto parentOp = cmCtlFlow.leftmostParent(); parentOp != cm.opEnd(); ++parentOp)
            {
                // Implicit operations that go to dealloc shall not propagate control flow
                if(!parentOp->hasTypeTrait("executable"))
                    continue;

                for (auto childOp = cmCtlFlow.leftmostChild(); childOp != cm.opEnd(); ++childOp)
                {
                    auto childOpName = childOp->getName();

                    // add edge around dealloc if it does not exist
                    bool AddNewEdge = true ;
                    for ( auto tryEdge : newEdges )
                    {
                        if ((tryEdge.first->getName()==parentOp->getName()) && (tryEdge.second->getName()==childOp->getName()))
                        {
                            AddNewEdge = false;
                            break;
                        }
                    }
                    if (AddNewEdge)
                    {
                        std::pair<mv::Data::OpListIterator, mv::Data::OpListIterator> newEdge(om.switchContext(parentOp), om.switchContext(childOp));
                        newEdges.push_back(newEdge);
                    }
                }
            }
        }
    }

    // insert the new edges around the deallocs into the graph
    for (auto newPair : newEdges )
    {
        // do not add edge if it already was there
        bool AddNewEdge = true ;
        for ( auto tryEdge : oldEdges )
        {
            if ((tryEdge.first->getName()==newPair.first->getName()) && (tryEdge.second->getName()==newPair.second->getName()))
            {
                AddNewEdge = false;
                break;
            }
        }
        if (AddNewEdge)
        {
            cm.defineFlow(newPair.first , newPair.second );
        }
    }

    // remove the deallocs
    auto deallocTasks = om.getOps("Deallocate");
    for(auto vecIt = deallocTasks.begin(); vecIt != deallocTasks.end(); ++vecIt)
    {
        auto deallocTaskDataIt = *vecIt;
        om.removeOp(deallocTaskDataIt);
    }
}<|MERGE_RESOLUTION|>--- conflicted
+++ resolved
@@ -84,7 +84,6 @@
             auto flowIt = cm.defineFlow(inputOp, deallocateInputOp);
             auto outputTensor = flowIt.source()->getOutputTensor(0);
 
-<<<<<<< HEAD
             //TODO make it general for all implicit ops
             if (flowIt.source()->getOpType() == "ImplicitConcat")
             {
@@ -96,9 +95,6 @@
                 flowIt->set<int>("MemoryRequirement", outputTensor->getClusterSize(16,false));
             }
 
-=======
-            flowIt->set<int>("MemoryRequirement", outputTensor->computeTotalSize());
->>>>>>> 60f24126
             flowIt->set<bool>("PositiveMemory", true);
 
             // Control flows for the newly created operation must be attached now.
