#include "include/mcm/pass/pass_registry.hpp"
#include "meta/include/mcm/op_model.hpp"
#include "include/mcm/computation/model/control_model.hpp"
#include "include/mcm/computation/model/data_model.hpp"
#include "include/mcm/base/exception/runtime_error.hpp"
#include "include/mcm/utils/custom_strings.hpp"
#include <algorithm>

static void addDeallocationTasksFcn(const mv::pass::PassEntry&, mv::ComputationModel& model, mv::TargetDescriptor&, mv::Element&passDesc, mv::Element&);
static void removeDeallocationTasksFcn(const mv::pass::PassEntry&, mv::ComputationModel& model, mv::TargetDescriptor&, mv::Element&, mv::Element&);

namespace mv
{
    namespace pass
    {
        MV_REGISTER_PASS(AddDeallocationTasks)
            .setFunc(addDeallocationTasksFcn)
            .setDescription(
               "Add deallocation tasks where needed in the Task graph");

        MV_REGISTER_PASS(RemoveDeallocationTasks)
            .setFunc(removeDeallocationTasksFcn)
            .setDescription(
               "Remove all deallocation tasks from the Task graph");
    }
}

void insertDeallocationControlFlows(mv::OpModel& om, mv::Data::OpListIterator deallocateInputOp, mv::Control::OpListIterator chosenOp)
{
    mv::ControlModel cm(om);

    // Deallocation in flow
    if(cm.isFlowAllowedAndNonExisting(om.switchContext(chosenOp), deallocateInputOp))
        cm.defineFlow(om.switchContext(chosenOp), deallocateInputOp);

    // Deallocation out flows
    auto chosenOpControl = chosenOp;
    auto deallocateInputOpControl = cm.switchContext(deallocateInputOp);
    for(auto son = chosenOpControl.leftmostChild(); son != cm.opEnd(); ++son)
    {
        if(cm.isFlowAllowedAndNonExisting(deallocateInputOpControl, son))
        {
            if(son->getOpType() != "Deallocate")
                cm.defineFlow(deallocateInputOpControl, son);
        }
    }
}

bool thereIsDependency(mv::ControlModel& cm, const std::vector<mv::Data::OpListIterator>& sinkOperations)
{
    // To check if there is dependency, we have to check the existence of a control flow path between each pair
    // of operations
    unsigned n = sinkOperations.size();
    for(unsigned i = 0; i < n - 1; ++i)
        for(unsigned j = i + 1; j < n; ++j)
            if(cm.pathExists(cm.switchContext(sinkOperations[i]), cm.switchContext(sinkOperations[j])))
                return true;
    return false;
}


// Pass role: Add deallocation tasks for each Tensor
void addDeallocationTasksFcn(const mv::pass::PassEntry& pass, mv::ComputationModel& model, mv::TargetDescriptor&, mv::Element& passDesc, mv::Element&)
{

    MV_PROFILED_FUNCTION(MV_PROFILE_PASS)
    mv::OpModel om(model);
    mv::DataModel dm(model);
    mv::ControlModel cm(model);

    // Sorting ops in dataflow topological order. Will be needed later.
    auto sortedOps = cm.topologicalSort();

    for(auto dataFlowIt = dm.flowBegin(); dataFlowIt != dm.flowEnd(); ++dataFlowIt)
    {
        auto inputOp = dataFlowIt.source();
        auto outputOp = dataFlowIt.sink();

        // Final tensor shall not be deallocated
        if(outputOp->getOpType() == "Output")
            continue;

        // Input tensor shall not be deallocated (will be DMAed, then that will be deallocated)
        if(inputOp->getOpType() == "Input")
            continue;

        // Constant tensors shall not be deallocated (will be DMAed, then those will be deallocated)
        // NOTE: This check must remain as is, can't be replaced by hasTypeTrait("executable") check
        // e.g. concat's output tensor needs deallocation even if it's not executable
        if(inputOp->getOpType() == "Constant" || inputOp->getOpType() == "ConstantInt" || inputOp->getOpType() == "ConstantDataElement" ||
            inputOp->getOpType() == "WeightsTable" || inputOp->getOpType() == "SparsityMap" || inputOp->getOpType() == "Slice")
            continue;

        auto inputTensor = dataFlowIt->getTensor();
        //We just have to check if it was previously deallocated or not.

<<<<<<< HEAD
        // Last check, possible thanks to MemoryLocation definition: In general, tensors that are not in CMX shall not be deallocated
        // Probably this check covers most of the previous checks - NO! CONCAT IN DDR!
        if (inputTensor->get<mv::Tensor::MemoryLocation>("Location") != mv::Tensor::MemoryLocation::NNCMX)
            continue;

        // Arrived at this point, we know that the tensor has to be deallocated. We just have to check
        // if it was previously deallocated or not.
        if(!inputTensor->hasAttr("deallocated"))
=======
        if(!inputTensor->hasAttr("deallocated") &&
          ((inputTensor->get<mv::Tensor::MemoryLocation>("Location") == mv::Tensor::MemoryLocation::CMX &&
                outputOp->hasTypeTrait("executable")) ||
          (inputOp->getOpType() == "DMATask" && inputTensor->get<mv::Tensor::MemoryLocation>("Location") == mv::Tensor::MemoryLocation::DDR)))
>>>>>>> 7174630f
        {

            auto opType = inputOp->getOpType();
            inputTensor->set<bool>("deallocated", true);
            auto inputOpName = inputOp->getName();

            std::string deallocationName(mv::createDeallocationName(inputOpName));

            // Flows names must be taken before the insertion of deallocation ops
            // Otherwise deallocation will appear as well
            auto flowsNames = inputTensor->get<std::set<std::string>>("flows");

            mv::Data::OpListIterator deallocateInputOp;

            om.deallocate(inputTensor, deallocationName);
            deallocateInputOp = om.getOp(deallocationName);
            deallocateInputOp->set<mv::Tensor::MemoryLocation>("Location", inputTensor->get<mv::Tensor::MemoryLocation>("Location"));

            // Now that we have created/set the pointer to/ the deallocation op, we have to attach
            // the control flows to it such that it respects the properties of a dataflow graph
            // described here:

            //https://ieeexplore.ieee.org/document/8425174

            // We start with the control flow that carries the memory requirement.
            // For all cases but Implicit Concat, the rule is pretty simple: There is one control flow
            // coincident with the data flow that carries the memory requirement
            if(inputTensor->get<mv::Tensor::MemoryLocation>("Location") == mv::Tensor::MemoryLocation::CMX)
            {
                if(inputOp->getOpType() != "ImplicitConcat")
                {
                    if(cm.isFlowAllowed(inputOp, deallocateInputOp))
                    {
                        // Check if the flow already exists, otherwise creating it
                        mv::Control::FlowListIterator flowIt = cm.checkControlFlow(inputOp, deallocateInputOp);
                        if(flowIt == cm.flowEnd())
                            flowIt = cm.defineFlow(inputOp, deallocateInputOp);
                        auto outputTensor = flowIt.source()->getOutputTensor(0);
                        flowIt->set<int>("MemoryRequirement", outputTensor->getClusterSize(16,false));
                    }
                }
                else
                {
                    // For concat, we don't need a single control flow going to the concat
                    // to the dealloc, but multiple control flows going from each of the concats
                    // inputs to the dealloc
                    auto concatOp = dataFlowIt.source();
                    for(auto concatInput = concatOp.leftmostParent(); concatInput != om.opEnd(); ++concatInput)
                    {
                        // Attaching also through a ControlFlow
                        if(cm.isFlowAllowed(concatInput, deallocateInputOp))
                        {
                            mv::Control::FlowListIterator flowIt = cm.checkControlFlow(concatInput, deallocateInputOp);
                            if(flowIt == cm.flowEnd())
                                flowIt = cm.defineFlow(concatInput, deallocateInputOp);
                            auto outputTensor = flowIt.source()->getOutputTensor(0);
                            flowIt->set<int>("MemoryRequirement", outputTensor->getClusterSize(16,true));
                        }
                    }
                }
            }

            std::vector<mv::Data::OpListIterator> sinkOperations;
            if (inputTensor->get<mv::Tensor::MemoryLocation>("Location") == mv::Tensor::MemoryLocation::CMX &&
                outputOp->hasTypeTrait("executable"))
            {
                pass.log(mv::Logger::MessageType::Debug, " Collecting Sink Operations for case CMX Dealloc");

                // Now it's time to define the control flow with 0 as memory requirement
                // Which in our case is no memory requirement at all.

                // Checking all the ops that have this tensor as input

                for(auto flowName : flowsNames)
                {
                    pass.log(mv::Logger::MessageType::Debug, " Checking flow name " + flowName);

                    auto df = dm.getDataFlow(flowName);
                    sinkOperations.push_back(df.sink());
                }
            }
            else
            {
                pass.log(mv::Logger::MessageType::Debug, " Collecting Sink Operations for case DDR Dealloc");

                while(!flowsNames.empty())
                {
                    auto flowName = flowsNames.begin();
                    pass.log(mv::Logger::MessageType::Debug, " Checking flow name " + *flowName);

                    auto df = dm.getDataFlow(*flowName);
                    auto chosenOp = cm.switchContext(df.sink());
                    if (!chosenOp->hasTypeTrait("executable") || chosenOp->getOpType() == "DMATask")
                    {
                        //if it's a DMAtask it might be prefetched, so it's topological sort will not give us the right order
                        // so let's look for DPUTasks that this DMA goes to.
                        auto implicitOpFlowsNames = chosenOp->getOutputTensor(0)->get<std::set<std::string>>("flows");
                        flowsNames.insert(implicitOpFlowsNames.begin(), implicitOpFlowsNames.end());
                    }
                    else
                    {
                        if (chosenOp->getOpType() != "Deallocate") //really, not interested in Deallocate sinks
                           sinkOperations.push_back(df.sink());
                    }
                    flowsNames.erase(flowName);
                }
            }
            // Attaching to the last one in reverse topological order
            auto chosenOp = sortedOps.rbegin();
            for(; chosenOp != sortedOps.rend(); ++chosenOp)
                if(std::find(sinkOperations.begin(), sinkOperations.end(), om.switchContext(*chosenOp)) != sinkOperations.end())
                    break;
            insertDeallocationControlFlows(om, deallocateInputOp, *chosenOp);
        }
    }
}

// Pass role: Remove deallocation tasks for each Tensor

// Data flows should not be propagated, control flows yes
void removeDeallocationTasksFcn(const mv::pass::PassEntry&, mv::ComputationModel& model, mv::TargetDescriptor&, mv::Element&, mv::Element&)
{

    MV_PROFILED_FUNCTION(MV_PROFILE_PASS)
    mv::OpModel om(model);
    mv::DataModel dm(model);
    mv::ControlModel cm(model);

    std::vector<std::pair<mv::Data::OpListIterator, mv::Data::OpListIterator>> oldEdges ;
    std::vector<std::pair<mv::Data::OpListIterator, mv::Data::OpListIterator>> newEdges ;

    // build a list of all the control flow edges
    for (auto ctlFlow = om.opBegin(); ctlFlow != om.opEnd(); ++ctlFlow)
    {
        auto cmCtlFlow = cm.switchContext(ctlFlow);
        for ( auto parentOp = cmCtlFlow.leftmostParent(); parentOp != cm.opEnd(); ++parentOp)
        {
            std::pair<mv::Data::OpListIterator, mv::Data::OpListIterator> oldEdge(om.switchContext(parentOp), ctlFlow);
            oldEdges.push_back(oldEdge);
        }
    }

    // build list of edges to add around deallocs
    for (auto ctlFlow = om.opBegin(); ctlFlow != om.opEnd(); ++ctlFlow)
    {
        auto ctlFlowOpType = ctlFlow->getOpType();
        if (ctlFlowOpType == "Deallocate")
        {
            auto cmCtlFlow = cm.switchContext(ctlFlow);
            for (auto parentOp = cmCtlFlow.leftmostParent(); parentOp != cm.opEnd(); ++parentOp)
            {
                // Implicit operations that go to dealloc shall not propagate control flow
                if(!parentOp->hasTypeTrait("executable"))
                    continue;

                for (auto childOp = cmCtlFlow.leftmostChild(); childOp != cm.opEnd(); ++childOp)
                {
                    auto childOpName = childOp->getName();

                    // add edge around dealloc if it does not exist
                    bool AddNewEdge = true ;
                    for ( auto tryEdge : newEdges )
                    {
                        if ((tryEdge.first->getName()==parentOp->getName()) && (tryEdge.second->getName()==childOp->getName()))
                        {
                            AddNewEdge = false;
                            break;
                        }
                    }
                    if (AddNewEdge)
                    {
                        std::pair<mv::Data::OpListIterator, mv::Data::OpListIterator> newEdge(om.switchContext(parentOp), om.switchContext(childOp));
                        newEdges.push_back(newEdge);
                    }
                }
            }
        }
    }

    // insert the new edges around the deallocs into the graph
    for (auto newPair : newEdges )
    {
        // do not add edge if it already was there
        bool AddNewEdge = true ;
        for ( auto tryEdge : oldEdges )
        {
            if ((tryEdge.first->getName()==newPair.first->getName()) && (tryEdge.second->getName()==newPair.second->getName()))
            {

                AddNewEdge = false;
                break;
            }
        }
        if (AddNewEdge)
        {
            cm.defineFlow(newPair.first , newPair.second );
        }
    }

    // remove the deallocs
    auto deallocTasks = om.getOps("Deallocate");
    for(auto vecIt = deallocTasks.begin(); vecIt != deallocTasks.end(); ++vecIt)
    {
        auto deallocTaskDataIt = *vecIt;
        om.removeOp(deallocTaskDataIt);
    }
}<|MERGE_RESOLUTION|>--- conflicted
+++ resolved
@@ -94,21 +94,10 @@
         auto inputTensor = dataFlowIt->getTensor();
         //We just have to check if it was previously deallocated or not.
 
-<<<<<<< HEAD
-        // Last check, possible thanks to MemoryLocation definition: In general, tensors that are not in CMX shall not be deallocated
-        // Probably this check covers most of the previous checks - NO! CONCAT IN DDR!
-        if (inputTensor->get<mv::Tensor::MemoryLocation>("Location") != mv::Tensor::MemoryLocation::NNCMX)
-            continue;
-
-        // Arrived at this point, we know that the tensor has to be deallocated. We just have to check
-        // if it was previously deallocated or not.
-        if(!inputTensor->hasAttr("deallocated"))
-=======
         if(!inputTensor->hasAttr("deallocated") &&
-          ((inputTensor->get<mv::Tensor::MemoryLocation>("Location") == mv::Tensor::MemoryLocation::CMX &&
+          ((inputTensor->get<mv::Tensor::MemoryLocation>("Location") == mv::Tensor::MemoryLocation::NNCMX &&
                 outputOp->hasTypeTrait("executable")) ||
           (inputOp->getOpType() == "DMATask" && inputTensor->get<mv::Tensor::MemoryLocation>("Location") == mv::Tensor::MemoryLocation::DDR)))
->>>>>>> 7174630f
         {
 
             auto opType = inputOp->getOpType();
@@ -136,7 +125,7 @@
             // We start with the control flow that carries the memory requirement.
             // For all cases but Implicit Concat, the rule is pretty simple: There is one control flow
             // coincident with the data flow that carries the memory requirement
-            if(inputTensor->get<mv::Tensor::MemoryLocation>("Location") == mv::Tensor::MemoryLocation::CMX)
+            if(inputTensor->get<mv::Tensor::MemoryLocation>("Location") == mv::Tensor::MemoryLocation::NNCMX)
             {
                 if(inputOp->getOpType() != "ImplicitConcat")
                 {
@@ -172,7 +161,7 @@
             }
 
             std::vector<mv::Data::OpListIterator> sinkOperations;
-            if (inputTensor->get<mv::Tensor::MemoryLocation>("Location") == mv::Tensor::MemoryLocation::CMX &&
+            if (inputTensor->get<mv::Tensor::MemoryLocation>("Location") == mv::Tensor::MemoryLocation::NNCMX &&
                 outputOp->hasTypeTrait("executable"))
             {
                 pass.log(mv::Logger::MessageType::Debug, " Collecting Sink Operations for case CMX Dealloc");
