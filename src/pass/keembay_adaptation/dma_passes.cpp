#include "include/mcm/pass/pass_registry.hpp"
#include "meta/include/mcm/op_model.hpp"
#include "include/mcm/computation/model/control_model.hpp"
#include "include/mcm/computation/model/data_model.hpp"
#include "include/mcm/utils/custom_strings.hpp"
#include "include/mcm/utils/warning_manager.hpp"


static void addWeightsDMATasksFcn(const mv::pass::PassEntry& pass, mv::ComputationModel& model, mv::TargetDescriptor&, mv::Element& passDesc, mv::json::Object&);
static void addFinalDMATaskFcn(const mv::pass::PassEntry& pass, mv::ComputationModel& model, mv::TargetDescriptor&, mv::Element&, mv::json::Object&);

namespace mv
{
    namespace pass
    {
        MV_REGISTER_PASS(AddWeightsDMATasks)
            .setFunc(addWeightsDMATasksFcn)
            .setDescription(
               "Add Weights DMA Tasks where needed in the Task graph");

        MV_REGISTER_PASS(AddFinalDMATask)
            .setFunc(addFinalDMATaskFcn)
            .setDescription(
               "Add initial and final DMA task in the Task graph");
    }
}

// ASSUMPTION: If a tensor comes from a DDR2CMX dMATask or a Task in general, then it's already in CMX
// and does not need to be transfered. In all other cases, it needs to be transfered.

// NOTE: This is not checked using allocators for the simple reason that they are not assigned
// to tensors yet.
bool isTensorInCMX(mv::Data::TensorIterator tensor, mv::BaseOpModel& opModel)
{
    auto sourceOp = opModel.getSourceOp(tensor);
    std::string opType(sourceOp->getOpType());
    if(opType == "DMATask")
    {
        if(sourceOp->get<mv::DmaDirection>("direction") == mv::DmaDirectionEnum::DDR2CMX)
            return true;
        else
            return false;
    }
    else if(opType == "ConstantInt" || opType == "Constant" || opType == "ConstantDataElement")
        return false;
    else if(opType == "WeightsTable")
        return false;
    else if(opType == "SparsityMap")
        return false;
    else if(opType == "Input")
        return false;
    else
        return true;
}

// Pass role: Add initial and final DMA Task CMX2DDR (if needed)
void addFinalDMATaskFcn(const mv::pass::PassEntry& , mv::ComputationModel& model, mv::TargetDescriptor&, mv::Element&, mv::json::Object&)
{
    mv::OpModel om(model);
    mv::DataModel dm(model);

    // OUTPUT
    auto opIt = om.getOutput();
    auto input = opIt->getInputTensor(0);
    auto inputOp = om.getSourceOp(input);

    auto opId = opIt->get<unsigned>("opId");
    std::string oldOutputName(opIt->getName());
    mv::QuantizationParams quantParams = {{},{},{},{}};
    if(input->hasAttr("quantParams"))
        quantParams = input->get<mv::QuantizationParams>("quantParams");
    if(isTensorInCMX(input, om))
    {
        auto newInput = om.dMATask(input, mv::DmaDirectionEnum::CMX2DDR, quantParams, mv::createDMATaskCMX2DDRName(inputOp->getName()));
        auto newInputOp = om.getSourceOp(newInput);
        newInputOp->set<unsigned>("opId", opId);
        auto backup = opIt;
        om.removeOp(backup);
        om.output(newInput, quantParams, oldOutputName);
        auto newOutputOp = om.getOp(oldOutputName);
        newOutputOp->set<unsigned>("opId", opId);
    }
}


// Pass role: Add DMA Task DDR2CMX where needed for weights tensors input of DPUTasks.
void addWeightsDMATasksFcn(const mv::pass::PassEntry& pass, mv::ComputationModel& model, mv::TargetDescriptor& target, mv::Element& passDesc, mv::json::Object&)
{
    UNUSED(pass);
    UNUSED(target);
    mv::OpModel om(model);
    mv::DataModel dm(model);

    // Pass main assumption is that we are working on the original graph, just with the Ops converted to DPUTasks
    // We don't need to perform eliminations in this pass, we can use a for loop to iterate among operations
    for(auto opIt = om.opBegin(); opIt != om.opEnd(); ++opIt)
    {
        std::string opType = opIt->getOpType();
        if (opType == "DPUTask")
        {
            auto opId = opIt->get<unsigned>("opId");
            unsigned n = opIt->inputSlots();
            for(unsigned i = 0; i < n; ++i)
            {
                auto inputTensor = opIt->getInputTensor(i);
                mv::QuantizationParams quantParams = {{},{},{},{}};
                if(inputTensor->hasAttr("quantParams"))
                    quantParams = inputTensor->get<mv::QuantizationParams>("quantParams");
                auto inputOp = om.getSourceOp(inputTensor);
                if(!isTensorInCMX(inputTensor, om))
                {
                    auto flows = inputTensor->get<std::set<std::string>>("flows");

<<<<<<< HEAD
                    auto inputTensorDma = om.dMATask(inputTensor, mv::DmaDirectionEnum::DDR2CMX,quantParams, mv::createDMATaskDDR2CMXName(inputOp->getName()));
=======

                    auto inputTensorDma = om.dMATask(inputTensor, mv::DmaDirectionEnum::DDR2CMX, quantParams, mv::createDMATaskDDR2CMXName(inputOp->getName()));
>>>>>>> 2dd70571
                    auto inputTensorDmaOp = om.getSourceOp(inputTensorDma);
                    inputTensorDmaOp->set<unsigned>("opId", opId);

                    for(auto flowStr: flows)
                    {
                        auto backupFlow = dm.getDataFlow(flowStr);
                        auto idx = backupFlow->get<std::size_t>("sinkInput");
                        auto sink = backupFlow.sink();
                        om.undefineFlow(backupFlow);
                        sink->setInputTensor(inputTensorDma, idx, false);
                        om.defineFlow(inputTensorDmaOp, 0, sink, idx);
                    }
<<<<<<< HEAD

                    // TODO: Maybe it should be changed using subtensor information
                    long unsigned inputTensorDmaDimension = inputTensorDma->computeTotalSize();
                    for(unsigned j = 0; j < inputOutputTensors; ++j)
                        inputTensorDmaDimension += opIt->getInputTensor(j)->computeTotalSize();

                    int partsPerCMX = std::max((unsigned long)1, cmxSize/inputTensorDmaDimension);
                    if (partsPerCMX < (_dma_dependency + 1))
                        dma_dependency = partsPerCMX;
                    else
                        dma_dependency =  _dma_dependency + 1 ;


                    auto index = std::distance(sortedOps.begin(), std::find(sortedOps.begin(), sortedOps.end(), opIt));
                    if(index <= dma_dependency)
                        cm.defineFlow(om.getInput(), inputTensorDmaOp);
                    else
                        cm.defineFlow(sortedOps[index - dma_dependency], inputTensorDmaOp);
=======
>>>>>>> 2dd70571
                }
            }
        }
    }
}<|MERGE_RESOLUTION|>--- conflicted
+++ resolved
@@ -111,12 +111,8 @@
                 {
                     auto flows = inputTensor->get<std::set<std::string>>("flows");
 
-<<<<<<< HEAD
-                    auto inputTensorDma = om.dMATask(inputTensor, mv::DmaDirectionEnum::DDR2CMX,quantParams, mv::createDMATaskDDR2CMXName(inputOp->getName()));
-=======
 
                     auto inputTensorDma = om.dMATask(inputTensor, mv::DmaDirectionEnum::DDR2CMX, quantParams, mv::createDMATaskDDR2CMXName(inputOp->getName()));
->>>>>>> 2dd70571
                     auto inputTensorDmaOp = om.getSourceOp(inputTensorDma);
                     inputTensorDmaOp->set<unsigned>("opId", opId);
 
@@ -129,27 +125,6 @@
                         sink->setInputTensor(inputTensorDma, idx, false);
                         om.defineFlow(inputTensorDmaOp, 0, sink, idx);
                     }
-<<<<<<< HEAD
-
-                    // TODO: Maybe it should be changed using subtensor information
-                    long unsigned inputTensorDmaDimension = inputTensorDma->computeTotalSize();
-                    for(unsigned j = 0; j < inputOutputTensors; ++j)
-                        inputTensorDmaDimension += opIt->getInputTensor(j)->computeTotalSize();
-
-                    int partsPerCMX = std::max((unsigned long)1, cmxSize/inputTensorDmaDimension);
-                    if (partsPerCMX < (_dma_dependency + 1))
-                        dma_dependency = partsPerCMX;
-                    else
-                        dma_dependency =  _dma_dependency + 1 ;
-
-
-                    auto index = std::distance(sortedOps.begin(), std::find(sortedOps.begin(), sortedOps.end(), opIt));
-                    if(index <= dma_dependency)
-                        cm.defineFlow(om.getInput(), inputTensorDmaOp);
-                    else
-                        cm.defineFlow(sortedOps[index - dma_dependency], inputTensorDmaOp);
-=======
->>>>>>> 2dd70571
                 }
             }
         }
