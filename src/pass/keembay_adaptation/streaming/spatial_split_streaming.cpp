--- conflicted
+++ resolved
@@ -170,11 +170,7 @@
         bool nodeHasSplit = false;
         std::string nodeName = s.get<std::string>("name_filter");
         auto splitList = s.get<std::vector<mv::Element>>("splits");
-<<<<<<< HEAD
-        for (int i = 0; i < splitList.size(); i++)
-=======
         for (std::size_t i=0; i<splitList.size(); i++)
->>>>>>> b095b0e0
         {
             opStreamingSplitDef opxSplitx;
             if (splitList[i].hasAttr("H"))
