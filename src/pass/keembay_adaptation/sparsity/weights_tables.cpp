#include "include/mcm/pass/pass_registry.hpp"
#include "include/mcm/computation/model/control_model.hpp"
#include "include/mcm/computation/model/data_model.hpp"
#include "meta/include/mcm/op_model.hpp"
#include "include/mcm/utils/data_generator.hpp"
#include "include/mcm/tensor/quantization_params.hpp"
#include "include/mcm/utils/custom_strings.hpp"
#include "include/mcm/utils/custom_math.hpp"
#include "include/mcm/tensor/shape.hpp"
#include <math.h>
static const std::size_t BYTES_PER_WT_ELEMENT = 4;
static void generateWeightsTablesFcn(const mv::pass::PassEntry& pass, mv::ComputationModel& model, mv::TargetDescriptor&, mv::Element&, mv::Element&);
static void populateWeightsTablesPointersFcn(const mv::pass::PassEntry& pass, mv::ComputationModel& model, mv::TargetDescriptor&, mv::Element&, mv::Element&);
static void populateWeightsTablesQuantizationFcn(const mv::pass::PassEntry& pass, mv::ComputationModel& model, mv::TargetDescriptor&, mv::Element&, mv::Element&);
static void removeBiasTensorsFcn(const mv::pass::PassEntry& pass, mv::ComputationModel& model, mv::TargetDescriptor&, mv::Element&, mv::Element&);
namespace mv
{
    namespace pass
    {
        MV_REGISTER_PASS(GenerateWeightsTables)
        .setFunc(generateWeightsTablesFcn)
        .setDescription(
            "Generates weights tables for the Tasks that need them"
        );
        MV_REGISTER_PASS(PopulateWeightsTablesPointers)
        .setFunc(populateWeightsTablesPointersFcn)
        .setDescription(
            "Populate WeightsTables"
        );
        MV_REGISTER_PASS(PopulateWeightsTablesQuantization)
        .setFunc(populateWeightsTablesQuantizationFcn)
        .setDescription(
            "Populate WeightsTables"
        );
        MV_REGISTER_PASS(RemoveBiasTensors)
        .setFunc(removeBiasTensorsFcn)
        .setDescription(
            "remove bias tensors after been adding to all weight tables"
        );
    }
}
void populateSparseDataPointerMultiCluster(mv::Tensor& weightsTableData, mv::Data::OpListIterator dpuTaskOp, std::vector<int64_t> increments, long int offset, std::size_t addingIndex, mv::ComputationModel &model)
{
    long int new_offset = offset;
    //std::cout << "Populating data pointer of weights table for op " << dpuTaskOp->getName() << std::endl;
    if (dpuTaskOp->get<std::string>("splitStrategy") != "SplitOverK")
    {
        for (size_t i = 0, k = 0; i < weightsTableData.size(); i+=BYTES_PER_WT_ELEMENT)
        {
            // First increment is always 0
            weightsTableData(i+ addingIndex) = offset + increments[k];
            //std::cout << "Channel  " << k << " " << " Offset " << offset << " Increment " << increments[k] << " Result " << static_cast<int64_t>(weightsTableData(i));
            //if(k > 0)
                //std::cout << " Difference " << static_cast<int64_t>(weightsTableData(i)) - static_cast<int64_t>(weightsTableData(i-BYTES_PER_WT_ELEMENT));
            //std::cout << std::endl;
            ++k;
        }
    }
    else
    {
        auto globalParams = model.getGlobalConfigParams();
        unsigned numClusters = globalParams->get<int>("Number_of_Clusters");
        std::size_t sizeToIterate = 0;
        std::size_t totalSizeToIterate = 0;
        for (unsigned i = 0; i < numClusters; i++)
        {
            offset = new_offset;
            sizeToIterate = dpuTaskOp->getInputTensor()[1]->getSubTensor(i).getShape()[mv::KERNEL_OUTPUT_CHANNELS] * BYTES_PER_WT_ELEMENT;
            for (size_t j = 0, k = 0; j < weightsTableData.getClusterSize(i); j+=BYTES_PER_WT_ELEMENT)
                // First increment is always 0
                weightsTableData(j + addingIndex + totalSizeToIterate) = offset + increments[k++];
            totalSizeToIterate += sizeToIterate;
        }
    }
    return;
}
void populateDenseDataPointerMultiCluster(mv::Tensor& weightsTableData, mv::Data::OpListIterator dpuTaskOp, long int increment, long int offset, std::size_t addingIndex, mv::ComputationModel &model)
{
    long int new_offset = offset;
    if (dpuTaskOp->get<std::string>("splitStrategy") != "SplitOverK")
    {
        for (size_t i = 0; i < weightsTableData.size(); i+=BYTES_PER_WT_ELEMENT, offset +=increment)
              weightsTableData(i+addingIndex) = offset;
    }
    else
    {
        auto globalParams = model.getGlobalConfigParams();
        unsigned numClusters = globalParams->get<int>("Number_of_Clusters");
        std::size_t sizeToIterate = 0;
        std::size_t totalSizeToIterate = 0;
        for (unsigned i = 0; i < numClusters; i++)
        {
            offset = new_offset;
            sizeToIterate = dpuTaskOp->getInputTensor()[1]->getSubTensor(i).getShape()[mv::KERNEL_OUTPUT_CHANNELS] * BYTES_PER_WT_ELEMENT;
            for (size_t j = 0; j < sizeToIterate; j += BYTES_PER_WT_ELEMENT, offset += increment)
                weightsTableData(j + addingIndex + totalSizeToIterate) = offset;
            totalSizeToIterate += sizeToIterate;
        }
    }
    return;
}
void populateWeightsTablesDataPointers(mv::Tensor& weightsTableData, mv::Data::OpListIterator dpuTaskOp, mv::ComputationModel& model)
{
    mv::OpModel om(model);
    mv::DataModel dm(model);
    if(dpuTaskOp->get<std::string>("taskOp") == "Conv")
    {
        auto weights = dpuTaskOp->getInputTensor(1);
        if(weights->isSparse())
        {
            auto tensorAllocatorName = weights->get<std::set<std::string>>("allocators").begin();
            auto tensorAllocator = dm.getAllocator(*tensorAllocatorName);
            mv::Data::BufferIterator tensorBufferIt = tensorAllocator.getBuffer(0, weights); // 0 is the only stage for now, but this will probably change in the future
            long int offset = tensorBufferIt->getOffset();
            std::vector<int64_t> increments = weights->getKernelDataOffsets();
            populateSparseDataPointerMultiCluster(weightsTableData, dpuTaskOp, increments, offset, 0, model);
        }
        else
        {
            auto tensorAllocatorName = weights->get<std::set<std::string>>("allocators").begin();
            auto tensorAllocator = dm.getAllocator(*tensorAllocatorName);
            mv::Data::BufferIterator tensorBufferIt = tensorAllocator.getBuffer(0, weights); // 0 is the only stage for now, but this will probably change in the future
            long int offset = tensorBufferIt->getOffset();
            long int increment = weights->getShape()[0];
            populateDenseDataPointerMultiCluster(weightsTableData, dpuTaskOp, increment, offset, 0, model);
        }
    }
    else if(dpuTaskOp->get<std::string>("taskOp") == "ChannelMajorConvolution" || dpuTaskOp->get<std::string>("taskOp") == "DepthwiseConv")
    {
        auto weights = dpuTaskOp->getInputTensor(1);
        auto tensorAllocatorName = weights->get<std::set<std::string>>("allocators").begin();
        auto tensorAllocator = dm.getAllocator(*tensorAllocatorName);
        mv::Data::BufferIterator tensorBufferIt = tensorAllocator.getBuffer(0, weights); // 0 is the only stage for now, but this will probably change in the future
        long int offset = tensorBufferIt->getOffset();
        long int increment = weights->getShape()[0];
        populateDenseDataPointerMultiCluster(weightsTableData, dpuTaskOp, increment, offset, 0, model);
    }
    // Max pooling does not need DataPointer
}
void populateWeightsTablesSparsityPointers(mv::Tensor& weightsTableData, mv::Data::OpListIterator dpuTaskOp, mv::ComputationModel& model)
{
    mv::OpModel om(model);
    mv::DataModel dm(model);
    auto output = dpuTaskOp->getOutputTensor(0);
    unsigned outputChannels = output->getShape()[mv::IO_CHANNEL_DIMENSION];
    if(dpuTaskOp->get<std::string>("taskOp") == "Conv")
    {
        auto weights = dpuTaskOp->getInputTensor(1);
        if(weights->isSparse())
        {
            auto weightsSparsityMap = dpuTaskOp->getInputTensor(dpuTaskOp->get<std::size_t>("sparsityMapIndex"));
            long int offset = weightsSparsityMap->getAddress();
            auto sparsityMapSizeInWords = weightsSparsityMap->getShape().totalSize();
            auto sparsityMapSizeInBytes = sparsityMapSizeInWords * weightsSparsityMap->getDType().getSizeInBits() / 8;
            auto sparsityMapBytesPerOutputChannel = sparsityMapSizeInBytes / outputChannels;
            long int increment = sparsityMapBytesPerOutputChannel;
            //std::cout << "Sparsity pointer for weights table for " << dpuTaskOp->getName() << std::endl;
            for (size_t i = 0, k = 0; i < weightsTableData.size(); i+=BYTES_PER_WT_ELEMENT, offset +=increment)
            {
                // NOTE: to be adapted for MC
                weightsTableData(i+1) = offset;
                //std::cout << "Channel  " << k << " Result " << static_cast<int64_t>(weightsTableData(i+1));
                //if(k > 0)
                    //std::cout << " Difference " << static_cast<int64_t>(weightsTableData(i+1)) - static_cast<int64_t>(weightsTableData(i+1-BYTES_PER_WT_ELEMENT));
                //std::cout << std::endl;
                ++k;
            }
        }
        // Nothing to do here if is a dense ZMajor convolution
        else
        {
            long int offset = 16777215; // NOTE: Implementation defined
            for (size_t i = 0; i < weightsTableData.size(); i+=BYTES_PER_WT_ELEMENT)
                  weightsTableData(i+1) = offset;
        }
    }
    else if(dpuTaskOp->get<std::string>("taskOp") == "ChannelMajorConvolution" ||
            dpuTaskOp->get<std::string>("taskOp") == "DepthwiseConv"  ||
            dpuTaskOp->get<std::string>("taskOp") == "MaxPool")
    {
        // We have fake sparsity here! Yuppi!
        auto activationWindow = dpuTaskOp->getInputTensor(dpuTaskOp->get<std::size_t>("fakeSparsityIndex"));
        auto activationWindowSizeInWords = activationWindow->getShape().totalSize();
        auto activationWindowSizeInBytes = activationWindowSizeInWords * activationWindow->getDType().getSizeInBits() / 8;
        auto activationWindowBytesPerOutputChannel = activationWindowSizeInBytes / outputChannels;
        auto tensorAllocatorName = activationWindow->get<std::set<std::string>>("allocators").begin();
        auto tensorAllocator = dm.getAllocator(*tensorAllocatorName);
        mv::Data::BufferIterator tensorBufferIt = tensorAllocator.getBuffer(0, activationWindow); // 0 is the only stage for now, but this will probably change in the future
        long int offset = tensorBufferIt->getOffset();
        long int increment = activationWindowBytesPerOutputChannel;
        populateDenseDataPointerMultiCluster(weightsTableData, dpuTaskOp, increment, offset, 1, model);
    }
}
void populateWeightsTablesActivationAndBias(mv::Tensor& weightsTableData, mv::Data::OpListIterator dpuTaskOp, mv::ComputationModel& model)
{
    mv::DataModel dm(model);
    mv::QuantizationParams quantParams = {{},{},{},{}};
    auto output = dpuTaskOp->getOutputTensor(0);
    auto outputChannels = output->getShape()[mv::IO_CHANNEL_DIMENSION];
    auto paddedOutputChannels = outputChannels;
    if (outputChannels % 16 != 0)
    {
        paddedOutputChannels = mv::round_up(outputChannels, 16);
    }
    std::vector<int32_t> mScaled(paddedOutputChannels, 0);
    std::vector<int32_t> mShift(paddedOutputChannels, 0);
    if(output->hasAttr("quantParams"))
    {
        quantParams = dpuTaskOp->getOutputTensor(0)->get<mv::QuantizationParams>("quantParams");
        if (!quantParams.isEmpty())
        {
            auto mult = quantParams.getMult();
            auto shift = quantParams.getShift();
            std::transform(mScaled.begin(), mScaled.end(), mult.begin(), mScaled.begin(), std::plus<int32_t>());
            std::transform(mShift.begin(), mShift.end(), shift.begin(), mShift.begin(), std::plus<int32_t>());
            if (paddedOutputChannels != outputChannels)
            {
                for (size_t idx = outputChannels; idx < paddedOutputChannels; idx++)
                {
                    mScaled[idx] = mScaled[0];
                    mShift[idx] = mShift[0];
                }
            }
        }
    }
    std::vector<mv::DataElement> biasData;
    bool hasBias = dpuTaskOp->hasAttr("bias");
    mv::Data::TensorIterator bias;
    if (hasBias)
    {
        bias = dm.getTensor(dpuTaskOp->get<std::string>("bias"));
        biasData = bias->getData(); //Bias has the type Int32 in both cases above
    }
    // per channel layout:
    // 3 -> bias
    // 2 -> mult << 16 | round << 14 |  shift << 8 | prelu
    // 1 -> SP_PTR
    // 0 -> DATA_PTR
    // TODO mult & prelu are currently not implemented
    unsigned round_mode = 1;
<<<<<<< HEAD
    std::vector<int32_t> round32(paddedOutputChannels, round_mode);

    for (size_t i = 0; i < weightsTableData.size(); i+=4)
=======
    std::vector<int32_t> round32(outputChannels, round_mode);
    for (size_t i = 0; i < weightsTableData.size(); i+=BYTES_PER_WT_ELEMENT)
>>>>>>> 7174630f
    {
        weightsTableData(i+2) = static_cast<long int>((mScaled[i/BYTES_PER_WT_ELEMENT] << 16) | (round32[i/BYTES_PER_WT_ELEMENT] << 14) | (mShift[i/BYTES_PER_WT_ELEMENT]) << 8);
        if (hasBias)
            weightsTableData(i+3) = biasData[i/BYTES_PER_WT_ELEMENT];
    }
}
static void populateWeightsTablesQuantizationFcn(const mv::pass::PassEntry& , mv::ComputationModel& model, mv::TargetDescriptor&, mv::Element&, mv::Element&)
{
    MV_PROFILED_FUNCTION(MV_PROFILE_PASS)
    mv::OpModel om(model);
    for(auto dpuTaskOp = om.opBegin(); dpuTaskOp != om.opEnd(); ++dpuTaskOp)
    {
        if(dpuTaskOp->getOpType() == "DPUTask")
        {
            if((dpuTaskOp->get<std::string>("taskOp") == "Conv") ||
               (dpuTaskOp->get<std::string>("taskOp") == "ChannelMajorConvolution") ||
               (dpuTaskOp->get<std::string>("taskOp") == "MaxPool") ||
               (dpuTaskOp->get<std::string>("taskOp") == "DepthwiseConv"))
            {
                // This pass is executed when there are not DMA Tasks yet, no hack needed
                auto weightsTable = dpuTaskOp->getInputTensor(dpuTaskOp->get<std::size_t>("weightsTableIndex"));
                populateWeightsTablesActivationAndBias(*weightsTable, dpuTaskOp, model);
            }
        }
    }
}
static void removeBiasTensorsFcn(const mv::pass::PassEntry& , mv::ComputationModel& model, mv::TargetDescriptor&, mv::Element&, mv::Element&)
{
    MV_PROFILED_FUNCTION(MV_PROFILE_PASS)
    mv::OpModel om(model);
    mv::DataModel dm(model);
    std::set<std::string> biasNamesToRemove;
    for(auto dpuTaskOp = om.opBegin(); dpuTaskOp != om.opEnd(); ++dpuTaskOp)
    {
        if(dpuTaskOp->getOpType() == "DPUTask")
        {
            if((dpuTaskOp->get<std::string>("taskOp") == "Conv") ||
               (dpuTaskOp->get<std::string>("taskOp") == "ChannelMajorConvolution") ||
               (dpuTaskOp->get<std::string>("taskOp") == "MaxPool") ||
               (dpuTaskOp->get<std::string>("taskOp") == "DepthwiseConv"))
            {
                bool hasBias = dpuTaskOp->hasAttr("bias");
                if (hasBias)
                {
                    auto bias = dm.getTensor(dpuTaskOp->get<std::string>("bias"));
                    biasNamesToRemove.insert(bias->getName());
                    dpuTaskOp->erase("bias");
                }
            }
        }
    }
    for(auto biasName = biasNamesToRemove.begin(); biasName != biasNamesToRemove.end(); ++biasName)
    {
        auto bias = dm.getTensor(*biasName);
        dm.undefineTensor(bias);
    }
}
static void populateWeightsTablesPointersFcn(const mv::pass::PassEntry& , mv::ComputationModel& model, mv::TargetDescriptor&, mv::Element&, mv::Element&)
{
    MV_PROFILED_FUNCTION(MV_PROFILE_PASS)
    mv::OpModel om(model);
    for(auto dpuTaskOp = om.opBegin(); dpuTaskOp != om.opEnd(); ++dpuTaskOp)
    {
        if(dpuTaskOp->getOpType() == "DPUTask")
        {
            if((dpuTaskOp->get<std::string>("taskOp") == "Conv") ||
               (dpuTaskOp->get<std::string>("taskOp") == "ChannelMajorConvolution") ||
               (dpuTaskOp->get<std::string>("taskOp") == "MaxPool") ||
               (dpuTaskOp->get<std::string>("taskOp") == "DepthwiseConv"))
            {
                // Necessary hack since data is copied with DMA and we are not using a shared_ptr
                auto weightsTable = dpuTaskOp->getInputTensor(dpuTaskOp->get<std::size_t>("weightsTableIndex"));
                auto weightsTableOp = om.getSourceOp(weightsTable);
                weightsTableOp = weightsTableOp.leftmostParent();
                weightsTable = weightsTableOp->getOutputTensor(0);
                populateWeightsTablesDataPointers(*weightsTable, dpuTaskOp, model);
                populateWeightsTablesSparsityPointers(*weightsTable, dpuTaskOp, model);
            }
        }
    }
}
static void generateWeightsTablesFcn(const mv::pass::PassEntry& pass, mv::ComputationModel& model, mv::TargetDescriptor&, mv::Element&, mv::Element&)
{
    MV_PROFILED_FUNCTION(MV_PROFILE_PASS)
    mv::OpModel om(model);
    mv::DataModel dm(model);
    mv::ControlModel cm(model);
    for(auto dpuTaskOp = om.opBegin(); dpuTaskOp != om.opEnd(); ++dpuTaskOp)
    {
        if(dpuTaskOp->getOpType() == "DPUTask")
        {
            std::string taskOp = dpuTaskOp->get<std::string>("taskOp");
            if(taskOp == "Conv" ||
               taskOp == "ChannelMajorConvolution" ||
               taskOp == "MaxPool" ||
               taskOp == "DepthwiseConv")
            {
                std::string opName = dpuTaskOp->getName();
                std::string kernelWeightsTableName(mv::createWeightTableName(opName));
                auto outputChannels = mv::round_up(dpuTaskOp->getOutputTensor(0)->getShape()[mv::IO_CHANNEL_DIMENSION], 16);
                // per channel layout:
                // 3 -> bias
                // 2 -> mult << 16 | round << 14 |  shift << 8 | prelu
                // 1 -> SP_PTR
                // 0 -> DATA_PTR
                mv::Shape shape({BYTES_PER_WT_ELEMENT, 1, 1, outputChannels});
                std::vector<int64_t> weightsTableData(shape.totalSize(), 0);
                mv::QuantizationParams quantParams = {{},{},{},{}};
                auto weightTable = om.constantInt(weightsTableData, shape, mv::DType("Int32"), mv::Order("NWCH"), quantParams, kernelWeightsTableName);
                om.getSourceOp(weightTable)->set<unsigned>("opId", dpuTaskOp->get<unsigned>("opId"));
                om.getSourceOp(weightTable)->set<std::string>("populatedTensorType", "weightsTable");
                unsigned newSize = dpuTaskOp->addInputTensor(weightTable);
                om.defineFlow(weightTable, dpuTaskOp, newSize - 1);
                dpuTaskOp->set<size_t>("weightsTableIndex", newSize - 1);
            }
        }
    }
}<|MERGE_RESOLUTION|>--- conflicted
+++ resolved
@@ -238,14 +238,9 @@
     // 0 -> DATA_PTR
     // TODO mult & prelu are currently not implemented
     unsigned round_mode = 1;
-<<<<<<< HEAD
     std::vector<int32_t> round32(paddedOutputChannels, round_mode);
 
-    for (size_t i = 0; i < weightsTableData.size(); i+=4)
-=======
-    std::vector<int32_t> round32(outputChannels, round_mode);
     for (size_t i = 0; i < weightsTableData.size(); i+=BYTES_PER_WT_ELEMENT)
->>>>>>> 7174630f
     {
         weightsTableData(i+2) = static_cast<long int>((mScaled[i/BYTES_PER_WT_ELEMENT] << 16) | (round32[i/BYTES_PER_WT_ELEMENT] << 14) | (mShift[i/BYTES_PER_WT_ELEMENT]) << 8);
         if (hasBias)
