#include "include/mcm/pass/pass_registry.hpp"
#include "include/mcm/computation/model/control_model.hpp"
#include "include/mcm/computation/model/data_model.hpp"
#include "meta/include/mcm/op_model.hpp"
#include "include/mcm/utils/data_generator.hpp"
#include "include/mcm/tensor/quantization_params.hpp"
#include "include/mcm/utils/custom_strings.hpp"
#include "include/mcm/pass/pass_utils.hpp"
#include <math.h>

static void generateSparsityMapsPopulatedTensorsFcn(const mv::pass::PassEntry& pass, mv::ComputationModel& model, mv::TargetDescriptor&, mv::Element&, mv::json::Object&);
static void splitOverHWeightsSparsityMapsFcn(const mv::pass::PassEntry& pass, mv::ComputationModel& model, mv::TargetDescriptor&, mv::Element&, mv::json::Object&);
static void generateSparsityMapsUnpopulatedTensorsFcn(const mv::pass::PassEntry& pass, mv::ComputationModel& model, mv::TargetDescriptor&, mv::Element&, mv::json::Object&);
static void sparseWeights(mv::Data::TensorIterator& weightsTensor, mv::ComputationModel& model);


namespace mv
{
    namespace pass
    {

        MV_REGISTER_PASS(GenerateSparsityMapsPopulatedTensors)
        .setFunc(generateSparsityMapsPopulatedTensorsFcn)
        .setDescription(
            "Generates sparsity maps for populated tensors."
        );

        MV_REGISTER_PASS(GenerateSparsityMapsUnpopulatedTensors)
        .setFunc(generateSparsityMapsUnpopulatedTensorsFcn)
        .setDescription(
            "Generates sparsity maps for unpopulated tensors."
        );

        MV_REGISTER_PASS(SplitOverHWeightsSparsityMaps)
        .setFunc(splitOverHWeightsSparsityMapsFcn)
        .setDescription(
            "Generates sparsity maps for weights in case of SplittingOverH kernel greater than 1."
        );

    }
}

mv::Data::TensorIterator createFakeSparsityMap(mv::OpModel om, mv::Data::OpListIterator dpuTaskOp, const std::string& sparsityMapName, const mv::Shape& sparsityShape, const std::vector<int64_t>& sparsityMapData)
{
    auto sparsityMap = om.constantInt(sparsityMapData, sparsityShape, mv::DType("UInt8"), mv::Order("NCHW"), {{},{},{},{}},sparsityMapName);
    om.getSourceOp(sparsityMap)->set<unsigned>("opId", dpuTaskOp->get<unsigned>("opId"));
    unsigned newSize = dpuTaskOp->addInputTensor(sparsityMap);
    om.defineFlow(sparsityMap, dpuTaskOp, newSize - 1);

    return sparsityMap;
}

uint16_t getWindowSize(uint16_t kx, uint16_t sx)
{
    //Find max mpe where if calc window <= 32
    //return window size for the max mpe
    uint16_t windowSize, maxMpeWindowSize = 64;
    int mpe = 1;

    //mpe in [1,2,4,8,16]
    while(mpe <= 16)
    {
        if (sx <= kx)
            windowSize = kx + sx * (mpe - 1);
        else
            windowSize = kx * mpe;

        if (windowSize <= 32)
            maxMpeWindowSize = windowSize;

        mpe *= 2;
    }

    return maxMpeWindowSize;
}

std::vector<int8_t> createBitPattern(uint16_t kernelW, uint16_t kernelH, uint16_t windowsSize, uint16_t inputChannels)
{
    std::vector<int8_t> bitpattern;
    bitpattern.reserve(windowsSize*kernelH*inputChannels);
    for(size_t c = 0; c < inputChannels; c++)
        for(size_t y = 0; y < kernelH; y++)
            for(size_t x = 0; x < windowsSize; x++)
                if (x < kernelW)
                    bitpattern.emplace_back(1);
                else
                    bitpattern.emplace_back(0);
    return bitpattern;
}

static void generateSparsityMapsPopulatedTensorsFcn(const mv::pass::PassEntry& pass, mv::ComputationModel& model, mv::TargetDescriptor&, mv::Element& passDesc, mv::json::Object&)
{
    mv::OpModel om(model);

    auto globalConfigParams = model.getGlobalConfigParams();

    bool weightsSparsity = globalConfigParams->hasAttr("WeightsSparsity") ? globalConfigParams->get<bool>("WeightsSparsity") : false;

    for(auto dpuTask = om.opBegin(); dpuTask != om.opEnd(); ++dpuTask)
    {
        if(dpuTask->getOpType() == "DPUTask")
        {
            std::string taskOp = dpuTask->get<std::string>("taskOp");
            pass.log(mv::Logger::MessageType::Debug, " taskOp "  + dpuTask->get<std::string>("taskOp"));
            bool isChannelMajorConv = taskOp == "ChannelMajorConvolution";
            bool isPooling = taskOp == "MaxPool";
            bool isDepthWiseConv = taskOp == "DepthwiseConv";

            // NOTE by Marco: Checking for Elementwise is necessary, as it is the only operation
            // that does not support neither Real Sparsity or Fake Sparsity (aka Activation Window)
            // being it the hackiest operation ever
            bool isElementWise = taskOp == "Add" || taskOp == "Subtract" || taskOp == "Multiply";

            //for max pooling and deptwise convolution and channel-major convolution we need to generate sparsity data
            //even if those layers does not support sparsity.
            if (isPooling || isDepthWiseConv || isChannelMajorConv)
            {
                uint16_t kernelW, kernelH;

                auto strides = dpuTask->get<std::array<unsigned short, 2>>("stride");
                auto inputChannels = dpuTask->getInputTensor(0)->getShape()[mv::IO_CHANNEL_DIMENSION];
                auto outputChannels = dpuTask->getOutputTensor(0)->getShape()[mv::IO_CHANNEL_DIMENSION];

                // Using the check in this way, instead of on the operation type
                // makes this pass work on both aligned and unaligned convolutions.
                if (dpuTask->hasAttr("kSize"))
                {
                    auto kernelShape = dpuTask->get<std::array<unsigned short, 2>>("kSize");
                    kernelW = kernelShape[0];
                    kernelH = kernelShape[1];
                }
                else
                {
                    auto weightsShape = dpuTask->getInputTensor(1)->getShape();
                    kernelW = weightsShape[mv::KERNEL_WIDTH];
                    kernelH = weightsShape[mv::KERNEL_HEIGHT];
                }

                auto windowsSize = getWindowSize(kernelW, strides[0]);

                pass.log(mv::Logger::MessageType::Debug, "windowSize " + std::to_string(windowsSize));
                pass.log(mv::Logger::MessageType::Debug, "OutputChannels " + std::to_string(outputChannels));

                std::vector<int8_t> bitpattern;
                std::vector<uint8_t> perChannelSparsity;
                std::vector<std::size_t> ndims(4);
                if (isPooling || isDepthWiseConv)
                {
                    bitpattern = std::move(createBitPattern(kernelW, kernelH, windowsSize, 1));
                    perChannelSparsity.resize(static_cast<std::size_t>(std::ceil(bitpattern.size() / 128.0)) * 16);//allocate once
                    ndims = {16, static_cast<std::size_t>(std::ceil(bitpattern.size() / 128.0)), 1, inputChannels};
                }
                else //isChannelMajorConvolution
                {
                    bitpattern = std::move(createBitPattern(kernelW, kernelH, windowsSize, inputChannels));
                    auto windowSparsitySize = static_cast<std::size_t>(std::ceil(windowsSize/8.0)); //how many bytes we need per window
                    auto NumberOfRowsSparistyBytes = static_cast<std::size_t>(std::ceil((kernelH * inputChannels * windowSparsitySize) / 16.0 ));
                    perChannelSparsity.resize(NumberOfRowsSparistyBytes * 16);//allocate once
                    ndims = {16, NumberOfRowsSparistyBytes, 1, outputChannels};
                }

                int channelLenght = bitpattern.size();

                //populate sparsity
                pass.log(mv::Logger::MessageType::Debug, " perChannelSize = " + std::to_string(perChannelSparsity.size()) );
                for (size_t i = 0; i < bitpattern.size(); i++)
                {
                    //pass.log(mv::Logger::MessageType::Debug, " i = " + std::to_string(i));
                    //pass.log(mv::Logger::MessageType::Debug, " perChannelIDx = " + std::to_string(((i/128)*16 + (i%128)/8)) );
                    perChannelSparsity.at((i/128)*16 + (i%128)/8) |= bitpattern[i] << (i%8); //use at to check boundaries - just in case
                }

                //Create Tensor with Sparsity Data
                mv::Shape sparsityShape(ndims);
                std::vector<int64_t> data(sparsityShape.totalSize(), 0);
                //mv::Tensor sparsityTensor("backup", sparsityShape, mv::DType("UInt8"), mv::Order("WHCN"), data);
                auto sparsityTensor = mv::Tensor(dpuTask->getName() + "_sparse_dw", sparsityShape, mv::DType("UInt8"), mv::Order("NCHW"), data);

                for(unsigned kx = 0; kx < sparsityShape[0]; ++kx)
                    for(unsigned ky = 0; ky < sparsityShape[1]; ++ky)
                        for(unsigned ic = 0; ic < sparsityShape[2]; ++ic)
                            for(unsigned oc = 0; oc < sparsityShape[3]; ++oc)
                                sparsityTensor.at({kx, ky, ic, oc}) = static_cast<int64_t>(perChannelSparsity[ky*sparsityShape[0] + kx]);

                std::string opName = dpuTask->getName();

                auto fakeSparsityMap = createFakeSparsityMap(om, dpuTask, mv::createFakeSparsityMapName(opName), sparsityShape, sparsityTensor.getIntData());
                fakeSparsityMap->set<int>("channelLength", channelLenght);

                dpuTask->set<bool>("fakeSparsity", true);
                dpuTask->set<size_t>("fakeSparsityIndex", dpuTask->inputSlots()-1);
            }
            else if(weightsSparsity && !isElementWise)
            {
                //Here only in the case of ZMajorConvolution

                // POC ONLY CONDITION
                //if(!dpuTask->getInputTensor(0)->isSparse())
                    //continue;

                auto weightsTensor = dpuTask->getInputTensor(1);
<<<<<<< HEAD
                weightsTensor->setOrder(mv::Order("NHWC"));

                // Sparsity map costant has to be created just once
                // and has to feed all the operations that are fed by
                // the tensor. The input slot will be the same of fakeSparsityMap
                if(weightsTensor->setSparse())
                {
                    //SparsityMap will be saved as attribute
                    auto smInternalTensor = weightsTensor->getSparsityMap();
                    auto sparsityMap = om.constantInt(smInternalTensor->getIntData(), smInternalTensor->getShape(), smInternalTensor->getDType(),
                                                      smInternalTensor->getOrder(), {{},{},{},{}}, smInternalTensor->getName());
                    auto sparsityMapOp = om.getSourceOp(sparsityMap);
                    auto weights = om.getSourceOp(weightsTensor);

                    sparsityMapOp->set<std::string>("populatedTensorType", "weightsSparsityMap");

                    //Necessary hack because we want to put the sparse flag on the constant operation
                    weights.leftmostParent()->set<bool>("sparse", true);
                    sparsityMapOp->set<unsigned>("opId", weights->get<unsigned>("opId"));
                    auto outputFlows = mv::getOutputDataFlow(om, weights, false);
                    for(auto& output: outputFlows)
                    {
                        auto sink = output.first;
                        unsigned newSize = sink->addInputTensor(sparsityMap);
                        om.defineFlow(sparsityMap, sink, newSize - 1);
                        sink->set<size_t>("sparsityMapIndex", newSize - 1);
                    }
                }                
=======
                sparseWeights(weightsTensor, model);
>>>>>>> 069dda9c
            }
        }
    }
}


// Result of chat with Alessandro:
// An activation tensor can be sparse if and only if
// 1) It is an output of a DPUTask. (ODU populates storage element and sparsity map).
// 2) It is the input of a ZMajorConv (Only layer that supports IDU)

// An activation tensor MUST be sparse if it's:
// 1) SplitOverH
// 2) Involved in a ZMajorConvolution with kernel > 1 (HW bug)

// In the future, these two conditions could change. We have to sync with runtime.

// Eltwise, being the hackiest operation ever, potentially can support sparsity input, sharing the IDU with ZMajorConv, but the runtime currently doesn't allow it.

static void generateSparsityMapsUnpopulatedTensorsFcn(const mv::pass::PassEntry& pass, mv::ComputationModel& model, mv::TargetDescriptor&, mv::Element& passDesc, mv::json::Object&)
{
    mv::DataModel dm(model);

    auto globalConfigParams = model.getGlobalConfigParams();

    bool activationSparsity = globalConfigParams->hasAttr("ActivationSparsity") ? globalConfigParams->get<bool>("ActivationSparsity") : false;

    for(auto dataFlow = dm.flowBegin(); dataFlow != dm.flowEnd(); ++dataFlow)
    {
        auto source = dataFlow.source();
        auto sink = dataFlow.sink();
        auto tensor = dataFlow->getTensor();

        if(activationSparsity)
        {
            if(!tensor->isPopulated() && source->getOpType() == "DPUTask" && sink->getOpType() == "DPUTask" && sink->get<std::string>("taskOp") == "Conv")
                tensor->setSparse();
        }
        else
        {
            if(!tensor->isPopulated())
                if((sink->hasAttr("splitStrategy") && sink->get<std::string>("splitStrategy") == "SplitOverH" && sink->getOpType() == "DPUTask" && sink->get<std::string>("taskOp") == "Conv")&&
                    (source->hasAttr("splitStrategy") && source->get<std::string>("splitStrategy") == "SplitOverH" && source->getOpType() == "DPUTask" && source->get<std::string>("taskOp") == "Conv"))
                    if(sink->get<std::array<unsigned short, 2>>("kSize")[0] > 1 || source->get<std::array<unsigned short, 2>>("kSize")[0] > 1)
                        tensor->setSparse();
        }
    }
}

static void splitOverHWeightsSparsityMapsFcn(const mv::pass::PassEntry& pass, mv::ComputationModel& model, mv::TargetDescriptor&, mv::Element& passDesc, mv::json::Object&)
{
    mv::DataModel dm(model);
    mv::OpModel om(model);

    for(auto dataFlow = dm.flowBegin(); dataFlow != dm.flowEnd(); ++dataFlow)
    {
        auto source = dataFlow.source();
        auto sink = dataFlow.sink();
        auto tensor = dataFlow->getTensor();

        if((sink->hasAttr("splitStrategy") && sink->get<std::string>("splitStrategy") == "SplitOverH" && sink->getOpType() == "DPUTask" && sink->get<std::string>("taskOp") == "Conv")&&
           (source->hasAttr("splitStrategy") && source->get<std::string>("splitStrategy") == "SplitOverH" && source->getOpType() == "DPUTask" && source->get<std::string>("taskOp") == "Conv"))
        {
            if(sink->hasAttr("kSize") && sink->get<std::array<unsigned short, 2>>("kSize")[0] > 1)
            {
                auto prevWeightsTensor = source->getInputTensor(1);
                sparseWeights(prevWeightsTensor, model);
                auto nextWeightsTensor = sink->getInputTensor(1);
                sparseWeights(nextWeightsTensor, model);
            }
            else if (source->hasAttr("kSize") && source->get<std::array<unsigned short, 2>>("kSize")[0] > 1)
            {
                auto prevWeightsTensor = source->getInputTensor(1);
                sparseWeights(prevWeightsTensor, model);
                auto nextWeightsTensor = sink->getInputTensor(1);
                sparseWeights(nextWeightsTensor, model);
            }
        }
    }
}

static void sparseWeights(mv::Data::TensorIterator& weightsTensor, mv::ComputationModel& model)
{
    mv::OpModel om(model);
    weightsTensor->setOrder(mv::Order("NHWC"));

    // Sparsity map costant has to be created just once
    // and has to feed all the operations that are fed by
    // the tensor. The input slot will be the same of fakeSparsityMap
    if(weightsTensor->setSparse())
    {
        //SparsityMap will be saved as attribute
        auto smInternalTensor = weightsTensor->getSparsityMap();
        auto sparsityMap = om.constantInt(smInternalTensor->getIntData(), smInternalTensor->getShape(), smInternalTensor->getDType(),
                                          smInternalTensor->getOrder(), {{},{},{},{}}, smInternalTensor->getName());
        auto sparsityMapOp = om.getSourceOp(sparsityMap);
        auto weights = om.getSourceOp(weightsTensor);

        //Necessary hack because we want to put the sparse flag on the constant operation
        weights.leftmostParent()->set<bool>("sparse", true);
        sparsityMapOp->set<unsigned>("opId", weights->get<unsigned>("opId"));
        auto outputFlows = mv::getOutputDataFlow(om, weights, false);
        for(auto& output: outputFlows)
        {
            auto sink = output.first;
            unsigned newSize = sink->addInputTensor(sparsityMap);
            om.defineFlow(sparsityMap, sink, newSize - 1);
            sink->set<size_t>("sparsityMapIndex", newSize - 1);
        }
    }
}<|MERGE_RESOLUTION|>--- conflicted
+++ resolved
@@ -199,38 +199,7 @@
                     //continue;
 
                 auto weightsTensor = dpuTask->getInputTensor(1);
-<<<<<<< HEAD
-                weightsTensor->setOrder(mv::Order("NHWC"));
-
-                // Sparsity map costant has to be created just once
-                // and has to feed all the operations that are fed by
-                // the tensor. The input slot will be the same of fakeSparsityMap
-                if(weightsTensor->setSparse())
-                {
-                    //SparsityMap will be saved as attribute
-                    auto smInternalTensor = weightsTensor->getSparsityMap();
-                    auto sparsityMap = om.constantInt(smInternalTensor->getIntData(), smInternalTensor->getShape(), smInternalTensor->getDType(),
-                                                      smInternalTensor->getOrder(), {{},{},{},{}}, smInternalTensor->getName());
-                    auto sparsityMapOp = om.getSourceOp(sparsityMap);
-                    auto weights = om.getSourceOp(weightsTensor);
-
-                    sparsityMapOp->set<std::string>("populatedTensorType", "weightsSparsityMap");
-
-                    //Necessary hack because we want to put the sparse flag on the constant operation
-                    weights.leftmostParent()->set<bool>("sparse", true);
-                    sparsityMapOp->set<unsigned>("opId", weights->get<unsigned>("opId"));
-                    auto outputFlows = mv::getOutputDataFlow(om, weights, false);
-                    for(auto& output: outputFlows)
-                    {
-                        auto sink = output.first;
-                        unsigned newSize = sink->addInputTensor(sparsityMap);
-                        om.defineFlow(sparsityMap, sink, newSize - 1);
-                        sink->set<size_t>("sparsityMapIndex", newSize - 1);
-                    }
-                }                
-=======
                 sparseWeights(weightsTensor, model);
->>>>>>> 069dda9c
             }
         }
     }
