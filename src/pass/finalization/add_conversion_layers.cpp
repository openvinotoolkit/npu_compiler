--- conflicted
+++ resolved
@@ -51,15 +51,10 @@
         //2) SW -p-> HW (Target order is planar). In this case SW -> CONVERSION -p-> HW.
 
         //Reasonable assumption: this pass is executed after the hw marking pass.
-<<<<<<< HEAD
         int sourceIsHw = source->get<int>("NCE1_Compatible");
+        int sourceIsSw = !sourceIsHw;
         int sinkIsHw = sink->get<int>("NCE1_Compatible");
-=======
-        int sourceIsHw = source->getAttr("NCE1_Compatible").getContent<int>();
-        int sourceIsSw = !sourceIsHw;
-        int sinkIsHw = sink->getAttr("NCE1_Compatible").getContent<int>();
         int sinkIsSw = !sinkIsHw;
->>>>>>> feb44976
         bool conversionNeeded = false;
         Order targetOrder = OrderType::ColumnMajor;
 
@@ -80,22 +75,13 @@
         if(conversionNeeded && source->getOpType() == OpType::Constant)
         {
             //No need for a conversion layer in this case, just reorder the tensor in place
-<<<<<<< HEAD
             flowIt->getTensor()->setOrder(targetOrder);
-=======
-            flowIt->getTensor()->reorder(targetOrder);
-            source->removeAttr("order");
-            om.addAttr(source, "order", mv::Attribute(mv::AttrType::OrderType, targetOrder));
->>>>>>> feb44976
             ++flowIt;
             continue;
         }
 
         if(conversionNeeded)
         {
-<<<<<<< HEAD
-            Data::TensorIterator conversionOutputTensor = om.conversion(flowIt->getTensor(), targetOrder);
-=======
             mv::Data::TensorIterator originalTensor = flowIt->getTensor();
             mv::Data::TensorIterator conversionOutputTensor = om.conversion(originalTensor, targetOrder);
 
@@ -106,12 +92,11 @@
             {
                 if(originalTensor->hasAttr("NCE1_Paddings"))
                 {
-                    mv::SizeVector paddings = originalTensor->getAttr("NCE1_Paddings").getContent<mv::SizeVector>();
-                    dm.addAttr(conversionOutputTensor, "NCE1_Paddings", mv::Attribute(mv::AttrType::SizeVecType, paddings));
-                    originalTensor->removeAttr("NCE1_Paddings");
+                    std::vector<std::size_t> paddings = originalTensor->get<std::vector<std::size_t>>("NCE1_Paddings");
+                    conversionOutputTensor->set<std::vector<std::size_t>>("NCE1_Paddings", paddings);
+                    originalTensor->erase("NCE1_Paddings");
                 }
             }
->>>>>>> feb44976
 
             unsigned i = 0;
             for(; i < sink->inputSlots(); ++i)
