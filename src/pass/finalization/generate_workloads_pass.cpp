#include "include/mcm/pass/pass_registry.hpp"
#include "meta/include/mcm/op_model.hpp"
#include "include/mcm/computation/model/control_model.hpp"
#include "include/mcm/computation/model/data_model.hpp"
#include "include/mcm/utils/custom_math.hpp"
#include "include/mcm/utils/data_generator.hpp"
#include "include/mcm/target/keembay/workloads.hpp"
#include "include/mcm/target/keembay/rectangle.hpp"
#include "include/mcm/graph/graph.hpp"
#include <algorithm>
#include <climits>
#include <math.h>
#include <metis.h>



static void generateWorkloadsFcn(const mv::pass::PassEntry& pass, mv::ComputationModel& model, mv::TargetDescriptor&, mv::Element&, mv::json::Object&);

namespace mv
{
    namespace pass
    {
        MV_REGISTER_PASS(GenerateWorkloads)
            .setFunc(generateWorkloadsFcn)
            .setDescription(
                "Generate workloads using the METIS graph partitioning library");
    }
}

/* Note making the call to the METIS library a non-member function of the workloads class.
 * 
 * This facilitates linking METIS to the pass CMAKE group and not to the base CMAKE group.
 * 
 * The current plan is to port METIS to MCMcompiler in the future. For that reason other METIS related utility fucntions are members of the workloads class,
 * such as (1) generateMetisGraphNodeNumbers() and (2) generateMetisGraph(), which generate the adjacency structure of the graph, a set of arrays, 
 * which represents a tensor to be partitioned. These will be required when we port METIS to to MCMcompiler.   
 * 
*/ 
int partitionTensorWithMETIS(const std::shared_ptr<mv::MetisGraphStructure>& metisGraph, idx_t nWorkloads, const mv::pass::PassEntry& pass) 
{
    METIS_SetDefaultOptions(metisGraph->options);

    pass.log(mv::Logger::MessageType::Debug, "The adjancy data for METIS is ");
    for(int i =0; i < 2*metisGraph->m_numberTensorEdges; i++) 
        pass.log(mv::Logger::MessageType::Debug, std::to_string(metisGraph->adjncy[i]));
    
    pass.log(mv::Logger::MessageType::Debug, "The xadj data for METIS is ");
    for(int i =0; i < (metisGraph->m_numberTensorVertices + 1); i++) 
        pass.log(mv::Logger::MessageType::Debug, std::to_string(metisGraph->xadj[i]));
    
    pass.log(mv::Logger::MessageType::Debug, "The vwgt data for METIS is ");
    for(int i =0; i < (metisGraph->m_numberTensorVertices); i++) 
        pass.log(mv::Logger::MessageType::Debug, std::to_string(metisGraph->vwgt[i]));
    
    /*METIS call*/
    int res = METIS_PartGraphRecursive(&metisGraph->m_numberTensorVertices,&metisGraph->nWeights, metisGraph->xadj.get(), metisGraph->adjncy.get(),
                    metisGraph->vwgt.get(), NULL, NULL, &nWorkloads, NULL,
				    NULL, metisGraph->options, &metisGraph->objval, metisGraph->part.get());

    pass.log(mv::Logger::MessageType::Debug, "Value of the objective function that was minimized by METIS (should be same as PoC compiler) is: " + std::to_string(metisGraph->objval));

    /*Print node partition*/
    for(int part_i = 0; part_i < metisGraph->m_numberTensorVertices; part_i++) 
            pass.log(mv::Logger::MessageType::Debug, "Node " + std::to_string(part_i) + " is in partition " + std::to_string(metisGraph->part[part_i]));  
    
    return res;
}


void generateWorkloadsFcn(const mv::pass::PassEntry& pass, mv::ComputationModel& model, mv::TargetDescriptor& target, mv::Element& passDesc, mv::json::Object &)
{
    pass.log(mv::Logger::MessageType::Debug, "Starting workload generation pass");

    int nWorkloads;
    int nDPU;
    int nClusters;
    std::pair <int,int> MPEMode;
    std::string mpeMode;
    mv::OpModel om(model);
    
    /*Get nDPUs and nClsuters from gloabl compilation descriptor*/ 
    std::shared_ptr<mv::Element> globalParams = model.getGlobalConfigParams();
    if (globalParams->hasAttr("Number_of_DPUs")) 
        nDPU = globalParams->get<int>("Number_of_DPUs");
    if (globalParams->hasAttr("Number_of_Clusters")) 
        nClusters = globalParams->get<int>("Number_of_Clusters");

    /*DPUs per cluster*/    
    int nDPUxCluster = nDPU / nClusters;
    
    /*The global mpe mode must be set*/
    if (globalParams->hasAttr("MPE_mode")) 	
        mpeMode  = globalParams->get<std::string>("MPE_mode");	
    else	
        std::runtime_error("Exiting, set the MPE mode in the compilation descriptor");	

     /*MPE mode*/	
    if(mpeMode == "Matrix")
    {
        MPEMode.first = 4;	
        MPEMode.second = 4; 
        pass.log(mv::Logger::MessageType::Debug, "MPE mode is Matrix");
	
    }	
    else if (mpeMode == "Vector")	
    {	
        MPEMode.first = 1;	
        MPEMode.second = 16; 	
        pass.log(mv::Logger::MessageType::Debug, "MPE mode is Vector");
    }	

    for (auto opIt = om.getInput(); opIt != om.opEnd(); ++opIt)
    {
        if (opIt->getOpType() == "DPUTask")
        {
            pass.log(mv::Logger::MessageType::Debug, "Found DPU task " + opIt->getName() + " of type " + opIt->get<std::string>("taskOp"));
                 
            /*Create workload instance*/
            mv::Workloads workloads(opIt->getName(), opIt->getOutputTensor()[0]->getShape(), MPEMode);

            /*Get the worklaods algorithm*/
            std::vector<std::string> algorithms = workloads.getTensorSplitAlgorithms(passDesc);
            
            /*Generate the split pool and select the first one*/
            auto nWorkloadsSplitPool = workloads.getWorkloadSplitPool(opIt->getOutputTensor()[0], nDPUxCluster);
            nWorkloads = nWorkloadsSplitPool[0];

            pass.log(mv::Logger::MessageType::Debug, "Number of workloads is:" + std::to_string(nWorkloads));
            pass.log(mv::Logger::MessageType::Debug, "Output size is: " + opIt->getOutputTensor()[0]->getShape().toString());

            /*Partition tensor into workloads*/
            for (std::string algorithm : algorithms)
            {
                if (algorithm == "Metis")
                {
                    /*Populate Metis adjacency structure and partition tensor*/
                    workloads.generateMetisGraph();
                    auto metisGraph = workloads.getMetisGraph();
                    auto res = partitionTensorWithMETIS(metisGraph, nWorkloads, pass);

                    /*Store METIS optimization value as attrbute for unit testing*/
                    opIt->set<int>("Metis_edge_cut", metisGraph->objval);

                    if (res == 1)
                        workloads.populateWorkloadsFromPartitions(nWorkloads, pass, MPEMode);
                    else
                        pass.log(mv::Logger::MessageType::Warning, "Error partitioning tensor into workloads using METIS");

                    if(!workloads.validateWorkloads(opIt->getOutputTensor()[0]->getShape())) 
                        throw std::runtime_error("Invalid workloads have been generated, the individual workloads do not sum the output tensor size");

                    opIt->set<bool>("Valid_workload", true);
                }
                else if (algorithm == "Rectangle")
                {
                    /*Partition tensor into workloads with Rectangle*/
<<<<<<< HEAD
                    bool split_over_h = true;
                    bool split_over_w = true;
                    bool split_symmetric = false;
                    auto res = workloads.partitionTensorWithRectangleHeuristic(dpu_mode_poc, nWorkloads,
                                                            split_over_h, split_over_w, split_symmetric,
                                                            mv::WorkloadSplitMode::HW, pass);
                    if (res == 1)
                        workloads.populateWorkloadsFromPartitions(nWorkloads, pass, MPEMode);
                    else
                        pass.log(mv::Logger::MessageType::Warning, "Error partitioning tensor into workloads using Rectangle!");
=======
>>>>>>> c77ebe23
                }
                else if (algorithm == "Z-Tiling")
                {
                    //Partition tensor into workloads with Rectangle
                }
            }

            opIt->set<mv::Workloads>("Workloads", workloads);
        }
    }
    pass.log(mv::Logger::MessageType::Debug, "Exiting workload generation pass");
}<|MERGE_RESOLUTION|>--- conflicted
+++ resolved
@@ -87,6 +87,7 @@
 
     /*DPUs per cluster*/    
     int nDPUxCluster = nDPU / nClusters;
+    static const mv::DPUModeList dpu_mode_poc = {{4, 4}, {16, 1}};
     
     /*The global mpe mode must be set*/
     if (globalParams->hasAttr("MPE_mode")) 	
@@ -154,7 +155,6 @@
                 else if (algorithm == "Rectangle")
                 {
                     /*Partition tensor into workloads with Rectangle*/
-<<<<<<< HEAD
                     bool split_over_h = true;
                     bool split_over_w = true;
                     bool split_symmetric = false;
@@ -165,8 +165,6 @@
                         workloads.populateWorkloadsFromPartitions(nWorkloads, pass, MPEMode);
                     else
                         pass.log(mv::Logger::MessageType::Warning, "Error partitioning tensor into workloads using Rectangle!");
-=======
->>>>>>> c77ebe23
                 }
                 else if (algorithm == "Z-Tiling")
                 {
