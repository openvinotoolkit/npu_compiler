--- conflicted
+++ resolved
@@ -106,24 +106,14 @@
     return algorithms;
 }
 
-void generateWorkloadsFcn(const mv::pass::PassEntry& pass, mv::ComputationModel& model, mv::TargetDescriptor& target, mv::Element& passDesc, mv::json::Object &)
-{
-    pass.log(mv::Logger::MessageType::Debug, "Starting workload generation pass");
-
-    int nWorkloads;
+std::pair<int, std::pair<int, int>> getGlobalCompilationDescriptorConf(const mv::pass::PassEntry& pass, mv::ComputationModel& model) {
+
     int nDPU;
     int nClusters;
-    bool metisValidWorkload = false;
-    int attempsforValidateWorkloads = 0;
-    std::pair <int,int> MPEMode;
-    std::string mpeMode;
-    std::vector<mv::Workloads> workloadsVector;
-    int workloadsVectorIndex = 0;
-    int metisResult;
-    std::shared_ptr<mv::MetisGraphStructure> metisGraph;
-
-    mv::OpModel om(model);
-    
+    std::pair <int, std::pair<int, int>> globalConfigs;
+    std::string mpeModeString;
+    int nDPUxCluster;
+   
     /*Get nDPUs and nClsuters from gloabl compilation descriptor*/ 
     std::shared_ptr<mv::Element> globalParams = model.getGlobalConfigParams();
     if (globalParams->hasAttr("Number_of_DPUs")) 
@@ -131,31 +121,58 @@
     if (globalParams->hasAttr("Number_of_Clusters")) 
         nClusters = globalParams->get<int>("Number_of_Clusters");
 
-    /*DPUs per cluster*/    
-    int nDPUxCluster = nDPU / nClusters;
-    //static const mv::DPUModeList dpu_mode_poc = {{4, 4}, {16, 1}};
-    static const mv::DPUModeList dpu_mode_poc = {{4, 4}};
-    
+    /*DPUs per cluster*/  
+    nDPUxCluster =  nDPU / nClusters;
+    globalConfigs.first = nDPUxCluster;
+
+    pass.log(mv::Logger::MessageType::Debug, "Number of DPUs per cluster is: " + std::to_string(nDPUxCluster));
+
     /*The global mpe mode and number of workloads must be set for unit tests that don't have layer names matching resnet50 layer names*/
     if (globalParams->hasAttr("mpe_mode")) 	
-        mpeMode  = globalParams->get<std::string>("mpe_mode");	
+        mpeModeString  = globalParams->get<std::string>("mpe_mode");	
     else	
         std::runtime_error("Exiting, set the MPE mode in the compilation descriptor"); 
 
      /*Set MPE mode from global*/	
-    if(mpeMode == "Matrix")
+    if(mpeModeString == "Matrix")
     {
-        MPEMode.first = 4;	
-        MPEMode.second = 4; 
+        globalConfigs.second.first = 4;	
+        globalConfigs.second.second = 4; 
         pass.log(mv::Logger::MessageType::Debug, "Global MPE mode is Matrix");
 	
     }	
-    else if (mpeMode == "Vector")	
+    else if (mpeModeString == "Vector")	
     {	
-        MPEMode.first = 1;	
-        MPEMode.second = 16; 	
+        globalConfigs.second.first = 1;	
+        globalConfigs.second.second = 16; 	
         pass.log(mv::Logger::MessageType::Debug, "Global MPE mode is Vector");
     }	
+
+    return globalConfigs;
+}
+
+void generateWorkloadsFcn(const mv::pass::PassEntry& pass, mv::ComputationModel& model, mv::TargetDescriptor& target, mv::Element& passDesc, mv::json::Object &)
+{
+    pass.log(mv::Logger::MessageType::Debug, "Starting workload generation pass");
+
+    int nWorkloads;
+    int metisResult;
+    int nDPUxCluster;
+    std::shared_ptr<mv::MetisGraphStructure> metisGraph;
+    std::pair<int,int> mpeMode;
+    mv::OpModel om(model);
+    std::vector<mv::Workloads> workloadsVector;
+    int workloadsVectorIndex = 0;
+    mv::DPUModeList dpu_mode_poc;
+        
+    /* Get Compilation Descriptor configurations
+     * nDPU/Cluster 
+     * MPE mode
+    */
+    auto globalConfigs = getGlobalCompilationDescriptorConf(pass, model);
+    mpeMode.first = globalConfigs.second.first;
+    mpeMode.second = globalConfigs.second.second;
+    nDPUxCluster = globalConfigs.first;
 
     /*Get the worklaods algorithm*/
     std::vector<std::string> algorithms = getTensorSplitAlgorithms(passDesc, pass);
@@ -165,48 +182,32 @@
         if (opIt->getOpType() == "DPUTask")
         {
             pass.log(mv::Logger::MessageType::Debug, "Found DPU task " + opIt->getName() + " of type " + opIt->get<std::string>("taskOp"));
-<<<<<<< HEAD
-=======
-                 
-            /*Create workload instance*/
-            mv::Workloads workloads(opIt->getName(), opIt->getOutputTensor()[0]->getShape(), MPEMode);
-
-            /*Get the worklaods algorithm*/
-            std::vector<std::string> algorithms = workloads.getTensorSplitAlgorithms(passDesc);
-            
-            /*Generate the split pool and select the first one*/
-            auto nWorkloadsSplitPool = workloads.getWorkloadSplitPool(opIt->getOutputTensor()[0], nDPUxCluster);
-            nWorkloads = nWorkloadsSplitPool[0];
-            nWorkloads = 4;
-
-            pass.log(mv::Logger::MessageType::Debug, "Number of workloads is:" + std::to_string(nWorkloads));
-            pass.log(mv::Logger::MessageType::Debug, "Output size is: " + opIt->getOutputTensor()[0]->getShape().toString());
->>>>>>> e4d4a5a7
-
-            /*Partition tensor into workloads*/
+
+            /*Fore each of the lagorithms specified*/
             for (std::string algorithm : algorithms)
             {
                 if (algorithm == "Metis")
                 {
+                    /*Check if there is a custom workload strategy (mpe mode) in compilation descriptor for this layer*/
                     if(opIt->hasAttr("WorkloadStrategy_MPE_mode")) {
                         if(opIt->get<std::string>("WorkloadStrategy_MPE_mode") == "Matrix") {
-                            MPEMode.first = 4;	
-                            MPEMode.second = 4;
+                            mpeMode.first = 4;	
+                            mpeMode.second = 4;
                             pass.log(mv::Logger::MessageType::Debug, "This layer has a workload strategy, using MPE mode Matrix"); 	
                         }
                         if(opIt->get<std::string>("WorkloadStrategy_MPE_mode") == "Vector") {
-                        MPEMode.first = 1;	
-                        MPEMode.second = 16;
-                        pass.log(mv::Logger::MessageType::Debug, "This layer has a workload srategy, using MPE mode Vector"); 	
+                            mpeMode.first = 1;	
+                            mpeMode.second = 16;
+                            pass.log(mv::Logger::MessageType::Debug, "This layer has a workload srategy, using MPE mode Vector"); 	
                         }
                     }
                     else
-                        pass.log(mv::Logger::MessageType::Debug, "This layer does not have workload strategy using the gloabl MPE mode");
+                        pass.log(mv::Logger::MessageType::Debug, "This layer does not have a custom workload strategy using the gloabl MPE mode");
 
                     pass.log(mv::Logger::MessageType::Debug, "Output size is: " + opIt->getOutputTensor()[0]->getShape().toString());
 
                     /*Create workload instance*/
-                    workloadsVector.push_back(mv::Workloads(opIt->getName(), opIt->getOutputTensor()[0]->getShape(), MPEMode));
+                    workloadsVector.emplace_back(mv::Workloads(opIt->getName(), opIt->getOutputTensor()[0]->getShape(), mpeMode));
 
                     if(opIt->hasAttr("WorkloadStrategy_nWorkloads")) {
                         nWorkloads = opIt->get<int>("WorkloadStrategy_nWorkloads");
@@ -224,87 +225,118 @@
                     metisGraph = workloadsVector.at(workloadsVectorIndex).getMetisGraph();
                     metisResult = partitionTensorWithMETIS(metisGraph, nWorkloads, pass);
 
-                    /*Store METIS optimization value as attrbute for unit testing*/
+                    /*Store METIS optimization value as attrbute for unit testing and for comparison with POC compiler*/
                     opIt->set<int>("Metis_edge_cut", metisGraph->objval);
 
                     if (metisResult == 1)
-                        workloadsVector.at(workloadsVectorIndex).populateWorkloadsFromPartitions(nWorkloads, pass, MPEMode);
+                        workloadsVector.at(workloadsVectorIndex).populateWorkloadsFromPartitions(nWorkloads, pass, mpeMode);
                     else
-                        pass.log(mv::Logger::MessageType::Warning, "Error partitioning tensor into workloads using METIS");
-
-<<<<<<< HEAD
+                        throw std::runtime_error("Error partitioning tensor into workloads using METIS");
+
                     if(!workloadsVector.at(workloadsVectorIndex).validateWorkloads(opIt->getOutputTensor()[0]->getShape())) {
-
-                        pass.log(mv::Logger::MessageType::Warning,"A volume mismatch error occcured during METIS workload validation.");
-                        pass.log(mv::Logger::MessageType::Warning,"METIS likely retured a U-Shaped partiton, which we do not currently support.");
-                        pass.log(mv::Logger::MessageType::Warning,"Retrying to generate workloads using METIS, increasing the number of workloads by 1.");
-                        pass.log(mv::Logger::MessageType::Warning,"This is probably not an optimal number of workloads.");
-                        pass.log(mv::Logger::MessageType::Warning,"In future, if this happens we will switch to using Rectangle Heuristic algorithm.");
+                        pass.log(mv::Logger::MessageType::Debug, "Unable to produce valid workloads using METIS for this layer switching to Rectangle Heuristic");
+
+                        /*Remove the original workload created with metis*/
+                        workloadsVector.erase(workloadsVector.begin() + workloadsVectorIndex);
+                        workloadsVector.emplace_back(mv::Workloads(opIt->getName(), opIt->getOutputTensor()[0]->getShape()));
+
+                        /*Partition tensor into workloads with Rectangle*/
+                        bool split_over_h = true;
+                        bool split_over_w = true;
+                        bool split_symmetric = false;
+
+                        if(mpeMode.first == 4) 
+                            dpu_mode_poc = {{4, 4}};
+                        else if(mpeMode.first == 1)
+                            dpu_mode_poc = {{1, 16}};
+
+                        auto res = workloadsVector.at(workloadsVectorIndex).partitionTensorWithRectangleHeuristic(dpu_mode_poc, nWorkloads,
+                                                            split_over_h, split_over_w, split_symmetric,
+                                                            mv::WorkloadSplitMode::HW, pass);
+                        if (!res)
+                            throw std::runtime_error("Error partitioning tensor into workloads using Rectangle heuristic");
+                    
+                        if(!workloadsVector.at(workloadsVectorIndex).validateWorkloads(opIt->getOutputTensor()[0]->getShape())) 
+                            throw std::runtime_error("Invalid workloads have been generated using rectangle heurisitc, the individual workloads do not sum the output tensor size");
                         
-                        while((!metisValidWorkload) &&(attempsforValidateWorkloads < 5)) {
-                        
-                            /*Create a new workload instance*/
-                            workloadsVector.push_back(mv::Workloads(opIt->getName(), opIt->getOutputTensor()[0]->getShape(), MPEMode));
-                            workloadsVectorIndex++;
-                        
-                            /*Increase nWorkloads by 1*/
-                            nWorkloads++;
-                            attempsforValidateWorkloads++; 
-
-                            /*Populate Metis adjacency structure and partition tensor*/
-                            workloadsVector.at(workloadsVectorIndex).generateMetisGraph();
-                            metisGraph = workloadsVector.at(workloadsVectorIndex).getMetisGraph();
-                            metisResult = partitionTensorWithMETIS(metisGraph, nWorkloads, pass);
-
-                            /*Store METIS optimization value as attrbute for unit testing*/
-                            opIt->set<int>("Metis_edge_cut", metisGraph->objval);
-
-                            if (metisResult == 1)
-                                workloadsVector.at(workloadsVectorIndex).populateWorkloadsFromPartitions(nWorkloads, pass, MPEMode);
-                            else
-                                pass.log(mv::Logger::MessageType::Warning, "Error partitioning tensor into workloads using METIS");
-
-                            if(workloadsVector.at(workloadsVectorIndex).validateWorkloads(opIt->getOutputTensor()[0]->getShape())) 
-                                metisValidWorkload = true;
-                        }
-
-                        if(!workloadsVector.at(workloadsVectorIndex).validateWorkloads(opIt->getOutputTensor()[0]->getShape())) 
-                            throw std::runtime_error("Invalid workloads have been generated from METIS partitions after five attempts, exiting.");
-                    }
-=======
-                    if(!workloads.validateWorkloads(opIt->getOutputTensor()[0]->getShape())) 
-                        throw std::runtime_error("Invalid workloads have been generated using METIS, the individual workloads do not sum the output tensor size");
->>>>>>> e4d4a5a7
+                        /*Set valid workload attribute to true*/
+                        opIt->set<bool>("Valid_workload", true);
+                        opIt->set<mv::Workloads>("Workloads", workloadsVector.at(workloadsVectorIndex));
+
+                        /*Done*/
+                        goto validWorkload;
+                    }
 
                     /*Set valid workload attribute to true*/
                     opIt->set<bool>("Valid_workload", true);
+                    opIt->set<mv::Workloads>("Workloads", workloadsVector.at(workloadsVectorIndex));
                     
                 }
                 else if (algorithm == "Rectangle")
                 {
+                    /*Check if there is a custom workload strategy (mpe mode) in compilation descriptor for this layer*/
+                    if(opIt->hasAttr("WorkloadStrategy_MPE_mode")) {
+                        if(opIt->get<std::string>("WorkloadStrategy_MPE_mode") == "Matrix") {
+                            mpeMode.first = 4;	
+                            mpeMode.second = 4;
+                            pass.log(mv::Logger::MessageType::Debug, "This layer has a workload strategy, using MPE mode Matrix"); 	
+                        }
+                        if(opIt->get<std::string>("WorkloadStrategy_MPE_mode") == "Vector") {
+                            mpeMode.first = 1;	
+                            mpeMode.second = 16;
+                            pass.log(mv::Logger::MessageType::Debug, "This layer has a workload srategy, using MPE mode Vector"); 	
+                        }
+                    }
+                    else
+                        pass.log(mv::Logger::MessageType::Debug, "This layer does not have a custom workload strategy using the gloabl MPE mode");
+
+                    pass.log(mv::Logger::MessageType::Debug, "Output size is: " + opIt->getOutputTensor()[0]->getShape().toString());
+
+                    workloadsVector.emplace_back(mv::Workloads(opIt->getName(), opIt->getOutputTensor()[0]->getShape()));
+
+                    if(opIt->hasAttr("WorkloadStrategy_nWorkloads")) {
+                        nWorkloads = opIt->get<int>("WorkloadStrategy_nWorkloads");
+                        pass.log(mv::Logger::MessageType::Debug, "This layer has number of workloads in the workload strategy using : "+ std::to_string(nWorkloads));
+                    }
+                    else {
+                        /*Generate the split pool and select the first one*/
+                        auto nWorkloadsSplitPool = workloadsVector.at(workloadsVectorIndex).getWorkloadSplitPool(opIt->getOutputTensor()[0], nDPUxCluster);
+                        nWorkloads = nWorkloadsSplitPool[0];
+                        pass.log(mv::Logger::MessageType::Debug, "This layer does not have number of workloads in the workload strategy using from the split pool is: " + std::to_string(nWorkloads));
+                    }
+                                        
                     /*Partition tensor into workloads with Rectangle*/
                     bool split_over_h = true;
                     bool split_over_w = true;
                     bool split_symmetric = false;
-                    auto res = workloads.partitionTensorWithRectangleHeuristic(dpu_mode_poc, nWorkloads,
+
+                    if(mpeMode.first == 4) 
+                        dpu_mode_poc = {{4, 4}};
+                    else if(mpeMode.first == 1)
+                        dpu_mode_poc = {{1, 16}};
+
+                    auto res = workloadsVector.at(workloadsVectorIndex).partitionTensorWithRectangleHeuristic(dpu_mode_poc, nWorkloads,
                                                             split_over_h, split_over_w, split_symmetric,
                                                             mv::WorkloadSplitMode::HW, pass);
                     if (!res)
-                        pass.log(mv::Logger::MessageType::Warning, "Error partitioning tensor into workloads using Rectangle heuristic");
+                        throw std::runtime_error("Error partitioning tensor into workloads using Rectangle heuristic");
                     
-                    if(!workloads.validateWorkloads(opIt->getOutputTensor()[0]->getShape())) 
+                    if(!workloadsVector.at(workloadsVectorIndex).validateWorkloads(opIt->getOutputTensor()[0]->getShape())) 
                         throw std::runtime_error("Invalid workloads have been generated using rectangle heurisitc, the individual workloads do not sum the output tensor size");
 
                     opIt->set<bool>("Valid_workload", true);
+                    opIt->set<mv::Workloads>("Workloads", workloadsVector.at(workloadsVectorIndex));
                 }
                 else if (algorithm == "Z-Tiling")
                 {
                     //Partition tensor into workloads with Z-tiling
                 }
+
+                validWorkload:
+                    pass.log(mv::Logger::MessageType::Debug, "Valid workload created");
             }
 
-            opIt->set<mv::Workloads>("Workloads", workloadsVector.at(workloadsVectorIndex));
-            workloadsVectorIndex++;
+           
         }
     }
     pass.log(mv::Logger::MessageType::Debug, "Exiting workload generation pass");
