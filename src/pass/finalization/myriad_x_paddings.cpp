#include "include/mcm/pass/pass_registry.hpp"
#include "meta/include/mcm/op_model.hpp"
#include "include/mcm/computation/model/control_model.hpp"
#include "include/mcm/computation/model/data_model.hpp"
#include "include/mcm/computation/resource/nce1.hpp"

static void myriadXPaddings(const mv::pass::PassEntry& pass, mv::ComputationModel& model, mv::TargetDescriptor&, mv::json::Object&, mv::json::Object&);

namespace mv
{

    namespace pass
    {

        MV_REGISTER_PASS(MyriadXPaddings)
        .setFunc(myriadXPaddings)
        .setGenre(PassGenre::Finalization)
        .setDescription(
            "This pass pads all tensors in the network to be compatible with MX"
        );
    }
}

//ASSUMPTION 1: This pass must be executed after the Mark Hardware Convolution pass.
//REASON: There is no need to pad tensors not involved in HW operations at all.
void myriadXPaddings(const mv::pass::PassEntry&, mv::ComputationModel& model, mv::TargetDescriptor&, mv::json::Object&, mv::json::Object&)
{
    mv::OpModel om(model);
    mv::DataModel dm(model);
    mv::Nce1 nce;

    for(auto operationIt = om.opBegin(); operationIt != om.opEnd(); ++operationIt)
    {
<<<<<<< HEAD
        if(operationIt->getOpType() != "Conv")
            continue;
=======
>>>>>>> 572537cb
        if(!operationIt->hasAttr("NCE1_Compatible"))
            continue;
        if(!operationIt->get<int>("NCE1_Compatible"))
            continue;

        bool isConv = operationIt->getOpType() == mv::OpType::Conv2D;

        operationIt->getInputTensor(0)->setOrder(mv::Order("HCW"));
        operationIt->getOutputTensor(0)->setOrder(mv::Order("HCW"));
        // operationIt->getInputTensor(0)->setOrder(mv::Order("CHW"));
        // operationIt->getOutputTensor(0)->setOrder(mv::Order("CHW"));

        auto input_tensor = operationIt->getInputTensor(0);
        auto input_tensor_dimension = input_tensor->getShape();

        auto output_tensor = operationIt->getOutputTensor(0);
        auto output_tensor_dimension = output_tensor->getShape();

        size_t input_width = input_tensor_dimension[0];
        size_t input_height = input_tensor_dimension[1];

        size_t actual_input_height = nce.computeActualInputHeight(input_height);
        size_t actual_input_width = nce.computeActualInputWidth(input_width);

        size_t output_width = output_tensor_dimension[0];
        size_t output_height = output_tensor_dimension[1];

        size_t actual_output_width = nce.computeActualOutputWidth(output_width);
        size_t actual_output_height = nce.computerActualOutputHeight(output_height);

        //God please forgive me for the magic numbers
        std::vector<size_t> input_tensor_paddings(3);
        std::vector<size_t> output_tensor_paddings(3);

        input_tensor_paddings[0] = actual_input_width - input_width;
        input_tensor_paddings[1] = actual_input_height - input_height;
        input_tensor_paddings[2] = 0;

        output_tensor_paddings[0] = actual_output_width - output_width;
        output_tensor_paddings[1] = actual_output_height - output_height;
        output_tensor_paddings[2] = 0;

        if(input_tensor->hasAttr("NCE1_Paddings"))
        {
            //Simple rule: greatest padding wins
            std::vector<size_t> existing_input_tensor_paddings = input_tensor->get<std::vector<size_t>>("NCE1_Paddings");
            input_tensor->erase("NCE1_Paddings");
            for(unsigned i = 0; i < existing_input_tensor_paddings.size();++i)
                input_tensor_paddings[i] = std::max(input_tensor_paddings[i], existing_input_tensor_paddings[i]);
        }

        if(output_tensor->hasAttr("NCE1_Paddings"))
        {
            //Simple rule: greatest padding wins
            std::vector<size_t> existing_output_tensor_paddings = input_tensor->get<std::vector<size_t>>("NCE1_Paddings");
            output_tensor->erase("NCE1_Paddings");
            for(unsigned i = 0; i < existing_output_tensor_paddings.size();++i)
                output_tensor_paddings[i] = std::max(output_tensor_paddings[i], existing_output_tensor_paddings[i]);
        }

        input_tensor->set<std::vector<size_t>>("NCE1_Paddings", input_tensor_paddings);
        output_tensor->set<std::vector<size_t>>("NCE1_Paddings", output_tensor_paddings);

        if(isConv)
        {
            auto weight_tensor = operationIt->getInputTensor(1);
            std::vector<size_t> weight_tensor_paddings(4);


            weight_tensor_paddings[0] = 0;
            weight_tensor_paddings[1] = 0;
            weight_tensor_paddings[2] = 0;
            weight_tensor_paddings[3] = 0;

            if(weight_tensor->hasAttr("NCE1_Paddings"))
            {
                //Simple rule: greatest padding wins
                std::vector<size_t> existing_weight_tensor_paddings = weight_tensor->get<std::vector<size_t>>("NCE1_Paddings");
                weight_tensor->erase("NCE1_Paddings");
                for(unsigned i = 0; i < existing_weight_tensor_paddings.size();++i)
                    weight_tensor_paddings[i] = std::max(weight_tensor_paddings[i], existing_weight_tensor_paddings[i]);
            }

            weight_tensor->set<std::vector<size_t>>("NCE1_Paddings", weight_tensor_paddings);
        }

        operationIt->set<std::size_t>("NCE1_InputWidthPadded", actual_input_width);
        operationIt->set<std::size_t>("NCE1_OutputWidthPadded", actual_output_width);
    }
}<|MERGE_RESOLUTION|>--- conflicted
+++ resolved
@@ -31,11 +31,6 @@
 
     for(auto operationIt = om.opBegin(); operationIt != om.opEnd(); ++operationIt)
     {
-<<<<<<< HEAD
-        if(operationIt->getOpType() != "Conv")
-            continue;
-=======
->>>>>>> 572537cb
         if(!operationIt->hasAttr("NCE1_Compatible"))
             continue;
         if(!operationIt->get<int>("NCE1_Compatible"))
