#include "include/mcm/pass/pass_registry.hpp"
#include "meta/include/mcm/op_model.hpp"
#include "include/mcm/computation/model/control_model.hpp"
#include "include/mcm/computation/model/data_model.hpp"

<<<<<<< HEAD
static void arrangeLinearExecutionFcn(const mv::pass::PassEntry& pass, mv::ComputationModel& model, mv::TargetDescriptor&, mv::json::Object&, mv::json::Object&);
static void arrangeKeembayExecutionFcn(const mv::pass::PassEntry& pass, mv::ComputationModel& model, mv::TargetDescriptor&, mv::json::Object&, mv::json::Object&);
=======
static void arrangeLinearExecutionFcn(const mv::pass::PassEntry& pass, mv::ComputationModel& model, mv::TargetDescriptor&, mv::Element&, mv::json::Object&);
>>>>>>> 83842dfb

namespace mv
{

    namespace pass
    {

        MV_REGISTER_PASS(ArrangeLinearExecution)
        .setFunc(arrangeLinearExecutionFcn)
        .setDescription(
            ""
        );

        MV_REGISTER_PASS(ArrangeKeembayExecution)
        .setFunc(arrangeKeembayExecutionFcn)
        .setGenre(PassGenre::Finalization)
        .setDescription(
            ""
        );

    }

}

<<<<<<< HEAD
// This pass has two main duties
// 1) Put all the control flows needed in the graph
// 2) Put the stages
// Point 2) is trivial for now (just 1 stage), but will be probably updated when Pat completes his analysis

// For point 1, we know that non trivial control flows have already been added during the conversion pass
// We have to add extra layers of control flows
// 1) A layer made up of ControlFlows that start from input and go to every DMA DDR to CMX operation
// Rationale: Until we know more about memory addresses, DMA potentially have no impediments after input operation
// 2) A layer made up of ControlFlows that are coincident with DataFlows
// Rationale: Wherever there is a data dependency, there is also a execution dependency

// WARNING: This two layers of control flow can generate unnecessary control flows.
// At the end those need to be eliminated by Transitive reduction on the ControlFlow pass.
void arrangeKeembayExecutionFcn(const mv::pass::PassEntry&, mv::ComputationModel& model, mv::TargetDescriptor&, mv::json::Object&, mv::json::Object&)
{

    std::cout << "Arrange Keembay execution" << std::endl;

    mv::OpModel om(model);
    mv::ControlModel cm(model);
    mv::DataModel dm(model);

    // Point 1)

    // Adding layer 1
    auto inputOp = om.getInput();
    auto dmaOps = om.getOps("DMATask");

    for(auto op : dmaOps)
        if(op->get<mv::DmaDirection>("direction") == mv::DDR2CMX)
            cm.defineFlow(inputOp, op);

    // Adding layer 2
    for(auto dataFlow = dm.flowBegin(); dataFlow != dm.flowEnd(); ++dataFlow)
    {
        auto source = cm.switchContext(dataFlow.source());
        auto sink = cm.switchContext(dataFlow.sink());

        // No control flow shall be added between constant operation and their
        // DMA op. Constant Ops are used only to carry data.

        // NOTE: Possibly this check can be eliminated for better readibility
        // Since Transitive Reduction will take care of it
        if(source->getOpType() == "Constant" && sink->getOpType() == "DMATask")
            continue;

        // Must check if a control flow exists already
        bool found = false;
        for(auto childOp = source.leftmostChild(); childOp != cm.opEnd(); ++childOp)
        {
            if(childOp == sink)
            {
                found = true;
                break;
            }
        }
        if(!found)
            cm.defineFlow(dataFlow.source(), dataFlow.sink());
    }

    // Cleaning unnecessary edges.
    cm.transitiveReduction();

    // Point 2)
    auto stage = cm.addStage();
    cm.addToStage(stage, om.getOutput());

    std::cout << "Exiting arrange Keembay execution" << std::endl;

}

void arrangeLinearExecutionFcn(const mv::pass::PassEntry&, mv::ComputationModel& model, mv::TargetDescriptor&, mv::json::Object&, mv::json::Object&)
=======
void arrangeLinearExecutionFcn(const mv::pass::PassEntry&, mv::ComputationModel& model, mv::TargetDescriptor&, mv::Element&, mv::json::Object&)
>>>>>>> 83842dfb
{

    std::cout << "Arrange execution" << std::endl;

    mv::OpModel om(model);
    mv::ControlModel cm(model);

    auto currentOp = om.getInput();

    while (currentOp != om.getOutput())
    {
        mv::Data::OpListIterator nextOp;

        if (currentOp.childrenSize() == 1)
        {
            nextOp = currentOp.leftmostChild();
            cm.defineFlow(currentOp, nextOp);
            if (nextOp->getOpType() != "Output")
            {
                auto stage = cm.addStage();
                cm.addToStage(stage, nextOp);
            }
            currentOp = nextOp;
        }
        else
        {
            for (auto nextChildOp = currentOp.leftmostChild(); nextChildOp != om.opEnd(); ++nextChildOp)
            {
                nextOp = nextChildOp;

                auto executableParents = [&om, &nextOp]()
                {
                    std::size_t result = 0;
                    for (auto parent = nextOp.leftmostParent(); parent != om.opEnd(); ++parent)
                        if (parent->hasTypeTrait("executable") || parent->getOpType() == "Input")
                            ++result;
                    return result;
                };

                while (nextOp.parentsSize() == 1 || executableParents() == 1)
                {
                    cm.defineFlow(currentOp, nextOp);
                    if (nextOp->getOpType() != "Output")
                    {
                        auto stage = cm.addStage();
                        cm.addToStage(stage, nextOp);
                    }
                    currentOp = nextOp;
                    nextOp = currentOp.leftmostChild();
                }
            }
        }
    }

    std::cout << "Exiting arrange execution" << std::endl;

}<|MERGE_RESOLUTION|>--- conflicted
+++ resolved
@@ -3,12 +3,9 @@
 #include "include/mcm/computation/model/control_model.hpp"
 #include "include/mcm/computation/model/data_model.hpp"
 
-<<<<<<< HEAD
-static void arrangeLinearExecutionFcn(const mv::pass::PassEntry& pass, mv::ComputationModel& model, mv::TargetDescriptor&, mv::json::Object&, mv::json::Object&);
-static void arrangeKeembayExecutionFcn(const mv::pass::PassEntry& pass, mv::ComputationModel& model, mv::TargetDescriptor&, mv::json::Object&, mv::json::Object&);
-=======
 static void arrangeLinearExecutionFcn(const mv::pass::PassEntry& pass, mv::ComputationModel& model, mv::TargetDescriptor&, mv::Element&, mv::json::Object&);
->>>>>>> 83842dfb
+static void arrangeKeembayExecutionFcn(const mv::pass::PassEntry& pass, mv::ComputationModel& model, mv::TargetDescriptor&, mv::Element&, mv::json::Object&);
+
 
 namespace mv
 {
@@ -24,7 +21,6 @@
 
         MV_REGISTER_PASS(ArrangeKeembayExecution)
         .setFunc(arrangeKeembayExecutionFcn)
-        .setGenre(PassGenre::Finalization)
         .setDescription(
             ""
         );
@@ -33,7 +29,6 @@
 
 }
 
-<<<<<<< HEAD
 // This pass has two main duties
 // 1) Put all the control flows needed in the graph
 // 2) Put the stages
@@ -48,7 +43,7 @@
 
 // WARNING: This two layers of control flow can generate unnecessary control flows.
 // At the end those need to be eliminated by Transitive reduction on the ControlFlow pass.
-void arrangeKeembayExecutionFcn(const mv::pass::PassEntry&, mv::ComputationModel& model, mv::TargetDescriptor&, mv::json::Object&, mv::json::Object&)
+void arrangeKeembayExecutionFcn(const mv::pass::PassEntry& pass, mv::ComputationModel& model, mv::TargetDescriptor&, mv::Element&, mv::json::Object&)
 {
 
     std::cout << "Arrange Keembay execution" << std::endl;
@@ -106,10 +101,7 @@
 
 }
 
-void arrangeLinearExecutionFcn(const mv::pass::PassEntry&, mv::ComputationModel& model, mv::TargetDescriptor&, mv::json::Object&, mv::json::Object&)
-=======
 void arrangeLinearExecutionFcn(const mv::pass::PassEntry&, mv::ComputationModel& model, mv::TargetDescriptor&, mv::Element&, mv::json::Object&)
->>>>>>> 83842dfb
 {
 
     std::cout << "Arrange execution" << std::endl;
