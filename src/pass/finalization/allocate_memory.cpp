#include "include/mcm/pass/pass_registry.hpp"
#include "include/mcm/computation/model/control_model.hpp"
#include "include/mcm/computation/model/data_model.hpp"
#include "meta/include/mcm/op_model.hpp"

static void allocatePopulatedTensorsFcn(const mv::pass::PassEntry& pass, mv::ComputationModel& model, mv::TargetDescriptor&, mv::json::Object&, mv::json::Object&);
static void allocateUnpopulatedTensorsFcn(const mv::pass::PassEntry& pass, mv::ComputationModel& model, mv::TargetDescriptor&, mv::json::Object&, mv::json::Object&);
static void allocateInputOutputTensors(const mv::pass::PassEntry& pass, mv::ComputationModel& model, mv::TargetDescriptor&, mv::json::Object&, mv::json::Object&);

// static void allocateForImplicitConcat();


namespace mv
{

    namespace pass
    {

        MV_REGISTER_PASS(AllocateInputOutputTensors)
        .setFunc(allocateInputOutputTensors)
        .setGenre(PassGenre::Finalization)
        .setDescription(
            "Perform allocation of all input and output tensors using memory allocator"
        );

        MV_REGISTER_PASS(AllocatePopulatedTensors)
        .setFunc(allocatePopulatedTensorsFcn)
        .setGenre(PassGenre::Finalization)
        .setDescription(
            "Perform allocation of all populated tensors using memory allocator"
        );

        MV_REGISTER_PASS(AllocateUnpopulatedTensors)
        .setFunc(allocateUnpopulatedTensorsFcn)
        .setGenre(PassGenre::Finalization)
        .setDescription(
            "Perform allocation of all unpopulated tensors using memory allocator"
        );

    }

}




void allocateInputOutputTensors(const mv::pass::PassEntry&, mv::ComputationModel& model, mv::TargetDescriptor&, mv::json::Object&, mv::json::Object&)
{
    std::cout << "Allocate input/output tensors" << std::endl;

    using namespace mv;

    ControlModel cm(model);
    DataModel dm(model);

    if (!dm.hasAllocator("ProgrammableInput")){
        throw ArgumentError(dm, "allocator", "ProgrammableInput", "Computation model does not have ProgrammableInput specified");
    }

    if (!dm.hasAllocator("ProgrammableOutput")){
        throw ArgumentError(dm, "allocator", "ProgrammableOutput", "Computation model does not have ProgrammableOutput specified");
    }

    if (cm.stageSize() == 0){
        throw ArgumentError(cm , "stages count", "0", "Computation model does not have stages specified");
    }


    OpModel om(dm) ;
    //bool external = false;
    std::vector<std::string> external_names;
    auto stageIt = cm.getStage(0);

    for(auto opIterator = om.opBegin(); opIterator != om.opEnd(); ++opIterator)
    {
<<<<<<< HEAD
        std::cout << opIterator->getOpType() << std::endl;
=======
>>>>>>> 572537cb
        for (unsigned x = 0; x < opIterator->inputSlots(); x++)
        {
            if(opIterator->hasInputDef(x)){
                auto inTensor = opIterator->getInputTensor(x);
                if (!inTensor->isPopulated() &&
                    (! inTensor->hasAttr("allocator")) &&
                    (inTensor->hasAttr("modelInput") && inTensor->get<bool>("modelInput")))
                {
                    auto buf = dm.allocateTensor("ProgrammableInput", stageIt, inTensor);
                    if (opIterator->hasAttr("NCE1_Compatible"))
                    {
                        if (opIterator->get<int>("NCE1_Compatible"))
                        {
                            if (inTensor->hasAttr("NCE1_Paddings"))
                            {
                                std::cout << "Padding for hardware" << std::endl;
                                auto paddings = inTensor->get<std::vector<std::size_t>>("NCE1_Paddings");
                                dm.padRight("ProgrammableInput", buf, paddings);

                            }
                        }
                    }

                }
            }

        }
        for (unsigned x = 0; x < opIterator->outputSlots(); x++)
        {

            auto outTensor = opIterator->getOutputTensor(x);
            if (!outTensor->isPopulated() &&
                (! outTensor->hasAttr("allocator")) &&
                (outTensor->hasAttr("modelOutput") && outTensor->get<bool>("modelOutput"))
                )
            {
                auto buf = dm.allocateTensor("ProgrammableOutput", stageIt, outTensor);
                if (opIterator->hasAttr("NCE1_Compatible"))
                {
                    if (opIterator->get<int>("NCE1_Compatible"))
                    {
                        if(outTensor->hasAttr("NCE1_Paddings"))
                        {
                            std::cout << "Padding for hardware" << std::endl;
                            auto paddings = outTensor->get<std::vector<std::size_t>>("NCE1_Paddings");
                            dm.padRight("ProgrammableOutput", buf, paddings);

                        }
                    }
                }

            }

        }



    }

    std::cout << "Exiting allocate input and output" << std::endl;
}

void allocatePopulatedTensorsFcn(const mv::pass::PassEntry&, mv::ComputationModel& model, mv::TargetDescriptor&, mv::json::Object&, mv::json::Object&)
{

    std::cout << "Allocate populated" << std::endl;

    using namespace mv;

    ControlModel cm(model);
    DataModel dm(model);

    if (!dm.hasAllocator("ConstantMemory"))
        throw ArgumentError(dm, "allocator", "ConstantMemory", "Computation model does not have ConstantMemory specified");

    if (cm.stageSize() == 0)
        throw ArgumentError(cm, "stages count", "0", "Computation model does not have stages specified");

    auto stageIt = cm.getStage(0);

    for (auto tIt = dm.tensorBegin(); tIt != dm.tensorEnd(); ++tIt)
    {

        if (tIt->isPopulated())
        {


            if(tIt->hasAttr("NCE1_Paddings"))
            {

                std::vector<std::size_t> rhs_paddings = tIt->get<std::vector<std::size_t>>("NCE1_Paddings");


                mv::Shape original_shape = tIt->getShape();
                std::vector<std::size_t> original_shape_v = original_shape;
                std::vector<std::size_t> padded_shape_v = std::vector<std::size_t>(original_shape.ndims());
<<<<<<< HEAD
                for(std::size_t i = 0; i< original_shape_v.size(); i++)
=======
                for(unsigned i =0; i< original_shape_v.size();i++)
>>>>>>> 572537cb
                    padded_shape_v[i] += original_shape_v[i] + rhs_paddings[i];

                auto buf = dm.allocateTensor("ConstantMemory", stageIt, tIt);
                dm.padRight("ConstantMemory",  buf, rhs_paddings);

            }else{
                auto buf = dm.allocateTensor("ConstantMemory", stageIt, tIt);
            }

        }

    }

    std::cout << "Exiting allocate populated" << std::endl;

}



void allocateUnpopulatedTensorsFcn(const mv::pass::PassEntry&, mv::ComputationModel& model, mv::TargetDescriptor&, mv::json::Object&, mv::json::Object&)
{

    std::cout << "Allocate unpopulated" << std::endl;

    using namespace mv;

    ControlModel cm(model);
    DataModel dm(model);

    if (!dm.hasAllocator("IntermediateMemory")){
        throw ArgumentError(dm, "allocator", "IntermediateMemory", "Computation model does not have IntermediateMemory specified");
    }

    if (cm.stageSize() == 0){
        throw ArgumentError(cm , "stages count", "0", "Computation model does not have stages specified");
    }


    OpModel om(dm) ;
    //bool external = false;
    std::vector<std::string> external_names;
    auto stageIt = cm.getStage(0);

    for(auto opIterator = om.opBegin(); opIterator != om.opEnd(); ++opIterator)
    {
<<<<<<< HEAD

        if (opIterator->getOpType() == "Concat")
=======
        if (opIterator->getOpType() == OpType::Concat)
>>>>>>> 572537cb
        {
            // Allocate Output
            auto outputTensor = opIterator->getOutputTensor(0);
            if (outputTensor->hasAttr("allocator"))
                dm.deallocateTensor("IntermediateMemory", stageIt, outputTensor);

            auto outputBuffer = dm.allocateTensor("IntermediateMemory", stageIt, outputTensor);

            // Allocate Inputs inside of that output
            auto valid_inputs = 0;
            for(unsigned i = 0; i != opIterator->inputSlots(); i++)
                if(opIterator->hasInputDef(i))
                    valid_inputs++;

            //auto axis = opIterator->get<int>("axis");
            unsigned int channel_index = 0;

            // TODO: Request this from the order - What element is axis at.
            // Currently only working for channels.
            // auto inOrder = opIterator->getInputTensor(0)->getOrder();
            channel_index = 2;

            std::vector<unsigned> running_concat_offset_LHS;
            auto prev_offset = 0;
            auto offset = 0;
            for(unsigned i = 0; i != valid_inputs; i++){
                running_concat_offset_LHS.push_back(prev_offset + offset);
                prev_offset = prev_offset + offset;
                // Calculate for next tensor
                offset = opIterator->getInputTensor(i)->getShape()[channel_index];
            }

            std::vector<unsigned> running_concat_offset_RHS;
            std::copy(running_concat_offset_LHS.begin(),
                    running_concat_offset_LHS.end(),
                    back_inserter(running_concat_offset_RHS));
            std::reverse(std::begin(running_concat_offset_RHS), std::end(running_concat_offset_RHS));

            // std::cout << "running_concat_offset_LHS: ";
            // for(auto i : running_concat_offset_LHS)
            //     std::cout << i<< ",";
            // std::cout << std::endl;
            // std::cout << "running_concat_offset_RHS: ";
            // for(auto i : running_concat_offset_RHS)
            //     std::cout << i<< ",";
            // std::cout << std::endl;

            // std::cout << "Output Tensor Shape: " << outputTensor->getShape().toString() << std::endl;

            for(unsigned i = 0; i != valid_inputs; i++){
                auto inputTensor = opIterator->getInputTensor(i);

                // If already allocated from a previous pass, deallocate.
                // Note: This is probably not a good long term solution as we may have
                // requirements from two different connections, this approach only resolves one.
                // Probably restrictions on a tensor should be attributes of that tensor.
                if (!inputTensor->hasAttr("allocator"))
                    dm.allocateTensor("IntermediateMemory", stageIt, inputTensor);

                std::vector<std::size_t> lhs_padding(inputTensor->getShape().ndims());
                std::vector<std::size_t> rhs_padding(inputTensor->getShape().ndims());


                // This code assumes all tensors are of equal size. TODO: Assertions
                auto lhs = running_concat_offset_LHS[i];
                auto rhs = running_concat_offset_RHS[i];

                lhs_padding.at(channel_index) = lhs;
                rhs_padding.at(channel_index) = rhs;

                auto ExistingBuffer = dm.getBuffer("IntermediateMemory", stageIt, inputTensor);


                // std::cout << "Tensor Shape: " << inputTensor->getShape().toString() << std::endl;
                // std::cout << "\t\tLeft Padding: ";
                // for(auto i : lhs_padding)
                //     std::cout << i<< ",";
                // std::cout << std::endl;
                // std::cout << "\t\tRight Padding: ";
                // for(auto i : rhs_padding)
                //     std::cout << i<< ",";
                // std::cout << std::endl;

                auto NewBuffer = dm.moveTensor("IntermediateMemory", ExistingBuffer, outputBuffer, lhs_padding, rhs_padding);

            }
        }
        else if (opIterator->getOpType() == "Input")
        {
            std::cout << "Input" << std::endl;
            auto outTensor = opIterator->getOutputTensor(0);
            outTensor->set<bool>("modelInput", true);
            if(outTensor->hasAttr("allocator"))
            {
                std::cout << "Deallocate Input" << std::endl;
                dm.deallocateTensor("IntermediateMemory", stageIt, outTensor);
            }

        }
        else if (opIterator->getOpType() == "Output")
        {
            std::cout << "Output" << std::endl;
            auto inTensor = opIterator->getInputTensor(0);
            inTensor->set<bool>("modelOutput", true);
            if(inTensor->hasAttr("allocator"))
            {
                std::cout << "Deallocate Output" << std::endl;
                dm.deallocateTensor("IntermediateMemory", stageIt, inTensor);
            }

        }

        else if(opIterator->getOpType() == "Relu")
        {
            auto inTensor = opIterator->getInputTensor(0);
            auto outTensor = opIterator->getOutputTensor(0);
            std::vector<std::size_t> empty_padding(outTensor->getShape().ndims());

            dm.deallocateTensor("IntermediateMemory", stageIt, inTensor);
            auto outBuf = dm.allocateTensor("IntermediateMemory", stageIt, outTensor);
            dm.allocateTensor("IntermediateMemory", outBuf, inTensor, empty_padding, empty_padding);
        }
        /*
            For each input and output, allocate if it has not already been done.
            Don't allocate for Concat or I/O layers as they are already accounted for.
        */
        else
        {
<<<<<<< HEAD
            std::cout << opIterator->getOpType() << std::endl;
=======
>>>>>>> 572537cb

            for (unsigned x = 0; x < opIterator->inputSlots(); x++)
            {

                auto inTensor = opIterator->getInputTensor(x);

                if (!inTensor->isPopulated() &&
                    (! inTensor->hasAttr("allocator")) &&
                    (! inTensor->hasAttr("modelInput") || ! inTensor->get<bool>("modelInput")) &&
                    (! inTensor->hasAttr("modelOutput") || ! inTensor->get<bool>("modelOutput"))
                    )
                {

                    auto buf = dm.allocateTensor("IntermediateMemory", stageIt, inTensor);
                    if (opIterator->hasAttr("NCE1_Compatible"))
                    {

                        if (opIterator->get<int>("NCE1_Compatible"))
                        {

                            if (inTensor->hasAttr("NCE1_Paddings"))
                            {

                                std::cout << "Padding for hardware" << std::endl;
                                auto paddings = inTensor->get<std::vector<std::size_t>>("NCE1_Paddings");
                                dm.padRight("IntermediateMemory", buf, paddings);

                            }

                        }

                    }

                }
            }
            for (unsigned x = 0; x < opIterator->outputSlots(); x++)
            {

                auto outTensor = opIterator->getOutputTensor(x);
                if (!outTensor->isPopulated() &&
                    (! outTensor->hasAttr("allocator")) &&
                    (! outTensor->hasAttr("modelInput") || ! outTensor->get<bool>("modelInput")) &&
                    (! outTensor->hasAttr("modelOutput") || ! outTensor->get<bool>("modelOutput"))
                    )
                {

                    auto buf = dm.allocateTensor("IntermediateMemory", stageIt, outTensor);
                    if (opIterator->hasAttr("NCE1_Compatible"))
                    {

                        if (opIterator->get<int>("NCE1_Compatible"))
                        {

                            if(outTensor->hasAttr("NCE1_Paddings"))
                            {

                                std::cout << "Padding for hardware" << std::endl;
                                auto paddings = outTensor->get<std::vector<std::size_t>>("NCE1_Paddings");
                                dm.padRight("IntermediateMemory", buf, paddings);

                            }

                        }

                    }

                }

            }

        }

    }

    std::cout << "Exiting allocate unpopulated" << std::endl;

}<|MERGE_RESOLUTION|>--- conflicted
+++ resolved
@@ -73,10 +73,6 @@
 
     for(auto opIterator = om.opBegin(); opIterator != om.opEnd(); ++opIterator)
     {
-<<<<<<< HEAD
-        std::cout << opIterator->getOpType() << std::endl;
-=======
->>>>>>> 572537cb
         for (unsigned x = 0; x < opIterator->inputSlots(); x++)
         {
             if(opIterator->hasInputDef(x)){
@@ -173,11 +169,7 @@
                 mv::Shape original_shape = tIt->getShape();
                 std::vector<std::size_t> original_shape_v = original_shape;
                 std::vector<std::size_t> padded_shape_v = std::vector<std::size_t>(original_shape.ndims());
-<<<<<<< HEAD
                 for(std::size_t i = 0; i< original_shape_v.size(); i++)
-=======
-                for(unsigned i =0; i< original_shape_v.size();i++)
->>>>>>> 572537cb
                     padded_shape_v[i] += original_shape_v[i] + rhs_paddings[i];
 
                 auto buf = dm.allocateTensor("ConstantMemory", stageIt, tIt);
@@ -223,12 +215,7 @@
 
     for(auto opIterator = om.opBegin(); opIterator != om.opEnd(); ++opIterator)
     {
-<<<<<<< HEAD
-
         if (opIterator->getOpType() == "Concat")
-=======
-        if (opIterator->getOpType() == OpType::Concat)
->>>>>>> 572537cb
         {
             // Allocate Output
             auto outputTensor = opIterator->getOutputTensor(0);
@@ -357,11 +344,6 @@
         */
         else
         {
-<<<<<<< HEAD
-            std::cout << opIterator->getOpType() << std::endl;
-=======
->>>>>>> 572537cb
-
             for (unsigned x = 0; x < opIterator->inputSlots(); x++)
             {
 
