#include "include/mcm/pass/pass_registry.hpp"
#include "include/mcm/computation/model/control_model.hpp"
#include "include/mcm/computation/model/data_model.hpp"
#include "meta/include/mcm/op_model.hpp"
#include "include/mcm/computation/flow/implicit_flow.hpp"
#include "include/mcm/base/exception/argument_error.hpp"

static void allocateGraphfileTensorsFcnKeemBay(const mv::pass::PassEntry& pass, mv::ComputationModel& model, mv::TargetDescriptor&, mv::Element&, mv::json::Object&);
static void allocateCMXTensorsFcnKeemBay(const mv::pass::PassEntry& pass, mv::ComputationModel& model, mv::TargetDescriptor&, mv::Element&, mv::json::Object&);
static void allocateInputOutputTensorsKeemBay(const mv::pass::PassEntry& pass, mv::ComputationModel& model, mv::TargetDescriptor&, mv::Element&, mv::json::Object&);
static void allocateImplicitOperationsFcnKeemBay(const mv::pass::PassEntry& pass, mv::ComputationModel& model, mv::TargetDescriptor&, mv::Element&, mv::json::Object&);
// static void allocateForImplicitConcat();


namespace mv
{

    namespace pass
    {

        MV_REGISTER_PASS(AllocateInputOutputTensorsKeemBay)
        .setFunc(allocateInputOutputTensorsKeemBay)
        .setDescription(
            "Perform allocation of all input and output tensors using memory allocator"
        );

        MV_REGISTER_PASS(AllocateGraphfileTensorsKeemBay)
        .setFunc(allocateGraphfileTensorsFcnKeemBay)
        .setDescription(
            "Perform allocation of all populated tensors using memory allocator"
        );

        MV_REGISTER_PASS(AllocateCMXTensorsKeemBay)
        .setFunc(allocateCMXTensorsFcnKeemBay)
        .setDescription(
            "Perform allocation of all unpopulated tensors using memory allocator"
        );

        MV_REGISTER_PASS(ReAllocateImplicitOperationsKeemBay)
        .setFunc(allocateImplicitOperationsFcnKeemBay)
        .setDescription("Iterates over all implicit operations and moves implicit buffers into explicit buffers");
    }
}

/* Tensors from Graph input/output operations are stored in:
 * 1) ProgrammableInput
 * 2) ProgrammableOutput
*/
void allocateInputOutputTensorsKeemBay(const mv::pass::PassEntry& pass, mv::ComputationModel& model, mv::TargetDescriptor&, mv::Element&, mv::json::Object&)
{
    pass.log(mv::Logger::MessageType::Debug, "Allocating input/output tensors");

    mv::ControlModel cm(model);
    mv::DataModel dm(model);

    if (!dm.hasAllocator("ProgrammableInput"))
        throw mv::ArgumentError(dm, "allocators", "ProgrammableInput", "Computation model does not have ProgrammableInput specified");


    if (!dm.hasAllocator("ProgrammableOutput"))
        throw mv::ArgumentError(dm, "allocators", "ProgrammableOutput", "Computation model does not have ProgrammableOutput specified");


    if (cm.stageSize() == 0)
        throw mv::ArgumentError(cm , "stages count", "0", "Computation model does not have stages specified");

    mv::OpModel om(dm);
    auto stageIt = cm.getStage(0);

<<<<<<< HEAD
    auto inputOp = om.getInput();
    auto inTensor = inputOp->getOutputTensor(0);

    if (!inTensor->isPopulated() && (! inTensor->hasAttr("allocators")))
        dm.allocateTensor("ProgrammableInput", stageIt, inTensor);
    auto outputOp = om.getOutput();
    auto outTensor = outputOp->getInputTensor(0);
=======
//    auto inputOp = om.getInput();
//    auto inTensor = inputOp->getOutputTensor(0);
//
//    if (!inTensor->isPopulated() && (! inTensor->hasAttr("allocators")))
//        dm.allocateTensor("ProgrammableInput", stageIt, inTensor);
//
//    auto outputOp = om.getOutput();
//    auto outTensor = outputOp->getInputTensor(0);
//
//    if (!outTensor->isPopulated() && (! outTensor->hasAttr("allocators")))
//        dm.allocateTensor("ProgrammableOutput", stageIt, outTensor);
>>>>>>> 2dd70571

    for(auto tensorIterator = om.tensorBegin(); tensorIterator != om.tensorEnd(); ++tensorIterator)
    {
        auto location = tensorIterator->get<mv::Tensor::MemoryLocation>("Location");
        if(location == mv::Tensor::MemoryLocation::INPUT)
        {
            dm.allocateTensor("ProgrammableInput", stageIt, tensorIterator);
        }
        else if(location == mv::Tensor::MemoryLocation::OUTPUT)
        {
            dm.allocateTensor("ProgrammableOutput", stageIt, tensorIterator);
        }
    }
}

//Populated Tensors are stored in:
// 1) GraphFile
void allocateGraphfileTensorsFcnKeemBay(const mv::pass::PassEntry& pass, mv::ComputationModel& model, mv::TargetDescriptor&, mv::Element&, mv::json::Object&)
{
    pass.log(mv::Logger::MessageType::Debug, "Allocating populated tensors");

    mv::ControlModel cm(model);
    mv::DataModel dm(model);
    mv::OpModel om(model);

    if (!dm.hasAllocator("GraphFile"))
         throw mv::ArgumentError(dm, "allocators", "GraphFile", "Computation model does not have GraphFile allocator specified");

    if (cm.stageSize() == 0)
         throw mv::ArgumentError(cm, "stages count", "0", "Computation model does not have stages specified");

    auto stageIt = cm.getStage(0);

    unsigned i = 0;
    for(auto opIterator = om.opBegin(); opIterator != om.opEnd(); ++opIterator)
    {
        std::string opType = opIterator->getOpType();
        if (opType == "Constant" || opType == "ConstantInt" || opType == "ConstantDataElement" || opType == "WeightsTable" || opType == "SparsityMap")
        {
            auto tIt = opIterator->getOutputTensor(0);
            dm.allocateTensor("GraphFile", stageIt, tIt);
            tIt->set<unsigned>("graphFileIndex", i++);
        }
    }
}

static mv::Data::BufferIterator allocateUnpopulatedTensor(const mv::pass::PassEntry& pass,mv::DataModel& dm,mv::Control::StageIterator& stageIt,mv::Data::TensorIterator& tensorIt)
{
    //todo:: stop with the if-else-if-else
    auto logicalLocation = tensorIt->get<mv::Tensor::MemoryLocation>("Location");
    if( logicalLocation == mv::Tensor::MemoryLocation::CMX)
    {
        return dm.allocateTensor("VPU_CMX_NN", stageIt, tensorIt);
    }
    else if(logicalLocation == mv::Tensor::MemoryLocation::DDR)
    {
        return dm.allocateTensor("VPU_DDR_Heap",stageIt, tensorIt);
    }
    else if(logicalLocation == mv::Tensor::MemoryLocation::BLOB)
    {
        return dm.allocateTensor("GraphFile",stageIt, tensorIt);
    }
    else if (logicalLocation == mv::Tensor::MemoryLocation::DEFAULT)
    {
        auto globalParams = dm.getGlobalConfigParams();
        std::string memoryLocation;
        if (globalParams->hasAttr("default_tensor_placement"))
        {
            mv::Tensor::MemoryLocation defaultPlace = mv::Tensor::MemoryLocation(globalParams->get<std::string>("default_tensor_placement"));
            if( defaultPlace == mv::Tensor::MemoryLocation::CMX)
            {
                memoryLocation = "VPU_CMX_NN";
            }
            else if(defaultPlace == mv::Tensor::MemoryLocation::DDR)
            {
                memoryLocation = "VPU_DDR_Heap";
            }
            pass.log(mv::Logger::MessageType::Warning, "Tensor " + tensorIt->getName() + " in default location. Allocating to " + memoryLocation + " as specified in json");
        }
        else
        {
            memoryLocation = "VPU_DDR_Heap";
            pass.log(mv::Logger::MessageType::Warning, "Tensor " + tensorIt->getName() + " in default location. Allocating to DDR_BSS as safety");
        }
        return dm.allocateTensor(memoryLocation, stageIt, tensorIt);
    }
    else
    {
        throw mv::AttributeError("Location:" , ": attempting to allocate unpopulated tensor to location " + logicalLocation.toString());
    }
}

/* Unpopulated Tensors are stored in:
 * 1) VPU_CMX_NN
 * 2) VPU_DDR_BSS
*/
void allocateCMXTensorsFcnKeemBay(const mv::pass::PassEntry& pass, mv::ComputationModel& model, mv::TargetDescriptor&, mv::Element&, mv::json::Object&)
{
    pass.log(mv::Logger::MessageType::Debug, "Allocating unpopulated tensors");

    mv::ControlModel cm(model);
    mv::DataModel dm(model);

    if (!dm.hasAllocator("VPU_CMX_NN"))
        throw mv::ArgumentError(dm, "allocators", "VPU_CMX_NN", "Computation model does not have VPU_CMX_NN specified");

    if (!dm.hasAllocator("VPU_DDR_BSS"))
        throw mv::ArgumentError(dm, "allocators", "VPU_DDR_BSS", "Computation model does not have VPU_DDR_BSS specified");

    if (cm.stageSize() == 0)
        throw mv::ArgumentError(cm , "stages count", "0", "Computation model does not have stages specified");

    mv::OpModel om(dm);
    auto stageIt = cm.getStage(0);

    for(auto opIterator = om.opBegin(); opIterator != om.opEnd(); ++opIterator)
    {
        std::string opType = opIterator->getOpType();
        if (opType == "Input")
        {
            auto outTensor = opIterator->getOutputTensor(0);
            outTensor->set<bool>("modelInput", true); /*Assign tensor attribute  modelInput"*/
        }

        else if (opType == "Output")
        {
            auto inTensor = opIterator->getInputTensor(0);
            inTensor->set<bool>("modelOutput", true); /*Assign tensor attribute  modelOutput"*/
        }

        else if (opType == "Constant" || opType == "ConstantInt" || opType == "ConstantDataElement" || opIterator->hasAttr("ImplicitFlow"))
        {
            pass.log(mv::Logger::MessageType::Debug, "Skipping allocation of opType " + opType);
            continue;
        }
        /*else if (opType == "ImplicitConcat")
        {
            // Allocate Output
            auto outputTensor = opIterator->getOutputTensor(0);
            if (outputTensor->hasAttr("allocators"))
                dm.deallocateTensor("VPU_CMX_NN", stageIt, outputTensor);

            auto outputBuffer = dm.allocateTensor("VPU_CMX_NN", stageIt, outputTensor);

            // Allocate Inputs inside of that output
            unsigned valid_inputs = opIterator->inputSlots();
            auto concat_axis_index = mv::Shape::getAxis(opIterator->get<std::string>("axis"));
            std::vector<unsigned> running_concat_offset_LHS;
            auto prev_offset = 0;
            auto offset = 0;
            for(unsigned i = 0; i != valid_inputs; i++){
                running_concat_offset_LHS.push_back(prev_offset + offset);
                prev_offset = prev_offset + offset;
                // Calculate for next tensor
                offset = opIterator->getInputTensor(i)->getShape()[concat_axis_index];
            }

            std::vector<unsigned> running_concat_offset_RHS;
            std::copy(running_concat_offset_LHS.begin(),
                    running_concat_offset_LHS.end(),
                    back_inserter(running_concat_offset_RHS));
            std::reverse(std::begin(running_concat_offset_RHS), std::end(running_concat_offset_RHS));

            //std::cout << "running_concat_offset_LHS: ";
            //for(auto i : running_concat_offset_LHS)
            //    std::cout << i<< ",";
            //std::cout << std::endl;
            //std::cout << "running_concat_offset_RHS: ";
            //for(auto i : running_concat_offset_RHS)
            //    std::cout << i<< ",";
            //std::cout << std::endl;
            //std::cout << "Output Tensor Shape: " << outputTensor->getShape().toString() << std::endl;

            for(unsigned i = 0; i != valid_inputs; i++){
                auto inputTensor = opIterator->getInputTensor(i);

                // If already allocated from a previous pass, deallocate.
                // Note: This is probably not a good long term solution as we may have
                // requirements from two different connections, this approach only resolves one.
                // Probably restrictions on a tensor should be attributes of that tensor.
                if (!inputTensor->hasAttr("allocators"))
                    dm.allocateTensor("VPU_CMX_NN", stageIt, inputTensor);

                std::vector<std::size_t> lhs_padding(inputTensor->getShape().ndims());
                std::vector<std::size_t> rhs_padding(inputTensor->getShape().ndims());


                // This code assumes all tensors are of equal size. TODO: Assertions
                auto lhs = running_concat_offset_LHS[i];
                auto rhs = running_concat_offset_RHS[i];

                lhs_padding.at(concat_axis_index) = lhs;
                rhs_padding.at(concat_axis_index) = rhs;

                auto ExistingBuffer = dm.getBuffer("VPU_CMX_NN", stageIt, inputTensor);


                //std::cout << "Tensor Shape: " << inputTensor->getShape().toString() << std::endl;
                //std::cout << "\t\tLeft Padding: ";
                //for(auto i : lhs_padding)
                //    std::cout << i<< ",";
                //std::cout << std::endl;
                //std::cout << "\t\tRight Padding: ";
                //for(auto i : rhs_padding)
                //    std::cout << i<< ",";
                //std::cout << std::endl;

                auto NewBuffer = dm.moveTensor("VPU_CMX_NN", ExistingBuffer, outputBuffer, lhs_padding, rhs_padding);

            }
        }*/
        /*
            For each input and output, allocate if it has not already been done.
            Don't allocate for I/O layers as they are already accounted for.
        */
        else
        {
            for (unsigned x = 0; x < opIterator->inputSlots(); x++)
            {

                auto inTensor = opIterator->getInputTensor(x);

                if (
                    (! inTensor->hasAttr("allocators")) &&
                    (! inTensor->hasAttr("modelInput") || ! inTensor->get<bool>("modelInput")) &&
                    (! inTensor->hasAttr("modelOutput") || ! inTensor->get<bool>("modelOutput"))
                    )
                {
                    allocateUnpopulatedTensor(pass,dm,stageIt,inTensor);
                }
            }
            for (unsigned x = 0; x < opIterator->outputSlots(); ++x)
            {

                auto outTensor = opIterator->getOutputTensor(x);
                if (
                    (! outTensor->hasAttr("allocators")) &&
                    (! outTensor->hasAttr("modelInput") || ! outTensor->get<bool>("modelInput")) &&
                    (! outTensor->hasAttr("modelOutput") || ! outTensor->get<bool>("modelOutput"))
                    )
                {
                    allocateUnpopulatedTensor(pass,dm,stageIt,outTensor);
                }
            }
        }
    }
 }

//TODO::temporal hack, since I cannot actually get the allocator string from
//a tensor, since it may have multiple loations at one time.
//This pass only ensures allocators based on logical location decided in the
//passes until now

static std::map<std::string,std::string> location2Allocator =
{
        { "CMX", "VPU_CMX_NN" },
        { "DDR", "VPU_DDR_Heap"},
        { "INPUT", "ProgrammableInput"},
        { "OUTPUT", "ProgrammableOutput"},
        { "DEFAULT", "VPU_DDR_BSS"},
        { "BLOB", "GraphFile"}
};

void allocateImplicitOperationsFcnKeemBay(const mv::pass::PassEntry& pass,
                                            mv::ComputationModel& model,
                                            mv::TargetDescriptor&,
                                            mv::Element&,
                                            mv::json::Object&)
{

    pass.log(mv::Logger::MessageType::Debug, "Allocating implicit tensors");

    mv::ControlModel cm(model);
    mv::DataModel dm(model);
    mv::OpModel om(dm);
    auto stageIt = cm.getStage(0);


    for(auto opIterator = om.opBegin(); opIterator != om.opEnd(); ++opIterator)
    {

        if(!opIterator->hasAttr("ImplicitFlow"))
            continue;
        std::string opType = opIterator->getOpType();
        auto implicitFlow = opIterator->get<mv::ImplicitFlow>("ImplicitFlow");
        if ( implicitFlow.isImplicit() )
        {

            //TODO:: this every stage should declare in an abstract way the compositional logic
            //  so this phase can use it in an abstract manner... Currently will check manually
            //  for Concat and Slice because of happy days........
            //  basically need to get from tha leyer attributes some shcema of how and what coordinates to
            //  put buffer into eg  axis: 'W" ->[0-10][10-20][30-40] etc,....

            if(opType == "Concat" || opType == "ImplicitConcat")
            //this means that the Input tensors should be in the Output Tensor
            {
                auto outputTensor = opIterator->getOutputTensor(0);
                auto outputLocation = outputTensor->get<mv::Tensor::MemoryLocation>("Location");

                mv::Data::BufferIterator outputBuffer;

                if( !outputTensor->hasAttr("allocators"))
                {
                    pass.log(mv::Logger::MessageType::Warning, "Tensor " + outputTensor->getName() +
                            " Has no allocator. Will attempt to allocate based on logical location");
                    outputBuffer = allocateUnpopulatedTensor(pass,dm,stageIt,outputTensor);
                }
                else
                {
                    outputBuffer = dm.getBuffer(location2Allocator[outputLocation.toString()],stageIt,outputTensor);
                }

                auto inputSlots = opIterator->inputSlots();

                auto axis = mv::Shape::getAxis(opIterator->get<std::string>("axis"));
                std::vector<unsigned> running_concat_offset_LHS;
                auto prev_offset = 0;
                auto offset = 0;

                for(unsigned i = 0; i < inputSlots; i++)
                {
                    running_concat_offset_LHS.push_back(prev_offset + offset);
                    prev_offset = prev_offset + offset;
                    // Calculate for next tensor
                    offset = opIterator->getInputTensor(i)->getShape()[axis];
                }

                std::vector<unsigned> running_concat_offset_RHS;
                std::copy(running_concat_offset_LHS.begin(),
                        running_concat_offset_LHS.end(),
                        back_inserter(running_concat_offset_RHS));
                std::reverse(std::begin(running_concat_offset_RHS), std::end(running_concat_offset_RHS));

                for(unsigned i = 0; i != inputSlots; i++)
                {
                    auto inputTensor = opIterator->getInputTensor(i);
                    auto inputLocation = inputTensor->get<mv::Tensor::MemoryLocation>("Location");
                    mv::Data::BufferIterator inputBuffer;

                    // If already allocated from a previous pass, deallocate.
                    // Note: This is probably not a good long term solution as we may have
                    // requirements from two different connections, this approach only resolves one.
                    // Probably restrictions on a tensor should be attributes of that tensor.
                    if (!inputTensor->hasAttr("allocators"))
                    {    inputBuffer = allocateUnpopulatedTensor(pass,dm,stageIt,inputTensor);
                        pass.log(mv::Logger::MessageType::Warning, "Tensor " + outputTensor->getName() + ""
                                " Has no allocator. Will attempt to allocate based on logical location");
                    }
                    else
                    {
                        inputBuffer = dm.getBuffer(location2Allocator[inputLocation.toString()],stageIt,inputTensor);
                    }

                    std::vector<std::size_t> lhs_padding(inputTensor->getShape().ndims());
                    std::vector<std::size_t> rhs_padding(inputTensor->getShape().ndims());


                    // This code assumes all tensors are of equal size. TODO: Assertions
                    auto lhs = running_concat_offset_LHS[i];
                    auto rhs = running_concat_offset_RHS[i];

                    lhs_padding.at(axis) = lhs;
                    rhs_padding.at(axis) = rhs;

                    auto NewBuffer = dm.moveTensor(location2Allocator[inputLocation.toString()],
                                                    inputBuffer, outputBuffer,
                                                    lhs_padding, rhs_padding);
                }
            }
            else if (opType == "Slice")
            {
                auto outputTensor = opIterator->getOutputTensor(0);
                auto inputTensor = opIterator->getInputTensor(0);
                auto inputLocation = inputTensor->get<mv::Tensor::MemoryLocation>("Location");
                auto outputLocation = outputTensor->get<mv::Tensor::MemoryLocation>("Location");

                mv::Data::BufferIterator inputBuffer;
                mv::Data::BufferIterator outputBuffer;

                if (!inputTensor->hasAttr("allocators"))
                {
                    inputBuffer = allocateUnpopulatedTensor(pass, dm, stageIt, inputTensor);
                    pass.log(mv::Logger::MessageType::Warning, "Tensor " + inputTensor->getName() + ""
                            " Has no allocator. Will attempt to allocate based on logical location");
                }
                else
                {
                    inputBuffer = dm.getBuffer(location2Allocator[inputLocation.toString()],stageIt,inputTensor);
                }

                if(!outputTensor->hasAttr("allocators"))
                {
                    pass.log(mv::Logger::MessageType::Warning, "Tensor " + outputTensor->getName() +
                            " Has no allocator. Will attempt to allocate based on logical location");
                    outputBuffer = allocateUnpopulatedTensor(pass, dm, stageIt, outputTensor);
                }
                else
                {
                    outputBuffer = dm.getBuffer(location2Allocator[outputLocation.toString()],stageIt,outputTensor);
                }

                auto ndims = inputTensor->getShape().ndims();
                auto inputShape = inputTensor->getShape();
                auto begin = opIterator->get<mv::Shape>("begin");
                auto size = opIterator->get<mv::Shape>("size");

                std::vector<std::size_t> lhs_padding(ndims);
                std::vector<std::size_t> rhs_padding(ndims);

                for(unsigned i = 0; i < ndims; i++)
                {
                    lhs_padding[i] = begin[i];
                    rhs_padding[i] = inputShape[i] - (begin[i] + size[i]);
                }

                auto NewBuffer = dm.moveTensor(location2Allocator[inputLocation.toString()],
                                                outputBuffer, inputBuffer,
                                                lhs_padding, rhs_padding);
                if (inputLocation == mv::Tensor::MemoryLocation::BLOB) //the parent should have already been allocated
                    outputTensor->set<unsigned>("graphFileIndex", inputTensor->get<unsigned>("graphFileIndex"));
            }
            else if (opType == "Copy")
            {
                auto outputTensor = opIterator->getOutputTensor(0);
                auto inputTensor = opIterator->getInputTensor(0);
                auto inputLocation = inputTensor->get<mv::Tensor::MemoryLocation>("Location");
                auto outputLocation = outputTensor->get<mv::Tensor::MemoryLocation>("Location");
                mv::Data::BufferIterator inputBuffer;
                mv::Data::BufferIterator outputBuffer;

                if (!inputTensor->hasAttr("allocators"))
                {    inputBuffer = allocateUnpopulatedTensor(pass,dm,stageIt,inputTensor);
                    pass.log(mv::Logger::MessageType::Warning, "Tensor " + outputTensor->getName() + ""
                            " Has no allocator. Will attempt to allocate based on logical location");
                }
                else
                {
                    inputBuffer = dm.getBuffer(location2Allocator[inputLocation.toString()],stageIt,inputTensor);
                }

                if( !outputTensor->hasAttr("allocators"))
                {
                    pass.log(mv::Logger::MessageType::Warning, "Tensor " + outputTensor->getName() +
                            " Has no allocator. Will attempt to allocate based on logical location");
                    outputBuffer = allocateUnpopulatedTensor(pass,dm,stageIt,outputTensor);
                }
                else
                {
                    outputBuffer = dm.getBuffer(location2Allocator[outputLocation.toString()],stageIt,outputTensor);
                }

                auto newBuffer = dm.moveTensor(location2Allocator[inputLocation.toString()],
                                                inputBuffer,outputBuffer,
                                                {0,0,0,0},{0,0,0,0});
            }
        }
    }
}<|MERGE_RESOLUTION|>--- conflicted
+++ resolved
@@ -66,28 +66,6 @@
 
     mv::OpModel om(dm);
     auto stageIt = cm.getStage(0);
-
-<<<<<<< HEAD
-    auto inputOp = om.getInput();
-    auto inTensor = inputOp->getOutputTensor(0);
-
-    if (!inTensor->isPopulated() && (! inTensor->hasAttr("allocators")))
-        dm.allocateTensor("ProgrammableInput", stageIt, inTensor);
-    auto outputOp = om.getOutput();
-    auto outTensor = outputOp->getInputTensor(0);
-=======
-//    auto inputOp = om.getInput();
-//    auto inTensor = inputOp->getOutputTensor(0);
-//
-//    if (!inTensor->isPopulated() && (! inTensor->hasAttr("allocators")))
-//        dm.allocateTensor("ProgrammableInput", stageIt, inTensor);
-//
-//    auto outputOp = om.getOutput();
-//    auto outTensor = outputOp->getInputTensor(0);
-//
-//    if (!outTensor->isPopulated() && (! outTensor->hasAttr("allocators")))
-//        dm.allocateTensor("ProgrammableOutput", stageIt, outTensor);
->>>>>>> 2dd70571
 
     for(auto tensorIterator = om.tensorBegin(); tensorIterator != om.tensorEnd(); ++tensorIterator)
     {
