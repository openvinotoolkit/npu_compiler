#include "include/mcm/pass/pass_registry.hpp"
#include "include/mcm/computation/model/control_model.hpp"
#include "include/mcm/computation/model/data_model.hpp"
#include "include/mcm/op_model.hpp"
#include "include/mcm/pass/pass_utils.hpp"
#include <math.h>

static void quantizeGraphFcn(const mv::pass::PassEntry& pass, mv::ComputationModel& model, mv::TargetDescriptor&, mv::Element& compilationDescriptor, mv::Element&);

namespace mv
{
    namespace pass
    {

        MV_REGISTER_PASS(FakeQuantize)
        .setFunc(quantizeGraphFcn)
        .setDescription(
            "This pass propagate parameters from FakeQuantize ops to all other operations and quantize const data"
        );
    }
}

static double inf = std::numeric_limits<double>::infinity();

// This is needed to avoid a static initializer fiasco.
static const mv::QuantizationParams& initial_quant_params() {
    static mv::QuantizationParams init{{0}, {1}, {-inf}, {inf}};
    return init;
}

enum class Precision {
    Default,
    U8,
    I8,
    FP16,
    I32,
    FP32,
};

mv::DType getDType(Precision p) {
    static const std::map<Precision, mv::DType> types {
            {Precision::Default, mv::DType("Default")},
            {Precision::U8, mv::DType("UInt8")},
            {Precision::I8, mv::DType("Int8")},
            {Precision::FP16, mv::DType("Float16")},
            {Precision::I32, mv::DType("Int32")},
            {Precision::FP32, mv::DType("Float32")},
    };

    return types.at(p);
}

int64_t calculateZeroPoint(float low, float high, int levels, mv::DType dtype) {
    int64_t zeroPoint = 0;

    // Typical condition for symmetric case is low < 0, high > 0
    if (dtype == getDType(Precision::U8)) {
        //  MCM team provide this formula, need check
        if ((low <= 0.f) && (high >= 0.f)) {
            float x = -(levels - 1) * low / (high - low);
            zeroPoint = std::round(x);
        } else if (low >= 0.f) {
            zeroPoint = 0;  // TODO Why not assert?
        } else if (high <= 0.f) {
            zeroPoint = (levels - 1);  // TODO Why not assert?
        }
    }
    if (dtype == getDType(Precision::I8)) {
        if ((low <= 0.f) && (high >= 0.f)) {
            float x = -(levels - 1) * ((high + low) * 0.5f) / (high - low);
            zeroPoint = std::round(x);
        } else if (low > 0.f) {
            zeroPoint = 127 - (levels - 1);  // TODO Why not assert?
        } else if (high < 0.f) {
            zeroPoint = 127;  // TODO Why not assert?
        }
    }

    return zeroPoint;
}

double calculateScales(float low, float high, int levels) {
    return static_cast<double>((high - low) / (levels - 1));
}

//NOTE: workaround. merge_in_one is true for activations and false for weights
mv::QuantizationParams extractQuantParams(mv::Data::OpListIterator fqOp, bool merge_in_one, bool extract_input_params = false) {
  assert(fqOp->getOpType() == "FakeQuantize");

  auto inputs = fqOp->getInputTensor();
  auto attrs = fqOp->getAttrs();

  auto levels = fqOp->get<unsigned>("levels");

  std::vector<double> min_range;
  std::vector<double> max_range;

  if (extract_input_params) {
      min_range = fqOp->getInputTensor(1)->getDoubleData();
      max_range = fqOp->getInputTensor(2)->getDoubleData();
  } else {
      min_range = fqOp->getInputTensor(3)->getDoubleData();
      max_range = fqOp->getInputTensor(4)->getDoubleData();
  }

  assert(min_range.size() != 0);

  std::vector<int64_t> zero_points;
  std::vector<double> scales;
  std::vector<double> min;
  std::vector<double> max;
  if (merge_in_one) {
    float output_min_value = *std::min_element(min_range.begin(), min_range.end());
    float output_max_value = *std::max_element(max_range.begin(), max_range.end());

    zero_points.push_back(calculateZeroPoint(output_min_value, output_max_value, levels, getDType(Precision::U8)));
    scales.push_back(calculateScales(output_min_value, output_max_value, levels));
    min.push_back(output_min_value);
    max.push_back(output_max_value);
  } else {
    for (size_t i = 0; i < min_range.size(); ++i) {
      float min_value = min_range[i];
      float max_value = max_range[i];

      zero_points.push_back(calculateZeroPoint(min_value, max_value, levels, getDType(Precision::U8)));
      scales.push_back(calculateScales(min_value, max_value, levels));
      min.push_back(min_value);
      max.push_back(max_value);
    }
  }

  return mv::QuantizationParams{zero_points, scales, min, max};
}

mv::QuantizationParams extractQuantParamsI(mv::Data::OpListIterator fqOp, bool merge_in_one) {
    return extractQuantParams(fqOp, merge_in_one, true);
}

mv::QuantizationParams extractQuantParamsO(mv::Data::OpListIterator fqOp, bool merge_in_one) {
    return extractQuantParams(fqOp, merge_in_one, false);
}

template<typename T>
T clamp(const T& value, const T& min, const T& max) {
    assert(min < max);
    return std::max(min, std::min(max, value));
}

static bool isQuantizableOp(mv::Data::OpListIterator op) {
    static std::set<std::string> quantizable_ops{"Conv", "FullyConnected", "Eltwise" , "AveragePool", "DepthwiseConv", "Scale"};
    return quantizable_ops.count(op->getOpType());
}

bool isOpQuantized(mv::OpModel& om, mv::Data::OpListIterator op) {
    if (!isQuantizableOp(op)) {
        return false;
    }

    if (op->getOpType() == "AveragePool") {
        return om.getSourceOp(op->getOutputTensor(0))->getOpType() == "FakeQuantize";
    }

    assert(op->getInputTensor().size() > 1);
    return (om.getSourceOp(op->getInputTensor(1))->getOpType() == "FakeQuantize") ||
            op->getInputTensor(1)->getDType() == getDType(Precision::U8) ||
            op->getInputTensor(1)->getDType() == getDType(Precision::I8);
}

<<<<<<< HEAD
=======
bool isVectorsEqual(const std::vector<double> left, const std::vector<double> right) {
    if(left.size() != right.size()) {
        return false;
    }

    for (size_t i = 0; i < left.size(); i++) {
        if (fabs(left[i] - right[i]) > std::numeric_limits<float>::epsilon()) {
            return  false;
        }
    }
    return true;
}

bool isEqual(const mv::QuantizationParams& left, const mv::QuantizationParams& right) {
    bool isZpEqual = left.getZeroPoint() == right.getZeroPoint();
    bool isMinEqual = isVectorsEqual(left.getMin(), right.getMin());
    bool isMaxEqual = isVectorsEqual(left.getMax(), right.getMax());
    bool isScaleEqual = isVectorsEqual(left.getScale(), right.getScale());
    return isZpEqual && isMinEqual && isMaxEqual && isScaleEqual;
}

>>>>>>> 92ed1959
mv::QuantizationParams findOutputQuantParams(mv::ComputationModel& model, mv::Data::OpListIterator op) {
    //NOTE: If we have more than one child we have several cases
    //ALL branches without FQ -> initial quant params and float output
    //FQ only on one branch -> set this quant_params
    //FQ on all branches with same quant params ->set this quant params
    //FQ with different quant params -> assert

    mv::DataModel dm(model);
    auto current_ops = findSinkLayers(dm, op->getOutputTensor(0));

    while(current_ops.size() == 1 && current_ops[0]->getOpType() != "FakeQuantize" && current_ops[0]->getOpType() != "Output") {
        assert(!isQuantizableOp(current_ops[0]));
        current_ops = findSinkLayers(dm, current_ops[0]->getOutputTensor(0));
        assert(current_ops[0]->getOutputTensor().size() < 2);
    }

    std::vector<mv::QuantizationParams> outQuantParams;
    for (size_t i = 0; i < current_ops.size(); i++) {
        if (current_ops[i]->getOpType() == "FakeQuantize") {
            outQuantParams.push_back(extractQuantParamsO(current_ops[0], op->getOpType() != "Constant"));
        }
    }

    // NO FQ on branches
    if (outQuantParams.empty()) {
        return initial_quant_params();
    }

    for (size_t i = 1; i < outQuantParams.size(); i++) {
        if (!isEqual(outQuantParams[0], outQuantParams[i])) {
            throw std::runtime_error("Different quant params on branches");
        }
    }
    return outQuantParams[0];
}

mv::QuantizationParams getParentQuantParams(mv::OpModel& om, const mv::Data::OpListIterator& op, size_t parent_idx = 0) {
    assert(op->getInputTensor().size() > 0);
    auto parent = om.getSourceOp(op->getInputTensor(parent_idx));
    assert(parent->hasAttr("quantParams"));
    return parent->get<mv::QuantizationParams>("quantParams");
}

void setQuantizationParams(mv::Data::OpListIterator& op, mv::QuantizationParams quant_params) {
    op->set<mv::QuantizationParams>("quantParams", quant_params);
    auto out_tensors = op->getOutputTensor();
    for (auto& tensor : out_tensors) {
        tensor->set<mv::QuantizationParams>("quantParams", quant_params);
    }
}

bool areAllInputQuantParamsEqual(mv::OpModel om, mv::Data::OpListIterator op) {
    std::vector<mv::QuantizationParams> input_params;
    for (size_t i = 0; i < op->getInputTensor().size(); ++i) {
        input_params.push_back(getParentQuantParams(om, op, i));
    }

    return std::adjacent_find(input_params.begin(), input_params.end(),
            [](const mv::QuantizationParams& left, const mv::QuantizationParams& right) {
        return !isEqual(left, right);
    }) != input_params.end();
}

//NOTE: here is FQ operation parameters propagation algorithm.
// Since FQ was design to be propagted parameters to a next layer to quantize it (FQ -> Layer(that should be quantized))
// this approach aims to provide suitable output quantization parameters for all operations in terms of mcm.
// The basic idea is to find output quantization parameters for each operation in the graph
// (If this operation is "quantizable". It means that it can  greatly affect output range and be executed in integer)
// (In this terms all quantization agnostic operations such as MaxPool are not qunatizable)
// For each operation we are trying our heruristic to set quantization operation
// If operation is quantizable and needs to be quantized we are trying to find the next FQ quantize operation
// and extract quantization parameters for current operation.
// Else we just get quntization parameters from the parent
// Example: ->Conv->Bias->Relu->FQ
// Conv will get parameters from FQ. Bias from Conv. And Relu from Bias.
// Exceptions:
// For AveragePool. If we didn't find output quant params, just get parents qunat_params
// For scale and bias right after the Input op we save parameters propagated from the Kmb-Plugin as a workaround
void propagateParameters(mv::ComputationModel& model) {
    mv::OpModel om(model);
    mv::QuantizationParams quant_params{{}, {}, {}, {}};
    auto sorted_ops = om.topologicalSort();
    for (auto& op : sorted_ops) {
        if (op->getOpType() == "Eltwise" || op->getOpType() == "Concat") {
            assert(areAllInputQuantParamsEqual(om, op));
        }

        if ((isQuantizableOp(op) && isOpQuantized(om, op)) || op->getOpType() == "Constant" // NOTE: float16 case is not handled here
            || op->getOpType() == "Interp") { //Interp might be used for re-quantize, need the quant params
            quant_params = findOutputQuantParams(model, op);

            if (op->getOpType() == "AveragePool" && isEqual(quant_params, initial_quant_params())) {
                quant_params = getParentQuantParams(om, op);
            }

            setQuantizationParams(op, quant_params);
        } else if (op->getOpType() != "Input" && op->getOpType() != "ConstantInt") {
            auto parent = om.getSourceOp(op->getInputTensor(0));
            if (parent->getOpType() == "Input" && op->getOpType() == "Scale")
                continue;

            quant_params = getParentQuantParams(om, op);
            setQuantizationParams(op, quant_params);
        }
    }
}

void getWeightsDims(const mv::Shape& shape, size_t& OC, size_t& IC, size_t& KH, size_t& KW) {
    auto new_shape = shape;
    if (new_shape.ndims() == 2) {
        new_shape = new_shape.augment(new_shape, 4);
    }

    OC = new_shape[mv::KERNEL_OUTPUT_CHANNELS];
    IC = new_shape[mv::KERNEL_INPUT_CHANNELS];
    KH = new_shape[mv::KERNEL_HEIGHT];
    KW = new_shape[mv::KERNEL_WIDTH];
}

//NOTE: Bias is not a const op.
mv::Data::OpListIterator quantizeConstOp(mv::OpModel& om, mv::Data::OpListIterator operation,
        mv::QuantizationParams quant_paramsI, mv::QuantizationParams quant_paramsO, mv::DType precision) {
    // TODO: fp16 tensors. need to handle
    assert(operation->getOpType() == "Constant");

    auto originalTensor = operation->getOutputTensor(0);
    assert(originalTensor->getDType() != getDType(Precision::FP16));

    auto shape = operation->getOutputTensor(0)->getShape();

    size_t OC, IC, KH, KW;
    getWeightsDims(shape, OC, IC, KW, KH);

    auto src_data = operation->getOutputTensor(0)->getDoubleData();
    std::vector<int64_t> quantized_weights(src_data.size());
    auto min = quant_paramsI.getMin();
    auto max = quant_paramsI.getMax();

    // Workaround for depthwise convolution
    // Because we expect shpae of depthwise conv to be in {KH, KW, N, 1} format
    // and all other weights have shape like {KW, KW, IC, N} we have OC=1 and IC=N
    // But further logic requires OC be equal to N and IC equal to 1
    if (operation->hasAttr("is_depthwise_weights")) {
        std::swap(OC, IC);
    }

    //TODO: rewrite. We can do it only for ochannel loop
    for (size_t oc = 0; oc < OC; ++oc) {
        auto scale = quant_paramsI.getScale(oc);
        auto low = min[min.size() > 1 ? oc : 0];
        auto high = max[max.size() > 1 ? oc : 0];

        for (size_t i = oc * IC * KW * KH; i < (oc+1) * IC * KW * KH; ++i) {
            auto new_value = clamp<double>(src_data[i], low, high);
            new_value = std::round((new_value - low) / scale);

            if (precision == getDType(Precision::U8)) {
                uint8_t value = clamp<double>(new_value, 0, 255);
                quantized_weights[i] = value;
            } else if (precision == getDType(Precision::I8)) {
                int8_t value = clamp<double>(new_value, -128, 127);
                quantized_weights[i] = value;
            } else {
                throw std::runtime_error("Unexpected dtype");
            }
        }
    }

    auto quantized_const_tensor = om.constantInt(quantized_weights, shape, precision, originalTensor->getOrder(), quant_paramsO, operation->getName()+":quantized");
    if(operation->hasAttr("opId")) {
        unsigned currentOpId = operation->get<unsigned>("opId");
        quantized_const_tensor->set<unsigned>("opId", currentOpId);
        om.getSourceOp(quantized_const_tensor)->set<unsigned>("opId", currentOpId);
    }

    return mv::linkNewOperationsReplacement(mv::Data::OpListIterator(), quantized_const_tensor, om, operation);
}

void quantizeConst(mv::ComputationModel& model) {
    mv::OpModel om(model);
    auto fq_ops = om.getOps("FakeQuantize");

    for (auto& fq : fq_ops) {
        auto op = om.getSourceOp(fq->getInputTensor(0));
        if (op->getOpType() != "Constant") {
            continue;
        }

        auto data_tensor = op->getOutputTensor(0);
        if (data_tensor->getDType() == getDType(Precision::I8) ||
            data_tensor->getDType() == getDType(Precision::U8)) {
            // Weights would already be quantized
            // Do nothing
            return;
        }

        auto quant_paramsI = extractQuantParamsI(fq, false);
        auto quant_paramsO = extractQuantParamsO(fq, false);
        quantizeConstOp(om, op, quant_paramsI, quant_paramsO, getDType(Precision::U8));
    }
}

//NOTE: To quantize bias we use quantization parameters of input op and activations weights;
// Input-> Activation(e.g. Conv) -> Bias
// In current mcm approach it doesn't matter which qunat_params were set on bias
mv::Data::OpListIterator quantizeBias(mv::ComputationModel& model, mv::Data::OpListIterator biasOp, mv::QuantizationParams input_quant_params,
                                      mv::QuantizationParams weights_params) {
    mv::OpModel om(model);
    mv::DataModel dm(model);
    auto tensor_data = biasOp->getInputTensor(1)->getData();

    bool is_broadcasted = input_quant_params.isScalePerTensor() && weights_params.isScalePerTensor();

    if (!input_quant_params.isScalePerTensor() && input_quant_params.getScale().size() != tensor_data.size()) {
        throw std::runtime_error("Bias and Activation quant params size mismatch");
    }

    if (!weights_params.isScalePerTensor() && weights_params.getScale().size() != tensor_data.size()) {
        throw std::runtime_error("Bias and Weights quant params size mismatch");
    }

    std::vector<int64_t> newBiasData(tensor_data.size(), 0);
    std::vector<double> biasScales;
    std::vector<int64_t> zeroPoints;
    auto bias_dtype = biasOp->getInputTensor(1)->getDType();

    if (bias_dtype == getDType(Precision::FP32)) {
        auto bias_data = biasOp->getInputTensor(1)->getDoubleData();

        for (size_t i = 0; i < bias_data.size(); ++i) {
            auto activation_scale = input_quant_params.getScale(i);
            auto weights_scale = weights_params.getScale(i);

            auto bias_scale = activation_scale * weights_scale;
            biasScales.push_back(bias_scale);
            zeroPoints.push_back(0);
            newBiasData[i] = std::round(bias_data[i] / bias_scale);
        }

        if (is_broadcasted) {
            biasScales.resize(1);
            zeroPoints.resize(1);
        }

        auto original_tensor = biasOp->getInputTensor(1);

        auto quantized_data = om.constantInt(newBiasData,
                                                original_tensor->getShape(),
                                                getDType(Precision::I32),
                                                original_tensor->getOrder(),
                                                input_quant_params,
                                                om.getSourceOp(biasOp->getInputTensor(1))->getName()+":quantized");

        auto quantize_bias_tensor = om.bias(biasOp->getInputTensor(0),
                                               quantized_data,
                                               quantized_data->getDType(),
                                               input_quant_params,
                                               biasOp->getName()+":quantized");

        auto parent_op = mv::linkNewOperationsReplacement(om.getSourceOp(biasOp->getInputTensor(0)), quantize_bias_tensor, om, biasOp);
        return findSinkLayers(dm, parent_op->getOutputTensor(0)).at(0);
    } else if (bias_dtype == getDType(Precision::I32)) {
        // Do nothing
    } else {
        std::runtime_error("Unsupported bias data type");
    }

    return biasOp;
}

void quantizeBias(mv::ComputationModel& model) {
    mv::OpModel om(model);
    auto biasOps = om.getOps("Bias");

    for (auto& biasOp : biasOps) {
        auto parent = om.getSourceOp(biasOp->getInputTensor(0));

        if (isOpQuantized(om, parent)) {
            auto activationOp = om.getSourceOp(biasOp->getInputTensor(0));
            auto input_quant_params = getParentQuantParams(om, activationOp);

            auto weights_op = om.getSourceOp(activationOp->getInputTensor(1));
            auto weights_params = weights_op->get<mv::QuantizationParams>("quantParams");

            quantizeBias(model, biasOp, input_quant_params, weights_params);
        }
    }
}

void quantizeIO(mv::ComputationModel& model) {
    mv::OpModel om(model);
    auto inputs = om.getOps("Input");
    mv::DataModel dm(om);
    for (size_t i = 0; i < inputs.size(); i++) {
        auto input = inputs.at(i);
        auto current_ops = findSinkLayers(dm, input->getOutputTensor(0));

        mv::QuantizationParams inputQuantParams = initial_quant_params();
        if(current_ops.size() == 1 && current_ops[0]->getOpType() == "FakeQuantize") {
            inputQuantParams = extractQuantParams(current_ops[0], input->getOpType() != "Constant");
        }
        setQuantizationParams(input, inputQuantParams);
    }

    assert(om.getOps("Output").size() == 1);
    auto output = om.getOps("Output").at(0);
    setQuantizationParams(output, {{}, {}, {}, {}});
}

void removeFQ(const mv::pass::PassEntry&, mv::ComputationModel& model) {
    mv::OpModel om(model);
    auto fq_ops = om.getOps("FakeQuantize");

    for (auto& fq : fq_ops) {
        auto parent = om.getSourceOp(fq->getInputTensor(0));
        linkNewOperationsRemove(parent, parent->getOutputTensor(0), om, fq);
    }
}

void quantizeInputScaleShift(mv::ComputationModel& model) {
    mv::OpModel om(model);
    mv::DataModel dm(model);

    // Quantize all Scale
    // Extend Scale to whole netwrok, not only for Input, networks e.g.Facenet need it 
    auto scaleOps = om.getOps("Scale");
    for (auto& current_op : scaleOps) {
        if (current_op->getInputTensor(1)->isDoubleType()) {
            auto scaleTensor = current_op->getInputTensor(1);
            auto originalConstOp = om.getSourceOp(scaleTensor);
            auto scaleData = scaleTensor->getDoubleData();
            auto quantizedScaleData = std::vector<int64_t>(scaleData.size(), 1);

            mv::QuantizationParams scalesQuantParams = {{0}, scaleData, {-inf}, {inf}};
            auto quantized_const_tensor =
                om.constantInt(quantizedScaleData, scaleTensor->getShape(), getDType(Precision::U8),
                    scaleTensor->getOrder(), scalesQuantParams, originalConstOp->getName() + ":quantized");
            if (originalConstOp->hasAttr("opId")) {
                unsigned currentOpId = originalConstOp->get<unsigned>("opId");
                quantized_const_tensor->set<unsigned>("opId", currentOpId);
                om.getSourceOp(quantized_const_tensor)->set<unsigned>("opId", currentOpId);
            }
            mv::linkNewOperationsReplacement(mv::Data::OpListIterator(), quantized_const_tensor, om, originalConstOp);

            setQuantizationParams(current_op, findOutputQuantParams(om, current_op));

            // Quantize input bias
            current_op = findSinkLayers(dm, current_op->getOutputTensor(0)).at(0);
            if (current_op->getOpType() == "Bias" && current_op->getInputTensor(1)->isDoubleType()) {
                auto bias_op = quantizeBias(model, current_op, initial_quant_params(), scalesQuantParams);
                setQuantizationParams(bias_op, getParentQuantParams(om, bias_op));
            }
        }
    }
}

void quantizeGraphFcn(const mv::pass::PassEntry& pass, mv::ComputationModel& model, mv::TargetDescriptor&, mv::Element&, mv::Element&) {
    mv::OpModel om(model);
    auto fq_ops = om.getOps("FakeQuantize");
    if (fq_ops.empty())
        return;

    quantizeInputScaleShift(model);
    quantizeIO(model);

    propagateParameters( model);

    quantizeConst(model);
    quantizeBias(model);

    removeFQ(pass, model);
}<|MERGE_RESOLUTION|>--- conflicted
+++ resolved
@@ -166,8 +166,6 @@
             op->getInputTensor(1)->getDType() == getDType(Precision::I8);
 }
 
-<<<<<<< HEAD
-=======
 bool isVectorsEqual(const std::vector<double> left, const std::vector<double> right) {
     if(left.size() != right.size()) {
         return false;
@@ -189,7 +187,6 @@
     return isZpEqual && isMinEqual && isMaxEqual && isScaleEqual;
 }
 
->>>>>>> 92ed1959
 mv::QuantizationParams findOutputQuantParams(mv::ComputationModel& model, mv::Data::OpListIterator op) {
     //NOTE: If we have more than one child we have several cases
     //ALL branches without FQ -> initial quant params and float output
