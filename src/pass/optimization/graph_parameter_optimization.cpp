#include "include/mcm/pass/pass_registry.hpp"
#include "include/mcm/op_model.hpp"
#include "include/mcm/computation/model/control_model.hpp"
#include "include/mcm/computation/model/data_model.hpp"
#include "include/mcm/op_model.hpp"
#include "include/mcm/pass/graphOptimizations/StrategyManager.hpp"
#include "include/mcm/utils/custom_math.hpp"


static void GraphParameterOptimizationFcn(
    const mv::pass::PassEntry& pass,
    mv::ComputationModel& model,
    mv::TargetDescriptor&, mv::Element& passDesc,
    mv::Element&
);

namespace mv
{

    namespace pass
    {

        MV_REGISTER_PASS(GraphParameterOptimization)
                .setFunc(GraphParameterOptimizationFcn)
                .setDescription("Analyzes graph, and tries to come up with optimal schedule");

    }

}

namespace mv
{

    namespace graphOptimizer
    {

        class StrategyManagerKmb : public StrategyManager
        {

        public:
            StrategyManagerKmb(OpModel& model,mv::Element& passDesc) :
                StrategyManager(model,passDesc)
            {
                auto globalParams = model.getGlobalConfigParams();
                enableChannelMajorConv = globalParams->get<bool>("enable_channel_major_conv");
            }

            size_t totalClusters;
            size_t clusterMemoryKb;
            size_t dpuPerCluster;
            int ddrBandwidth;
            int sysClock;
            bool globalEnableStreaming;
            bool globalEnableActivationSparsity;
            bool globalEnableWeightsSparsity;
            bool enableChannelMajorConv;
            double safetyFactor;
            double clusterMemory;
            std::vector<string> failure_causes = {"Unknown", "MemorySize", "Stream+ClusterComp", 
            "SpillHKSwitch", "SOKNotAlign16", "InputNotSpilled", "OutputNotSpilled", "StreamingNotSpilled", 
            "Workload<KernelSOH", "ChannelMjr1", "ChannelMjr2"};


            void readGlobalConfigs()
            {
                totalClusters = globalConfig_["totalClusters"].get<int>();
                clusterMemoryKb = globalConfig_["clusterMemory"].get<int>();
                dpuPerCluster = globalConfig_["dpuPerCluster"].get<int>();
                ddrBandwidth = globalConfig_["ddrBandwidth"].get<int>();
                sysClock = globalConfig_["systemClockMhz"].get<int>();
                createStrategyDots = globalConfig_["createStrategyDots"].get<bool>();
                dotFileLocation = globalConfig_["dotFileLocation"].get<string>();
                jsonOutFileName = globalConfig_["jsonOutFileName"].get<string>();
                safetyFactor = globalConfig_["FathomSafetyFactor"].get<double>();
                //Input is in Kb
                clusterMemory = (double)clusterMemoryKb * 1024.0 * safetyFactor;

            }

            //TODO:: figure out more efficient and cleaner way to handle these....

            vector<Attribute> createTFStrategyPoolFromBool(mv::Op op,string name)
            {
                auto& streamingStrategy = getStrategy(op,name);

                bool value = streamingStrategy.get<bool>();
                if(value)
                    return vector<Attribute>{true,false};
                else
                    return vector<Attribute>{false};
            }

            vector<Attribute> createTStrategyPoolFromBool(mv::Op op,string name)
            {
                auto& streamingStrategy = getStrategy(op,name);

                bool value = streamingStrategy.get<bool>();
                if(value)
                    return vector<Attribute>{true};
                else
                    return vector<Attribute>{true,false};
            }

            bool createStrategyFromBool(mv::Op op, string name){
                auto& streamingStrategy = getStrategy(op,name);

                bool value = streamingStrategy.get<bool>();
                if(value)
                    return true;
                else
                    return false;
            }

            vector<Attribute> createStrategyPoolFromStrategySet(mv::Op op, string name)
            {
                auto streamingStrategy = getStrategy(op,name);

                vector<Attribute> attr;

                for (auto elem : streamingStrategy.get<vector<string>>())
                {
                    attr.push_back(elem);
                }

                return attr;
            }

            size_t realTensorSize(const mv::Data::TensorIterator tensorToSize, const Shape& streamingPool, bool isCMConv)
            {
                auto div = [](unsigned x,unsigned y) -> unsigned { return (x+y-1)/y; };

                Shape worstStreamPool = streamingPool;

                //TODO harmonize this, for now only consider worst shape for nested streams
                if(streamingPool["H"] > 1 and streamingPool["K"] > 1)
                {
                    Shape tensorShape = tensorToSize->getShape();
                    //update the streamingPool to the worst combination, based on slice sizes
                    auto outputSize = tensorShape[mv::IO_HEIGHT_DIMENSION];
                    auto numberOfSplits = streamingPool[mv::IO_HEIGHT_DIMENSION];

                    auto newOutputSizes = tileSpatialOutputSize(outputSize, numberOfSplits);
                    int newOutputSize = newOutputSizes.first;

                    int remainderOutputSize = newOutputSizes.second;
                    if (remainderOutputSize > newOutputSize)
                        newOutputSize = remainderOutputSize;

                    auto worstNumberOfSplits = outputSize/newOutputSize;
                    worstStreamPool[mv::IO_HEIGHT_DIMENSION] = worstNumberOfSplits;
                }

                //TODO add handling for weights case if we dont align it to 16 always
                size_t streamDivisor = 1;
                for(size_t dim = 0; dim <  worstStreamPool.ndims(); ++dim)
                {
                    streamDivisor = streamDivisor * worstStreamPool[dim];
                }

                if(isCMConv)
                    return tensorToSize->computeTotalSize(16, false, false, false)/streamDivisor;

                return tensorToSize->computeTotalSize(16, false, false, true)/streamDivisor;
            }

            pair<size_t,size_t> memorySize(mv::Op& op, const Attribute& clustering, bool inputActivationSparsity,
                                            bool outputActivationSparsity, bool weightsSparsity, const Shape& streamConfig, bool prefetch)
            {
                auto div = [](unsigned x,unsigned y) -> unsigned { return (x+y-1)/y; };

                //StreamingPool noSplit( {{'W',1},{'H',1},{'C'},{'K'}});
                size_t inputSize = 0;
                size_t outputSize = 0;
                size_t weightSize = 0;
                size_t weightTableSize = 0;

                size_t totalWeightsSize = 0;
                size_t totalActivationSize = 0;
                auto isCMConv = false;

                if(enableChannelMajorConv and op.getOpType() == "Conv" and 
                   op.getInputTensor(1)->getShape()[mv::KERNEL_INPUT_CHANNELS] < 16)
                        isCMConv = true;

                if(op.getOpType() != "Input")
                    inputSize = realTensorSize(op.getInputTensor(0),{streamConfig["W"],streamConfig["H"],streamConfig["C"],1}, isCMConv);
                if(op.getOpType() != "Output")
                    outputSize = realTensorSize(op.getOutputTensor(0),{streamConfig["W"],streamConfig["H"],streamConfig["K"],1}, isCMConv);
                auto software = op.hasAttr("softwareExecuted") && op.get<bool>("softwareExecuted");

                if(op.getOpType() == "Conv" || op.getOpType() == "DepthwiseConv")
                {
                    size_t alignedFullChannels = mv::round_up(op.getOutputTensor(0)->getShape()[IO_CHANNEL_DIMENSION], 16);
                    size_t alignedSplittedChannels = mv::round_up(alignedFullChannels/streamConfig["K"], 16);
                    weightTableSize = 4 * alignedSplittedChannels ;
                    if (op.getOpType() == "Conv")
                        weightSize += realTensorSize(op.getInputTensor(1),{1,1,streamConfig["C"],streamConfig["K"]}, isCMConv);
                    else
                        weightSize += realTensorSize(op.getInputTensor(1),{1,1,streamConfig["C"],1}, isCMConv);
                }
                else if(op.getOpType() == "MaxPool")
                {
                    weightTableSize = 0;
                    weightSize = 0;
                }
                else if(op.getOpType() == "Eltwise" && !software)
                {
                    weightTableSize = 0;
                    weightSize = 0;
                    inputSize += realTensorSize(op.getInputTensor(1),{streamConfig["W"],streamConfig["H"],streamConfig["C"],1}, isCMConv);
                }

                //Additional memory footprint for sparsity
                if(inputActivationSparsity){
                    //w*h*c, 1 bit per byte of tensor.
                    auto sparseInputSize = (op.getInputTensor(0)->getShape()[0] * op.getInputTensor(0)->getShape()[1]* op.getInputTensor(0)->getShape()[2]) / 8;
                    //storage element
                    sparseInputSize += (op.getInputTensor(0)->getShape()[0] * op.getInputTensor(0)->getShape()[1]);
                    sparseInputSize = mv::round_up(sparseInputSize, 16);
                    inputSize += sparseInputSize;
                }
                if(outputActivationSparsity){
                    //w*h*c, 1 bit per byte of tensor.
                    auto sparseOutputSize = (op.getOutputTensor(0)->getShape()[0] * op.getOutputTensor(0)->getShape()[1]* op.getOutputTensor(0)->getShape()[2]) / 8;
                    //storage element
                    sparseOutputSize += (op.getOutputTensor(0)->getShape()[0] * op.getOutputTensor(0)->getShape()[1]);
                    sparseOutputSize = mv::round_up(sparseOutputSize, 16);
                    outputSize += sparseOutputSize;
                }
                if(weightsSparsity){
                    auto sparseWeightSize = (op.getInputTensor(1)->getShape()[0] * op.getInputTensor(1)->getShape()[1]* op.getInputTensor(1)->getShape()[2]) / 8;
                    sparseWeightSize += (op.getInputTensor(1)->getShape()[0] * op.getInputTensor(1)->getShape()[1]);
                    sparseWeightSize = mv::round_up(sparseWeightSize, 16);
                    weightSize += sparseWeightSize;
                }

                weightSize += weightTableSize;

                auto clusterStrategy = clustering.get<string>();

                if(clusterStrategy == "Clustering")
                {
                    totalActivationSize = inputSize + outputSize;
                    totalWeightsSize = weightSize;
                }
                else if(clusterStrategy == "SplitOverH")
                {
                    totalActivationSize = div(inputSize,totalClusters) + div(outputSize,totalClusters);
                    totalWeightsSize = weightSize;
                }
                else if(clusterStrategy == "SplitOverK")
                {
                    totalActivationSize = inputSize + outputSize;
                    totalWeightsSize =  div(weightSize,totalClusters);
                }
                else if(clusterStrategy == "HKSwitch")
                {
                    totalActivationSize = div(inputSize,totalClusters) + outputSize;
                    totalWeightsSize = weightSize;
                }//TODO: proper calculation here
                else if(clusterStrategy == "SplitOverHOverlapped")
                {
                    totalActivationSize = div(inputSize,totalClusters) + div(outputSize,totalClusters);
                    totalWeightsSize = weightSize;
                }
                else
                {
                    //todo raise rerrr
                }


                return pair<size_t,size_t>(totalActivationSize,totalWeightsSize);
            }

            unsigned getMaxStreamOverH(const string& clustering,mv::Op& op, vector<size_t> streamsOverK){
                for(auto k : streamsOverK){
                    auto memH = memorySize(op,clustering,true,true,true,{1,1,1,k},false);
                    auto activationsSize = memH.first;
                    auto weightsSize = memH.second;

                    double availableMemory = (double) clusterMemory - (double) weightsSize;

                    if (availableMemory > 0){ // Weights can fit, determine number of splits for activations
                        unsigned splitsToFit = ceil((double)activationsSize/availableMemory);

                        //Special case for convs: Max split over H cannot be higher than dimension/kernel
                        if(op.getOpType() == "Conv")
                        {
                            auto kernelSize = op.getInputTensor(1)->getShape()[KERNEL_HEIGHT];
                            auto dim = op.getInputTensor(0)->getShape()[IO_HEIGHT_DIMENSION];
                            if(splitsToFit < dim/kernelSize)
                                return splitsToFit;
                            else
                                return dim/kernelSize; // return this and try to mix with high values of k for viable strategy
                        }
                        else //normal case, return just enough splits to fit
                            return splitsToFit;
                    }
                }
                throw LogicError(*this,"Unable to generate nested streaming strategies for layer " + op.getName() + ". Layer size is unsupported.");
            }

            vector<size_t> getMaxStreamOverK(const string& clustering,mv::Op& op)
            {
                auto opType = op.getOpType();

                if( opType == "Input" or opType == "Output" )
                    return vector<size_t>(0);

                auto outputShape = op.getOutputTensor(0)->getShape();
                size_t outputChannelSize = outputShape[IO_CHANNEL_DIMENSION];
                size_t alignedOutputChannelSize = mv::round_up(outputChannelSize, 16);

                if(clustering == "SplitOverK")
                    alignedOutputChannelSize = alignedOutputChannelSize / totalClusters;

                vector<size_t> splits;
                size_t maxSplits = 1;

                if(globalEnableStreaming)
                    maxSplits = (alignedOutputChannelSize/16);

                if(maxSplits > 64)
                    maxSplits = 64;

                splits.push_back(1);
                for(unsigned split = 2; split <= maxSplits; split=split+2)
                {
                    bool validSplit = true;

                    if(alignedOutputChannelSize/split < 16)
                        validSplit = false;
                    
                    if(!validSplit)
                        continue;

                    splits.push_back(split);
                }

                return splits;
            }

            size_t getMaxSplitsOverSpatial(const string& clustering,const Shape& shape,char dim)
            {
                return 0;
            }

            double executionTime(Op& op,StrategySet& strategySet)
            {
                auto opType = op.getOpType();
                if( (opType == "Input") or
                    (opType == "Output"))
                    return 0;

                auto outputShape = op.getOutputTensor(0)->getShape();
                auto inputShape = op.getInputTensor(0)->getShape();
                auto clustering = strategySet["clustering"].get<string>();
                auto streaming = strategySet["streaming"].get<Shape>();
                auto sparsity = strategySet["weightsSparsity"].get<bool>();

                Shape contexts,isiSplit;

                if( (opType == "MaxPool") or (opType == "DepthwiseConv"))
                {
                    contexts = {16,1,16,1};
                }
                else
                {
                    contexts = {4,4,16,1};
                }

                if( (clustering == "SplitOverH") or (clustering == "SplitOverHOverlapped") or (clustering == "HKSwitch"))
                {
                    isiSplit = {1,totalClusters,1,1};
                }
                else if(clustering == "SplitOverK")
                {
                    isiSplit = {1,1,totalClusters,1};
                }
                else
                {
                    isiSplit = {1,1,1,1};
                }

                //naively emulate the workload cost
                //TODO: find cleaner solution
                unsigned baseKernelCost;
                auto software = op.hasAttr("softwareExecuted") && op.get<bool>("softwareExecuted");

                if ((opType == "Eltwise" && !(software)) or (opType == "Concat"))
                {
                    baseKernelCost = 1;
                }
                else if (opType == "MaxPool")
                {
                    auto kernel = op.get<array<unsigned short,2>>("kSize");
                    baseKernelCost = kernel[0] * kernel[1];
                }
                else if ((opType == "DepthwiseConv") or (opType == "Conv"))
                {
                    auto weightsShape = op.getInputTensor(1)->getShape();
                    baseKernelCost = weightsShape[KERNEL_WIDTH] * weightsShape[KERNEL_HEIGHT];
                }
                else if (!(op.hasTypeTrait("optimizable")) || software)
                {
                    baseKernelCost = 1;
                }
                else
                {
                    throw LogicError(*this,"Invalid operation type " + opType);
                }

                bool channelAccum =  (opType == "Conv") ? true : false;
                if(channelAccum)
                {
                    auto weightsShape = op.getInputTensor(1)->getShape();
                    baseKernelCost *= weightsShape[KERNEL_INPUT_CHANNELS];
                }

                //the actual compute
                if (outputShape.ndims() != streaming.ndims())
                    outputShape = outputShape.augment(outputShape, streaming.ndims());
                Shape dpuOutShape = ( outputShape / streaming ) / isiSplit;
                Shape contextsInOp = dpuOutShape / contexts;
                unsigned numContextsInOp = contextsInOp.totalSize();

                if(numContextsInOp == 0)
                    throw LogicError(*this,"error in contexts");

                unsigned contextsPerDpu = (unsigned)ceil( (double)numContextsInOp / (double)dpuPerCluster);

                return contextsPerDpu * streaming.totalSize() * baseKernelCost;
            }

            // //check if strategy+streaming+tensorSize is incompatible
            // bool checkStreamClusterComp(Op& op,StrategySet& strategySet)
            // {
            //     auto clustering = strategySet["clustering"].get<string>();
            //     auto s  = strategySet["streaming"].get<Shape>();

            //     auto one_shape = Shape({1,1,1,1});
            //     //currently we check activations.
            //     //for Eltwise we will assume that the 2 inputs are of equal size
            //     //TODO:: check only for DPU tasks
            //     if(op.getOpType() == "Input" or
            //     op.getOpType() == "Output")
            //         return false;

            //     //stream over K is the C dim for the OutputTensor
            //     //steram over C is the C dim for the InputTensor
            //     auto outStreaming = mv::Shape({s["W"],s["H"],s["K"],1});
            //     auto inStreaming  = mv::Shape({s["W"],s["H"],s["C"],1});

            //     auto inTensor = op.getInputTensor(0);
            //     auto outTensor = op.getOutputTensor(0);

            //     //this will assume that the first N streams will have the max shape, and the subsequent will have
            //     //whatever is remained
            //     auto outTensor_shape = outTensor->getShape();
            //     if (outTensor_shape.ndims() != outStreaming.ndims())
            //         outTensor_shape = outTensor_shape.augment(outTensor_shape, outStreaming.ndims());
            //     auto streamedShape = outTensor_shape / outStreaming;
            //     auto remainderShape = outTensor_shape - ((outStreaming - one_shape) * streamedShape);

            //     //todo:: check if needed for inTensor too
            //     if( clustering == "SplitOverH" and
            //             ((streamedShape["H"] % totalClusters) or
            //             (remainderShape["H"] % totalClusters)))
            //         return true;

            //     if( clustering == "SplitOverK" and
            //             ((streamedShape["C"] % totalClusters) or
            //             (remainderShape["C"] % totalClusters)))
            //         return true;

            //     return false;
            // }

<<<<<<< HEAD
            int8_t checkHWUnsupportedOp(mv::Op& op)
            {
                int8_t executableInHW = 0;
                if (op.getOpType() == "Conv" || op.getOpType() == "DepthwiseConv" || op.getOpType() == "MaxPool"
                        || op.getOpType() == "Eltwise")
                {
                    for (std::size_t input_gates = 0; input_gates < op.getInputTensor().size(); input_gates++)
                    {
                        if (input_gates == 0)
                        {
                            if (op.getInputTensor(input_gates)->getShape()[mv::IO_WIDTH_DIMENSION] > 8192 ||
                                op.getInputTensor(input_gates)->getShape()[mv::IO_HEIGHT_DIMENSION] > 8192 ||
                                op.getInputTensor(input_gates)->getShape()[mv::IO_CHANNEL_DIMENSION] > 8192 ||
                                op.getOutputTensor(input_gates)->getShape()[mv::IO_WIDTH_DIMENSION] > 8192 ||
                                op.getOutputTensor(input_gates)->getShape()[mv::IO_HEIGHT_DIMENSION] > 8192 ||
                                op.getOutputTensor(input_gates)->getShape()[mv::IO_CHANNEL_DIMENSION] > 8192 )
                                    executableInHW = 1;
                        }
                        else if (input_gates == 1 && op.getOpType() == "Eltwise")
                        {
                            if (op.getInputTensor(input_gates)->getShape()[mv::IO_WIDTH_DIMENSION] > 8192 ||
                                op.getInputTensor(input_gates)->getShape()[mv::IO_HEIGHT_DIMENSION] > 8192 ||
                                op.getInputTensor(input_gates)->getShape()[mv::IO_CHANNEL_DIMENSION] > 8192)
                                executableInHW = 1;
                        }
                        else if (op.getOpType() != "MaxPool" && op.getOpType() != "Eltwise")
                        //Note: all the ops have maximum a second input (weights) at G.O stage
                        {
                            if (op.getInputTensor(input_gates)->getShape()[mv::KERNEL_WIDTH] > 11 ||
                                op.getInputTensor(input_gates)->getShape()[mv::KERNEL_HEIGHT] > 11 ||
                                op.getInputTensor(input_gates)->getShape()[mv::KERNEL_INPUT_CHANNELS] > 8192 ||
                                op.getInputTensor(input_gates)->getShape()[mv::KERNEL_OUTPUT_CHANNELS] > 8192)
                                executableInHW = 2;
                            auto stride_array = op.getAttrs().at("stride").get<std::array<unsigned short, 2>>();
                            if (stride_array[0] > 8 || stride_array[1] > 8)
                                executableInHW = 3;
                        }
                    }
                }
                return executableInHW;
            }
=======
>>>>>>> c9fec213
            //Check to see if a given stategy is internally consistent for performance
            //Strategies that can only have infinite edges because they are illegal should never be added to the graph
            int checkForBadStrategy(mv::Op& op,StrategySet& strategy)
            {
                auto clustering = strategy["clustering"].get<string>();
                auto weightsSparsity = strategy["weightsSparsity"].get<bool>();
                auto streamShape = strategy["streaming"].get<Shape>();
                auto spilling = strategy["spilling"].get<bool>();
                auto software = op.hasAttr("softwareExecuted") && op.get<bool>("softwareExecuted");

                if(op.getOpType() != "Output" && op.getOpType() != "Input" &&
                    (op.hasTypeTrait("optimizable") && !software)) //SW layers we dont care about size
                {
                    auto fit = memorySize(op,clustering,false, false,weightsSparsity,streamShape,false);
                   // std::cout << op.getName() << ": [" <<clustering << "][" <<streamShape.toString()<<"]    " << fit.first << " + " << fit.second << " = " << fit.first + fit.second << std::endl;
                    if(fit.first + fit.second > clusterMemory)
                        return 1;
                }

                // if(checkStreamClusterComp(op, strategy))
                //     return 2;

                //If spilling, HKSwitch makes no sense
                if( (spilling) and (clustering == "HKSwitch"))
                    return 3;

                if( op.getOpType() == "Conv" || op.getOpType() == "DepthwiseConv")
                {
                    auto weightsShape = op.getInputTensor(1)->getShape();
                    auto numInChannels = weightsShape[KERNEL_INPUT_CHANNELS];
                    auto numOutChannels = weightsShape[KERNEL_OUTPUT_CHANNELS];
                    if (op.getOpType() == "Conv")
                    {
                        if((numOutChannels/(streamShape["K"] * totalClusters) < 16) and (clustering == "SplitOverK"))
                            return 4;
                    }
                    else
                    {
                        if((numInChannels/(streamShape["K"] * totalClusters) < 16) and (clustering == "SplitOverK"))
                            return 4;
                    }
                    if(clustering == "SplitOverH")
                    {
                        //Try to guess subtensor height, and avoid situations where kernel is bigger than last workload dimension
                        auto outputHeight = op.getOutputTensor(0)->getShape()[IO_HEIGHT_DIMENSION]; 
                        auto workloadHeight = ceil((double)outputHeight / (double)(totalClusters * streamShape["H"]));
                        if(totalClusters > 1) //last
                            workloadHeight = outputHeight - (workloadHeight * (totalClusters-1)); //get remaining height
                        if(workloadHeight < weightsShape[KERNEL_HEIGHT])
                            return 8;
                    }
                }

                 //Input and Output must have Spilled==True
                if( (op.getOpType() == "Input") and (not spilling))
                    return 5;

                if( (op.getOpType() == "Output") and (not spilling))
                    return 6;

                //iIf the layer is streaming over H or W, output of this layer has to be spilled
                if( (not spilling) and ((streamShape["H"] * streamShape["W"]) > 1))
                    return 7;

                //Special rules for Channel Major Convolutions
                //No need for SOHOverlapped input unless using channel major
                if( !enableChannelMajorConv and clustering == "SplitOverHOverlapped")
                    return 9;
                
                if( enableChannelMajorConv and op.getOpType() == "Conv")
                {
                    auto weightsShape = op.getInputTensor(1)->getShape();
                    auto numInChannels = weightsShape[KERNEL_INPUT_CHANNELS];
                    if ( numInChannels < 16 ) //assume channel major conv
                        if(clustering == "SplitOverH" and streamShape["H"] > 1)
                            return 10;
                }

                return 0; //good strategy
            }

            double transitionCost(Op& parentOp,Op& childOp,StrategySet& parent,StrategySet& child)
            {

                //TODO: expose these conditionals more cleanly
                auto INF = inf_;

                auto parentClustering = parent["clustering"].get<string>();
                auto childClustering = child["clustering"].get<string>();
                int8_t success = checkHWUnsupportedOp(parentOp);
                if (success != 0)
                {
                    if (success == 1)
                        log(mv::Logger::MessageType::Warning, "The limitation of the tensor dimension 8192 might be hitted with the \
                            operation " + parentOp.getName());
                     else
                        log(mv::Logger::MessageType::Error, "Unsupported kernel/stride combination for DpuTask for \
                            the operation " + parentOp.getName());
                }
                if(createStrategyDots)
                {
                    int strategyCheck = checkForBadStrategy(parentOp,parent);
                    if(strategyCheck > 0)
                    {
                        const mv::Attribute str = failure_causes[strategyCheck];
                        parent["infCause"] = str; 
                        return INF;
                    }
                    strategyCheck = checkForBadStrategy(childOp, child);
                    if(strategyCheck > 0)
                    {
                        const mv::Attribute str = failure_causes[strategyCheck];
                        child["infCause"] = str; 
                        return INF;
                    }
                }
                //NOTE: If you Spill a parent a child can be everything...the only thing
                //that has no sense if is your parent is spilling to be HKSwitch as
                //this strategy exists in order to reverse strategies in CMX
                if (parent["spilling"].get<bool>())
                {
                    if (childClustering == "HKSwitch")
                    {
                        log(mv::Logger::MessageType::Debug, parent["name"].toString()+"_"+parent["id"].toString() 
                                + " transition to "+ child["name"].toString()+"_"+child["id"].toString() + " INF caused by spilling before HKSwitch");
                            return INF;
                    }
                    //NOTE: For now I disable parent spill SOH->child (Clustering, K)
                    if (parentClustering == "SplitOverH" and ((childClustering == "Clustering" and childOp.getOpType() !=  "Output") ||
                                                              childClustering == "SplitOverK"))
                    {
                        log(mv::Logger::MessageType::Debug, parent["name"].toString()+"_"+parent["id"].toString() 
                                + " transition to "+ child["name"].toString()+"_"+child["id"].toString() + " INF caused by SOH to SOK/clustering");
                            return INF;
                    }
                }
                else
                {
                    //NOTE: If your parent is SplitOverH, your childs should be only Soh,HKSwitch
                    if (parentClustering == "SplitOverH")
                    {
                        if (childClustering == "SplitOverK" || childClustering == "Clustering")
                        {
                            log(mv::Logger::MessageType::Debug, parent["name"].toString()+"_"+parent["id"].toString() 
                                + " transition to "+ child["name"].toString()+"_"+child["id"].toString() + " INF caused by incompatible clustering strategies");
                                return INF;
                        }
                    }
                    if (parentClustering == "SplitOverK" || parentClustering == "Clustering"
                            || parentClustering == "HKSwitch")
                    {
                        if (childClustering == "SplitOverH" || childClustering == "HKSwitch")
                        {
                            log(mv::Logger::MessageType::Debug, parent["name"].toString()+"_"+parent["id"].toString() 
                                + " transition to "+ child["name"].toString()+"_"+child["id"].toString() + " INF caused by incompatible clustering strategies");
                                return INF;
                        }
                    }
                    //NOTE: If the child layer is streamed over H the parent/input tensors needs to be in DDR
                    if ((child["streaming"].get<Shape>()["H"] * child["streaming"].get<Shape>()["W"]) > 1)
                    {
                        log(mv::Logger::MessageType::Debug, parent["name"].toString()+"_"+parent["id"].toString() 
                                + " transition to "+ child["name"].toString()+"_"+child["id"].toString() + " INF caused by stream after not spilling");
                            return INF;
                    }
                    //NOTE: Temporary Hack for InceptionV3...General solution change rectHeuristic
                    if (parentClustering == "SplitOverH")
                    {
                        if (childClustering == "SplitOverH" &&
                            childOp.getInputTensor(0)->getShape()[mv::IO_HEIGHT_DIMENSION] == 73)
                            return INF;
                    }
                }

                if (parentOp.getOpType() == "DepthwiseConv")
                {
                    if ((parentOp.getInputTensor(0)->getShape()[mv::IO_CHANNEL_DIMENSION] > 8192)
                            && (parent["streaming"].get<Shape>()["K"] == 1))
                        return INF;
                }

                if( childOp.getOpType() == "Conv")
                {
                    auto weightsShape = childOp.getInputTensor(1)->getShape();
                    auto numInChannels = weightsShape[KERNEL_INPUT_CHANNELS];
                    auto numOutChannels = weightsShape[KERNEL_OUTPUT_CHANNELS];

                    //This rule only relevant for channel major convs
                    if( enableChannelMajorConv and numInChannels < 16)
                    {
                        if(childClustering == "SplitOverH" and not (parentClustering == "SplitOverHOverlapped"))
                        {
                            log(mv::Logger::MessageType::Debug, parent["name"].toString()+"_"+parent["id"].toString() 
                                + " transition to "+ child["name"].toString()+"_"+child["id"].toString() + " INF caused by SOH chmjconv");
                                return INF;
                        }
                        if(parentClustering == "SplitOverHOverlapped" and not (childClustering == "SplitOverH"))
                        {
                            log(mv::Logger::MessageType::Debug, parent["name"].toString()+"_"+parent["id"].toString() 
                                + " transition to "+ child["name"].toString()+"_"+child["id"].toString() + " INF caused by SOH chmjconv");
                                return INF;
                        }
                    }
                    //If we aren't CM conv, kernel > 1 requires sparsity for SOH, so parent can't spill
                    else if((parent["spilling"].get<bool>()) and (childClustering == "SplitOverH")
                            and  weightsShape[KERNEL_WIDTH] > 1)
                    {
                        log(mv::Logger::MessageType::Debug, parent["name"].toString()+"_"+parent["id"].toString() 
                                + " transition to "+ child["name"].toString()+"_"+child["id"].toString() + " INF caused by spill to SOH conv>1");
                            return INF;
                    }
                }
                //Note: last op should not be HKSwitch
                else if (childOp.getOpType() == "Output")
                {
                    if (parentClustering == "HKSwitch")
                        return INF;
                }


                //These sparsity rules apply pairwise, and effect memory size and execution time.
                //Make a local decision to get the correct runtime and execution time, but don't persist
                //Sparsity will not be applied where disallowed in later passes
                bool parentOutputSparsity = parent["outputSparsity"].get<bool>();
                bool childInputSparsity = child["inputSparsity"].get<bool>();

                if(parent["spilling"].get<bool>()){
                    parentOutputSparsity = false;
                    childInputSparsity = false;
                }

                //Channel major conv cannot have sparsity
                if( (childOp.getOpType() == "Conv") and  (childOp.getInputTensor(1)->getShape()[KERNEL_INPUT_CHANNELS] < 16))
                    childInputSparsity = false;

                if(childInputSparsity == false)
                    parentOutputSparsity = false;

                //If activation sparsity is occuring between this pair, recheck that the increased memory footprint
                //does not exceed CMX
                if(childInputSparsity)
                {
                    auto parentMem = memorySize(parentOp,
                                            parentClustering,
                                            false,
                                            parentOutputSparsity,
                                            parent["weightsSparsity"].get<bool>(),
                                            parent["streaming"].get<Shape>(),
                                            false);

                    auto childMem = memorySize(childOp,
                                            child["clustering"],
                                            childInputSparsity,
                                            false,
                                            child["weightsSparsity"].get<bool>(),
                                            child["streaming"].get<Shape>(),
                                            false);


                    if( ((childOp.getOpType() != "Output") and (childMem.first + childMem.second) > clusterMemory) or
                            ((parentOp.getOpType() != "Input") and (parentMem.first + parentMem.second) > clusterMemory))
                    {
                            log(mv::Logger::MessageType::Debug, parent["name"].toString()+"_"+parent["id"].toString() 
                                + " transition to "+ child["name"].toString()+"_"+child["id"].toString() + " INF caused by sparsityMemorySize");
                            return INF;
                    }
                }

                auto execTime1 = executionTime(parentOp,parent);
                auto execTime2 = executionTime(childOp,child);

                if(parent["spilling"].get<bool>())
                {
                    for(auto output : parentOp.getOutputTensor())
                        execTime1 += ((double)output->getShape().totalSize()) / ((double)ddrBandwidth);
                }
                if(child["spilling"].get<bool>())
                {
                    for(auto output : childOp.getOutputTensor() )
                        execTime2 += ((double)output->getShape().totalSize()) / ((double)ddrBandwidth);
                }

                //TODO:: do the prefetching
                double extra_stream_decay = 1.5; //TODO: expose in config
                if(parentOp.getOpType() == "Conv")
                {
                    auto streamOverK = parent["streaming"].get<Shape>()["K"];
                    auto WSize = parentOp.getInputTensor(1)->getShape().totalSize();
                    if( streamOverK == 1)
                        execTime1 += WSize / ddrBandwidth;
                    else if( streamOverK == 2)
                        execTime1 += (WSize / 2) / ddrBandwidth;
                    else if( streamOverK > 2)
                        execTime1 += ((WSize / streamOverK) / ddrBandwidth) * (extra_stream_decay * streamOverK);
                }

                if(childOp.getOpType() == "Conv")
                {
                    auto streamOverK = child["streaming"].get<Shape>()["K"];
                    auto WSize = childOp.getInputTensor(1)->getShape().totalSize();
                    if( streamOverK == 1)
                        execTime2 += (double)WSize / (double)ddrBandwidth;
                    else if( streamOverK == 2)
                        execTime2 += ((double)WSize / 2) / (double)ddrBandwidth;
                    else if( streamOverK > 2)
                        execTime2 += (((double)WSize / (double)streamOverK) / (double)ddrBandwidth) * (extra_stream_decay*streamOverK);
                }

                auto parentStreamOverH = parent["streaming"].get<Shape>()["H"];
                if(parentStreamOverH > 1)
                {
                    //assuming here that if have streaming, then inOut is spilled. There is condition above to check this
                    // this is just current "make it work fast" assumption. Will be replaced with proper BW_to_compute calucation
                    auto iSize = parentOp.getInputTensor(0)->getShape().totalSize();
                    auto oSize = parentOp.getOutputTensor(0)->getShape().totalSize();

                    execTime1 += (((double)(iSize + oSize) / (double)parentStreamOverH) / (double)ddrBandwidth) * (extra_stream_decay * parentStreamOverH);
                }
                auto childStreamOverH = child["streaming"].get<Shape>()["H"];
                if(childStreamOverH > 1)
                {
                    auto iSize = childOp.getInputTensor(0)->getShape().totalSize();
                    auto oSize = childOp.getOutputTensor(0)->getShape().totalSize();

                    execTime2 += (((double)(iSize + oSize) / (double)childStreamOverH) / (double)ddrBandwidth)  * (extra_stream_decay * childStreamOverH);
                }

                //TODO remove this hack. currently ensures when cluster and soh are equal, soh occurs. only matters for CMconv
                if(parentClustering == "SplitOverHOverlapped")
                    execTime1 = execTime1 - 1;

                return execTime1 + execTime2;
            }

            bool decideWeightsSparsity(mv::Op op)
            {
		//These values come from empircal data using three layer tests
		//For performance, implemented as piece-wise if/else rather than polynomial
                double CMX_THRESHOLD_LOW = .05;
		double CMX_THRESHOLD_HIGH = .5;
                double ZEROPOINT_THRESHOLD_LOW = .3;
		double ZEROPOINT_THRESHOLD_HIGH = .2;
                // Only Z-major convolutions support weights sparsity, this is codified in the compilation descriptors
                if( !createStrategyFromBool(op,"weightsSparsity") )
                    return false;

                // If CM convolutions are enabled, don't sparsify these
                if(enableChannelMajorConv and op.getOpType() == "Conv" and 
                   op.getInputTensor(1)->getShape()[mv::KERNEL_INPUT_CHANNELS] < 16)
                    return false;

                //Size of weights, actual sparsity of tensor determine speedup
                auto weightsSize = realTensorSize(op.getInputTensor(1), {1,1,1,1}, false);

		//If weights are less than 5% of CMX, sparsity benefit does not outweigh overhead
		//no matter how sparse the weights are
                if(weightsSize < (clusterMemory * CMX_THRESHOLD_LOW))
                    return false;

                auto zeroPoints = op.getInputTensor(1)->getNumZeroPoints();
		double actualSparsity = (double) zeroPoints/ (double)weightsSize;

		//Weights between 5% and 50% of CMX, enable sparsity at threshold 30% sparse weights
		if(weightsSize < (clusterMemory * CMX_THRESHOLD_HIGH) and
			actualSparsity < ZEROPOINT_THRESHOLD_LOW)
                    return false;

		//Weights larger than 50% of CMX, enable sparsity at threshold 20% sparse weights
                if(weightsSize >= (clusterMemory * CMX_THRESHOLD_HIGH) and
			actualSparsity < ZEROPOINT_THRESHOLD_HIGH)
                    return false;

                return true;
            }

            void generateStrategySetForLayer(mv::Op& op,vector<StrategySet>& strategyVec)
            {
                globalEnableStreaming = globalStrategies_["enableStreaming"].get<bool>();
                globalEnableActivationSparsity = globalStrategies_["enableActivationSparsity"].get<bool>();
                globalEnableWeightsSparsity = globalStrategies_["enableWeightsSparsity"].get<bool>();

                auto findStrategy = [](vector<Attribute>& vec,const string& str) ->bool { for(const auto elem : vec) if(str==elem.get<string>()) return true; return false;};

                bool inputActivationSparsity = false;
                bool outputActivationSparsity = false;
                if(globalEnableActivationSparsity)
                {
                    inputActivationSparsity = createStrategyFromBool(op,"inputActivationSparsity");
                    outputActivationSparsity = createStrategyFromBool(op,"outputActivationSparsity");
                }

                //vector<Attribute> doubleBufferPool = createTFStrategyPoolFromBool(op,"doubleBuffering");
                vector<Attribute> spillingPool = createTStrategyPoolFromBool(op,"forceSpilling");

                vector<Attribute> clusteringStrategyPool;

                if(totalClusters == 1)
                    clusteringStrategyPool.push_back(string("Clustering"));
                else if (totalClusters >1)
                    clusteringStrategyPool= createStrategyPoolFromStrategySet(op,"clusteringStrategies");
                else
                    throw LogicError(*this, "Graph Optimizer unable to determine number of clusters");
                
                vector<Attribute> streamingStrategyPool = createStrategyPoolFromStrategySet(op,"streamingStrategies");

                //TODO:: write better codew for this
                bool hasStreamOverK = false;
                bool hasStreamOverW = false;
                bool hasStreamOverH = false;
                if(globalEnableStreaming)
                {
                    hasStreamOverK = findStrategy(streamingStrategyPool,"StreamOverK");
                    hasStreamOverW = findStrategy(streamingStrategyPool,"StreamOverW");
                    hasStreamOverH = findStrategy(streamingStrategyPool,"StreamOverH");
                }

                bool weightsSparsity = false;
                if(globalEnableWeightsSparsity)
                    weightsSparsity = decideWeightsSparsity(op);

                //TODO:: replace nested loops with clean cartesian product function
                for( const auto spilling : spillingPool)
                {
                    for( const auto clustering : clusteringStrategyPool)
                    {
                          
                        // Determine streaming options
                        // 1. Determine if streams over H are possible
                        // 2. Determine if streams over K are possible
                        // 3. If no streams over H or K will fit, enable nested streaming
                        // 4. Nested loops over generated streaming options to produce all strategy options
                        unsigned maxSplitOverH = 1;
                        if(hasStreamOverH)
                        {
                            auto memH = memorySize(op,clustering,inputActivationSparsity,outputActivationSparsity,weightsSparsity,{1,1,1,1},false);
                            auto activationsSize = memH.first;
                            auto weightsSize = memH.second;
                            double availableMemory = (double) clusterMemory - (double) weightsSize;
                            if (availableMemory < 0) // Weights don't fit, can't stream over H
                                maxSplitOverH = 1;
                            else 
                            {
                                unsigned splitsToFit = ceil((double)activationsSize/availableMemory);
                                if (splitsToFit < 1)
                                    maxSplitOverH = 1;
                                else
                                    maxSplitOverH = splitsToFit;
                            }
                        }
                        //Max split over H cannot be higher than dimension/kernel
                        if(op.getOpType() == "Conv")
                        {   
                            auto kernelSize = op.getInputTensor(1)->getShape()[KERNEL_HEIGHT];
                            auto dim = op.getInputTensor(0)->getShape()[IO_HEIGHT_DIMENSION];
                            if(maxSplitOverH > dim/kernelSize)
                                maxSplitOverH = dim/kernelSize;
                            if(maxSplitOverH < 1)
                                maxSplitOverH = 1;
                        }

                        vector<size_t> streamsOverK;
                        if(hasStreamOverK)
                            streamsOverK = getMaxStreamOverK(clustering.get<string>(),op);
                        else
                            streamsOverK.push_back(1);
<<<<<<< HEAD
                        //Note: This is a kind of hack, StreamOverK has no sense for Depthwise convolution
                        //because there is no K dimension. However StreamOverK for now from graph optimizer
                        //side, in the streaming pass will be translated StreamOverC.
                        if (op.getOpType() == "DepthwiseConv")
                        {
                            streamsOverK = {1,2};
                        }

                        bool enableNestedStreaming = false;
                        auto maxK = streamsOverK.back();
                        auto memK = memorySize(op,clustering,inputActivationSparsity,outputActivationSparsity,weightsSparsity,{1,1,1,maxK},false);
                        auto memoryMaxK = memK.first + memK.second;


                        // If streaming is enabled, but streaming over k or h alone doesn't fit, enable nested streaming
                        if(hasStreamOverK and hasStreamOverH and ((maxSplitOverH == 1) and (memoryMaxK > clusterMemory))){
                            // If doing nested streaming, only consider SOK for multicluster, (sort of hack) to decrease compile time
			                if(totalClusters > 1 and clustering.get<string>() != "SplitOverK")
				                continue;
			
		    	            enableNestedStreaming = true;
                            // Adjust streamsOverK to remove the smallest K possibilities
                            if(streamsOverK.size() > 2)
                            {
                                streamsOverK.erase(streamsOverK.begin());
                                streamsOverK.erase(streamsOverK.begin());
                            }
                            // Adjust maxSplitOverH appropriately for nested
                            maxSplitOverH = getMaxStreamOverH(clustering.get<string>(),op, streamsOverK);
                        }

=======

                        bool enableNestedStreaming = false;
                        auto maxK = streamsOverK.back();
                        auto memK = memorySize(op,clustering,inputActivationSparsity,outputActivationSparsity,weightsSparsity,{1,1,1,maxK},false);
                        auto memoryMaxK = memK.first + memK.second;


                        // If streaming is enabled, but streaming over k or h alone doesn't fit, enable nested streaming
                        if(hasStreamOverK and hasStreamOverH and ((maxSplitOverH == 1) and (memoryMaxK > clusterMemory))){
                            // If doing nested streaming, only consider SOK for multicluster, (sort of hack) to decrease compile time
			                if(totalClusters > 1 and clustering.get<string>() != "SplitOverK")
				                continue;
			
		    	            enableNestedStreaming = true;
                            // Adjust streamsOverK to remove the smallest K possibilities
                            if(streamsOverK.size() > 2)
                            {
                                streamsOverK.erase(streamsOverK.begin());
                                streamsOverK.erase(streamsOverK.begin());
                            }
                            // Adjust maxSplitOverH appropriately for nested
                            maxSplitOverH = getMaxStreamOverH(clustering.get<string>(),op, streamsOverK);
                        }

>>>>>>> c9fec213
                        for(const auto k : streamsOverK)
                        {
                            for(unsigned h = 1; h <= maxSplitOverH; h++)
                            {
                                if( !enableNestedStreaming and ((h>1) and (k>1))) // Skip nested streams unless necessary
                                    continue;
                                if( enableNestedStreaming and ((h==1) or (k==1))) // If need nested streams, ignore non-nested
                                    continue;
                                if( ((h*k) > 1) and (spilling.get<bool>() == false))
                                    continue;
                                    // if ((spilling.get<bool>() == true) and (h*k == 1)
                                    //     and op.getOpType() != "Input" and op.getOpType() != "Output"
                                    //     and op.getOpType() != "Concat" and (op.hasTypeTrait("optimizable")))
                                    //     continue;

                                Shape streamShape({1,h,1,k});//Stream over W and C are 1 for now . TODO: implement stream W/C

                                StrategySet s;
                                s["name"] = op.getName();
                                s["id"] = (unique_ctr++);
                                //Input sparsity is always enabled/disabled by global switch, except in this case were it is disallowed
                                if(clustering.get<string>() == "SplitOverK")
                                    s["inputSparsity"] = false;
                                else
                                    s["inputSparsity"] = inputActivationSparsity;
                                s["outputSparsity"] = outputActivationSparsity;
                                s["weightsSparsity"] = weightsSparsity;
                                //s["doubleBuffering"] = doubleBuffering;
                                s["spilling"] = spilling;
                                s["clustering"] = clustering;
                                s["streaming"] = streamShape;

                                //Function to prune strategies that will have only infinite edges in or out (or both), improves performance
                                if(!createStrategyDots and (checkForBadStrategy(op,s) > 0))
                                    continue;

                                strategyVec.push_back(s);
                            }
                        }
                    }
                }
                if(strategyVec.empty())
                    throw LogicError(*this,"No strategies created for layer " + op.getName() + ". Layer possibly unsupported.");
            }

        };

    }

}

static void GraphParameterOptimizationFcn(
    const mv::pass::PassEntry& pass,
    mv::ComputationModel& model,
    mv::TargetDescriptor&, mv::Element& passDesc,
    mv::Element&
)
{
    mv::OpModel om(model);
    mv::graphOptimizer::StrategyManagerKmb strategyManager(om,passDesc);

    strategyManager.updateValuesFromJSON();
    strategyManager.updateDefaultValues();
    strategyManager.readGlobalConfigs();

    strategyManager.graphParameterOptimizations();

    return;
}<|MERGE_RESOLUTION|>--- conflicted
+++ resolved
@@ -476,7 +476,6 @@
             //     return false;
             // }
 
-<<<<<<< HEAD
             int8_t checkHWUnsupportedOp(mv::Op& op)
             {
                 int8_t executableInHW = 0;
@@ -518,8 +517,6 @@
                 }
                 return executableInHW;
             }
-=======
->>>>>>> c9fec213
             //Check to see if a given stategy is internally consistent for performance
             //Strategies that can only have infinite edges because they are illegal should never be added to the graph
             int checkForBadStrategy(mv::Op& op,StrategySet& strategy)
@@ -856,12 +853,13 @@
 
             bool decideWeightsSparsity(mv::Op op)
             {
-		//These values come from empircal data using three layer tests
-		//For performance, implemented as piece-wise if/else rather than polynomial
+		        //These values come from empircal data using three layer tests, in a matrix of size vs. sparsity
+		        //For performance, implemented as piece-wise if/else rather than polynomial
                 double CMX_THRESHOLD_LOW = .05;
-		double CMX_THRESHOLD_HIGH = .5;
+		        double CMX_THRESHOLD_HIGH = .5;
                 double ZEROPOINT_THRESHOLD_LOW = .3;
-		double ZEROPOINT_THRESHOLD_HIGH = .2;
+		        double ZEROPOINT_THRESHOLD_HIGH = .2;
+                
                 // Only Z-major convolutions support weights sparsity, this is codified in the compilation descriptors
                 if( !createStrategyFromBool(op,"weightsSparsity") )
                     return false;
@@ -874,22 +872,22 @@
                 //Size of weights, actual sparsity of tensor determine speedup
                 auto weightsSize = realTensorSize(op.getInputTensor(1), {1,1,1,1}, false);
 
-		//If weights are less than 5% of CMX, sparsity benefit does not outweigh overhead
-		//no matter how sparse the weights are
+		        //If weights are less than 5% of CMX, sparsity benefit does not outweigh overhead
+		        //no matter how sparse the weights are
                 if(weightsSize < (clusterMemory * CMX_THRESHOLD_LOW))
                     return false;
 
                 auto zeroPoints = op.getInputTensor(1)->getNumZeroPoints();
-		double actualSparsity = (double) zeroPoints/ (double)weightsSize;
-
-		//Weights between 5% and 50% of CMX, enable sparsity at threshold 30% sparse weights
-		if(weightsSize < (clusterMemory * CMX_THRESHOLD_HIGH) and
-			actualSparsity < ZEROPOINT_THRESHOLD_LOW)
+		        double actualSparsity = (double) zeroPoints/ (double)weightsSize;
+
+		        //Weights between 5% and 50% of CMX, enable sparsity at threshold 30% sparse weights
+		        if(weightsSize < (clusterMemory * CMX_THRESHOLD_HIGH) and
+			       actualSparsity < ZEROPOINT_THRESHOLD_LOW)
                     return false;
 
-		//Weights larger than 50% of CMX, enable sparsity at threshold 20% sparse weights
+		        //Weights larger than 50% of CMX, enable sparsity at threshold 20% sparse weights
                 if(weightsSize >= (clusterMemory * CMX_THRESHOLD_HIGH) and
-			actualSparsity < ZEROPOINT_THRESHOLD_HIGH)
+			       actualSparsity < ZEROPOINT_THRESHOLD_HIGH)
                     return false;
 
                 return true;
@@ -985,7 +983,6 @@
                             streamsOverK = getMaxStreamOverK(clustering.get<string>(),op);
                         else
                             streamsOverK.push_back(1);
-<<<<<<< HEAD
                         //Note: This is a kind of hack, StreamOverK has no sense for Depthwise convolution
                         //because there is no K dimension. However StreamOverK for now from graph optimizer
                         //side, in the streaming pass will be translated StreamOverC.
@@ -1017,32 +1014,6 @@
                             maxSplitOverH = getMaxStreamOverH(clustering.get<string>(),op, streamsOverK);
                         }
 
-=======
-
-                        bool enableNestedStreaming = false;
-                        auto maxK = streamsOverK.back();
-                        auto memK = memorySize(op,clustering,inputActivationSparsity,outputActivationSparsity,weightsSparsity,{1,1,1,maxK},false);
-                        auto memoryMaxK = memK.first + memK.second;
-
-
-                        // If streaming is enabled, but streaming over k or h alone doesn't fit, enable nested streaming
-                        if(hasStreamOverK and hasStreamOverH and ((maxSplitOverH == 1) and (memoryMaxK > clusterMemory))){
-                            // If doing nested streaming, only consider SOK for multicluster, (sort of hack) to decrease compile time
-			                if(totalClusters > 1 and clustering.get<string>() != "SplitOverK")
-				                continue;
-			
-		    	            enableNestedStreaming = true;
-                            // Adjust streamsOverK to remove the smallest K possibilities
-                            if(streamsOverK.size() > 2)
-                            {
-                                streamsOverK.erase(streamsOverK.begin());
-                                streamsOverK.erase(streamsOverK.begin());
-                            }
-                            // Adjust maxSplitOverH appropriately for nested
-                            maxSplitOverH = getMaxStreamOverH(clustering.get<string>(),op, streamsOverK);
-                        }
-
->>>>>>> c9fec213
                         for(const auto k : streamsOverK)
                         {
                             for(unsigned h = 1; h <= maxSplitOverH; h++)
