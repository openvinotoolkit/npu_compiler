--- conflicted
+++ resolved
@@ -161,12 +161,8 @@
                     streamDivisor = streamDivisor * worstStreamPool[dim];
                 }
 
-<<<<<<< HEAD
-                return tensorToSize->computeTotalSize()/streamDivisor;
-=======
                 return tensorToSize->computeTotalSize(16, false, false, true)/streamDivisor;
 
->>>>>>> ded7dd8e
             }
 
             pair<size_t,size_t> memorySize(mv::Op& op, const Attribute& clustering, bool inputActivationSparsity,
@@ -496,22 +492,16 @@
                 auto streamShape = strategy["streaming"].get<Shape>();
                 auto spilling = strategy["spilling"].get<bool>();
 
-<<<<<<< HEAD
-                if((op.getOpType() != "Input") and (op.getOpType() != "Output") and
-=======
                 if(op.getOpType() != "Output" && op.getOpType() != "Input" &&
->>>>>>> ded7dd8e
                     (op.hasTypeTrait("optimizable"))) //SW layers we dont care about size
                 {
                     auto fit = memorySize(op,clustering,false, false,weightsSparsity,streamShape,false);
-                    if(fit.first + fit.second > clusterMemory){
+                    if(fit.first + fit.second > clusterMemory)
                         return true;
-                    }
-                }
-
-                if(checkStreamClusterComp(op, strategy)){
+                }
+
+                if(checkStreamClusterComp(op, strategy))
                     return true;
-                }
 
                 //If spilling, HKSwitch makes no sense
                 if( (spilling) and (clustering == "HKSwitch"))
@@ -880,15 +870,8 @@
                         }
                     }
                 }
-<<<<<<< HEAD
-                if(strategyVec.empty()){ // No strategies generated for this layer. Throw Error.
-                    //std::cout << "Failed to generate strategies for layer " << op.getName() << std::endl;
-                    throw LogicError(*this, " No potential strategies generated for " + op.getName());
-                }
-=======
                 if(strategyVec.empty())
                     throw LogicError(*this,"No strategies added to the graph for layer " + op.getName());
->>>>>>> ded7dd8e
             }
 
         };
