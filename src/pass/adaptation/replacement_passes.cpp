#include "include/mcm/pass/pass_registry.hpp"
#include "meta/include/mcm/op_model.hpp"
#include "include/mcm/computation/model/data_model.hpp"
#include "include/mcm/utils/custom_math.hpp"
#include "include/mcm/pass/pass_utils.hpp"
<<<<<<< HEAD

static void fullyConnectedAsConv2DFcn(const mv::pass::PassEntry& pass, mv::ComputationModel& model, mv::TargetDescriptor&, mv::Element&, mv::json::Object&);
static void standaloneActivationAsPostOpsFcn(const mv::pass::PassEntry& pass, mv::ComputationModel& model, mv::TargetDescriptor&, mv::Element&, mv::json::Object&);
static void averageAsDepthWiseFcn(const mv::pass::PassEntry& pass, mv::ComputationModel& model, mv::TargetDescriptor&, mv::Element&, mv::json::Object&);
static void floatLayersToFP16Fcn(const mv::pass::PassEntry& pass, mv::ComputationModel& model, mv::TargetDescriptor&, mv::Element&, mv::json::Object&);
=======

static void fullyConnectedAsConv2DFcn(const mv::pass::PassEntry& pass, mv::ComputationModel& model, mv::TargetDescriptor&, mv::Element&, mv::Element&);
static void standaloneActivationAsPostOpsFcn(const mv::pass::PassEntry& pass, mv::ComputationModel& model, mv::TargetDescriptor&, mv::Element&, mv::Element&);
static void populatedTensorsToFP16Fcn(const mv::pass::PassEntry& pass, mv::ComputationModel& model, mv::TargetDescriptor&, mv::Element&, mv::Element&);
static void averageAsDepthWiseFcn(const mv::pass::PassEntry& pass, mv::ComputationModel& model, mv::TargetDescriptor&, mv::Element&, mv::Element&);
static void unpopulatedTensorsToFP16Fcn(const mv::pass::PassEntry& pass, mv::ComputationModel& model, mv::TargetDescriptor&, mv::Element&, mv::Element&);

>>>>>>> 7174630f

namespace mv
{

    namespace pass
    {

        MV_REGISTER_PASS(FullyConnectedAsConv2D)
        .setFunc(fullyConnectedAsConv2DFcn)
        .setDescription(
            "Replaces the fullyConnected op with conv2D using 1x1 kernels"
        );

        MV_REGISTER_PASS(StandaloneActivationAsPostOps)
        .setFunc(standaloneActivationAsPostOpsFcn)
        .setDescription(
            "Replaces unsupported standalone activation operations with identity operation + postOp activation"
        );

        MV_REGISTER_PASS(AverageAsDepthWise)
        .setFunc(averageAsDepthWiseFcn)
        .setDescription(
            "Replaces average Pooling Layer with a DeptwiseConvolution"
        );

<<<<<<< HEAD
        MV_REGISTER_PASS(FloatLayersToFP16)
        .setFunc(floatLayersToFP16Fcn)
        .setDescription(
            "Replaces Float layers with equivalent FP16 layers"
=======
        MV_REGISTER_PASS(PopulatedTensorsToFP16)
        .setFunc(populatedTensorsToFP16Fcn)
        .setDescription(
            "Replaces full precision populated tensors with FP16 populated tensors"
        );

        MV_REGISTER_PASS(UnpopulatedTensorsToFP16)
        .setFunc(unpopulatedTensorsToFP16Fcn)
        .setDescription(
            "Replaces full precision populated tensors dtype"
>>>>>>> 7174630f
        );
    }

}

mv::Data::OpListIterator linkNewOperationsReplacement(mv::Data::OpListIterator parentOpIt, mv::Data::TensorIterator sourceTensor, mv::OpModel om, mv::Data::OpListIterator opIt)
{
    //Important: do not change the order of this ops
    std::vector<mv::Data::OpListIterator> opsToLink;
    std::vector<std::size_t> inputSlots;
    for (mv::Data::FlowSiblingIterator sinkFlow(opIt.leftmostOutput()); sinkFlow != om.flowEnd(); ++sinkFlow)
    {
        opsToLink.push_back(sinkFlow.sink());
        inputSlots.push_back(sinkFlow->get<std::size_t>("sinkInput"));
    }

    while(opIt.parentsSize() > 1)
    {
        auto paramOp = opIt.leftmostParent();
        ++paramOp;
        om.removeOp(paramOp);
    }

    om.removeOp(opIt);
    opIt = parentOpIt;

    for (unsigned j = 0; j < opsToLink.size(); ++j)
    {
        opsToLink[j]->setInputTensor(sourceTensor, inputSlots[j]);
        om.defineFlow(sourceTensor, opsToLink[j], inputSlots[j]);
    }

    return opIt;
}

<<<<<<< HEAD
void floatLayersToFP16Fcn(const mv::pass::PassEntry& pass, mv::ComputationModel& model, mv::TargetDescriptor&, mv::Element&, mv::json::Object&)
{
    mv::OpModel om(model);

    auto constants = om.getOps("Constant");

    for(auto vecIt = constants.begin(); vecIt != constants.end(); ++vecIt)
    {
        auto kernelOp = *vecIt;
        auto originalDTypeSize = kernelOp->getOutputTensor(0)->getDType().getSizeInBits();
        if(originalDTypeSize == 64 || originalDTypeSize == 32)
        {
            auto opId = kernelOp->get<unsigned>("opId");

            std::vector<double> oldData = kernelOp->getOutputTensor(0)->getDoubleData();
            std::vector<int64_t> newData(oldData.size());

            for(unsigned i = 0; i < oldData.size(); ++i)
                newData[i] = mv::fp32_to_fp16(oldData[i]);

            auto kernelShape = kernelOp->getOutputTensor(0)->getShape();
            auto kernelOrder = kernelOp->getOutputTensor(0)->getOrder();

            auto outputDataFlows = mv::getOutputDataFlow(om, kernelOp);
            auto newKernel = om.constantInt(newData, kernelShape, mv::DType("Float16"), kernelOrder);
            auto newKernelOp = om.getSourceOp(newKernel);
            newKernelOp->set<unsigned>("opId", opId);

            mv::setOutputDataFlow(om, newKernel, outputDataFlows);
        }
    }
}

void fullyConnectedAsConv2DFcn(const mv::pass::PassEntry& pass, mv::ComputationModel& model, mv::TargetDescriptor&, mv::Element&, mv::json::Object&)
=======
void populatedTensorsToFP16Fcn(const mv::pass::PassEntry& pass, mv::ComputationModel& model, mv::TargetDescriptor&, mv::Element&, mv::Element&)
>>>>>>> 7174630f
{
    mv::OpModel om(model);

    auto kernelOp = om.opBegin();
    while(kernelOp != om.opEnd())
    {
        if(kernelOp.outputsSize() > 0)
        {
            auto outputTensor = kernelOp->getOutputTensor(0);
            auto originalDTypeSize = outputTensor->getDType().getSizeInBits();
            if(outputTensor->isPopulated() && (originalDTypeSize == 64 || originalDTypeSize == 32))
            {
                auto opId = kernelOp->get<unsigned>("opId");

                std::vector<double> oldData = kernelOp->getOutputTensor(0)->getDoubleData();
                std::vector<int64_t> newData(oldData.size());

                for(unsigned i = 0; i < oldData.size(); ++i)
                    newData[i] = mv::fp32_to_fp16(oldData[i]);

                auto kernelShape = kernelOp->getOutputTensor(0)->getShape();
                auto kernelOrder = kernelOp->getOutputTensor(0)->getOrder();

                auto backup = kernelOp;
                ++kernelOp;
                auto outputDataFlows = mv::getOutputDataFlow(om, backup);
                auto newKernel = om.constantInt(newData, kernelShape, mv::DType("Float16"), kernelOrder);
                auto newKernelOp = om.getSourceOp(newKernel);
                newKernelOp->set<unsigned>("opId", opId);

                mv::setOutputDataFlow(om, newKernel, outputDataFlows);
            }
            else
                ++kernelOp;
        }
        else
            ++kernelOp;
    }
}

void unpopulatedTensorsToFP16Fcn(const mv::pass::PassEntry& pass, mv::ComputationModel& model, mv::TargetDescriptor&, mv::Element&, mv::Element&)
{
    mv::OpModel om(model);

    for(auto tensorIt = om.tensorBegin(); tensorIt != om.tensorEnd(); ++tensorIt)
    {
        auto originalDTypeSize = tensorIt->getDType().getSizeInBits();
        if(originalDTypeSize == 64 || originalDTypeSize == 32)
            tensorIt->setDType(mv::DType("Float16"));
    }
}

void fullyConnectedAsConv2DFcn(const mv::pass::PassEntry& pass, mv::ComputationModel& model, mv::TargetDescriptor&, mv::Element&, mv::Element&)
{

    MV_PROFILED_FUNCTION(MV_PROFILE_PASS)
    using namespace mv;

    OpModel om(model);
    DataModel dm(model);

    for (auto opIt = om.getInput(); opIt != om.opEnd(); ++opIt)
    {

        if (opIt->getOpType() == "FullyConnected")
        {
            auto outputMemoryLocation = opIt->getOutputTensor(0)->get<mv::Tensor::MemoryLocation>("Location");

            pass.log(Logger::MessageType::Debug, "Found FullyConnected op " + opIt->getName());

            auto parentOpIt = om.getSourceOp(opIt->getInputTensor(0));
            auto sourceTensor = parentOpIt->getOutputTensor(0);
            auto weightsData = opIt->getInputTensor(1)->getData();
            auto inputShape = sourceTensor->getShape();
            mv::QuantizationParams weightsTensorQuantizationParams = {{},{},{},{}};
            mv::QuantizationParams outputTensorQuantizationParams = {{},{},{},{}};

            if (opIt->getInputTensor(1)->isQuantized())
            {
                weightsTensorQuantizationParams = opIt->getInputTensor(1)->get<mv::QuantizationParams>("quantParams");
                outputTensorQuantizationParams = opIt->getOutputTensor(0)->get<mv::QuantizationParams>("quantParams");
            }
            auto weights = om.constantDataElement(weightsData, {inputShape[mv::IO_WIDTH_DIMENSION], inputShape[mv::IO_HEIGHT_DIMENSION], inputShape[mv::IO_CHANNEL_DIMENSION],
            opIt->getInputTensor(1)->getShape()[mv::IO_HEIGHT_DIMENSION]}, sourceTensor->getDType(),
            mv::Order::getZMajorID(4),weightsTensorQuantizationParams, opIt->getName() + "_weights");

            auto conv2D = om.conv(sourceTensor, weights, {1, 1}, {0, 0, 0, 0}, 1, 1, outputTensorQuantizationParams);
            pass.log(Logger::MessageType::Info, "Replaced FullyConnected op " + opIt->getName() + " with " + conv2D->getName());

            if (opIt->hasAttr("bias"))
            {
                auto biasTensorName = opIt->get<std::string>("bias");
                om.addAttr(om.getSourceOp(conv2D), "bias", biasTensorName);
                pass.log(Logger::MessageType::Info, "Moved Bias attribute of FullyConnected op " + opIt->getName() + " to " + conv2D->getName());
            }

            auto convOp = om.getSourceOp(conv2D);
            auto weightsOp = om.getSourceOp(weights);

            if(opIt->hasAttr("opId"))
            {
                unsigned currentOpId = opIt->get<unsigned>("opId");
                weightsOp->set<unsigned>("opId", currentOpId);
                convOp->set<unsigned>("opId", currentOpId);
            }

            opIt = linkNewOperationsReplacement(parentOpIt, conv2D, om, opIt);
            conv2D->set<mv::Tensor::MemoryLocation>("Location", outputMemoryLocation);
        }

    }
}

void standaloneActivationAsPostOpsFcn(const mv::pass::PassEntry& pass, mv::ComputationModel& model, mv::TargetDescriptor& targetDescriptor, mv::Element&, mv::Element&)
{

    MV_PROFILED_FUNCTION(MV_PROFILE_PASS)
    using namespace mv;

    OpModel om(model);

    for (auto opIt = om.getInput(); opIt != om.opEnd(); ++opIt)
    {
        std::string opType(opIt->getOpType());
        auto outputMemoryLocation = opIt->getOutputTensor(0)->get<mv::Tensor::MemoryLocation>("Location");

        if(!targetDescriptor.opSupported(opType) && targetDescriptor.opSupportedAsPostOp(opType))
        {
            pass.log(Logger::MessageType::Debug, "Found " + opType + " - " + opIt->getName());

            auto parentOpIt = om.getSourceOp(opIt->getInputTensor(0));
            auto sourceTensor = parentOpIt->getOutputTensor(0);

            auto parentOpItType = parentOpIt->getOpType();

            Data::OpListIterator opToUse;

            //Input, Costant, Concat are not real operations, so we need to introduce an identity op
            if(parentOpItType == "Input" ||
               parentOpItType == "Costant" ||
               parentOpItType == "Concat")
            {
                sourceTensor = om.identity(sourceTensor);
                auto identityOp = om.getSourceOp(sourceTensor);
                opToUse = identityOp;
                pass.log(Logger::MessageType::Info, "Replaced " + opType + " with identity+postOp " + opToUse->getName());

            }
            else //no need for identity op, everything can be attached directly to previous op
            {
                opToUse = parentOpIt;
                pass.log(Logger::MessageType::Info, "Replaced " + opType + " by fusing it as a postOp to " + opToUse->getName());
            }

            opToUse->set("postOpType", opType);
            std::vector<std::string> attrKeys(opIt->attrsKeys());

            for(auto attrKey : attrKeys)
            {
                auto attrToSet = opIt->get(attrKey);
                opToUse->set(attrKey, attrToSet);
            }


            opIt = linkNewOperationsReplacement(parentOpIt, sourceTensor, om, opIt);
            sourceTensor->set<mv::Tensor::MemoryLocation>("Location", outputMemoryLocation);
        }
    }
}

<<<<<<< HEAD
void averageAsDepthWiseFcn(const mv::pass::PassEntry& pass, mv::ComputationModel& model, mv::TargetDescriptor&, mv::Element&, mv::json::Object&)
=======
void averageAsDepthWiseFcn(const mv::pass::PassEntry& pass, mv::ComputationModel& model, mv::TargetDescriptor&, mv::Element&, mv::Element&)
>>>>>>> 7174630f
{

    MV_PROFILED_FUNCTION(MV_PROFILE_PASS)
    using namespace mv;

    OpModel om(model);
    DataModel dm(model);

    for (auto opIt = om.getInput(); opIt != om.opEnd(); ++opIt)
    {
        if (opIt->getOpType() == "AveragePool")
        {
            pass.log(Logger::MessageType::Debug, "Found AveragePool op " + opIt->getName());

            auto sourceTensor = opIt->getInputTensor(0);
            auto outputMemoryLocation = opIt->getOutputTensor(0)->get<mv::Tensor::MemoryLocation>("Location");

            auto parentOpIt = om.getSourceOp(sourceTensor);

            auto inputShape = sourceTensor->getShape();
            std::array<unsigned short, 2> kSize = opIt->get<std::array<unsigned short, 2>>("kSize");
            std::array<unsigned short, 2> stride = opIt->get<std::array<unsigned short, 2>>("stride");
            std::array<unsigned short, 4> padding = opIt->get<std::array<unsigned short, 4>>("padding");

            unsigned int total_shape = 1 * inputShape[mv::IO_CHANNEL_DIMENSION] * kSize[1] * kSize[0];
            double value = 1/double(kSize[0] * kSize[1]);

            unsigned short channel_multiplier = 1;

            auto name = opIt->getName();
            mv::Data::TensorIterator weights;
            if (sourceTensor->isDoubleType())
            {
                pass.log(Logger::MessageType::Debug, "Input tensor not quantized, generating non-quantized weights");
                std::vector<double> weightsData(total_shape, value);
                weights = om.constant(weightsData,
                                    {kSize[0], kSize[1], inputShape[mv::IO_CHANNEL_DIMENSION], channel_multiplier},
                                    sourceTensor->getDType(),
                                    Order(Order::getRowMajorID(4)));
            }
            else
            {
                pass.log(Logger::MessageType::Debug, "Input tensor quantized, generating quantized weights");
                // If the input model is quantized, then the replacement pass needs to create
                // quantization params for the weights parameter of the depthwise convolution.
                int64_t weightsVal = 1;
                std::vector<int64_t> weightsData(total_shape, weightsVal);

                std::vector<int64_t> zp = { 0 };
                std::vector<double> scale(1, value);
                std::vector<double> min = { 1 };
                std::vector<double> max = { 1 };
                mv::QuantizationParams weightsQuantParams(zp, scale, min, max);

                weights = om.constantInt(weightsData,
                                    {kSize[0], kSize[1], inputShape[mv::IO_CHANNEL_DIMENSION], channel_multiplier},
                                    sourceTensor->getDType(),
                                    Order(Order::getRowMajorID(4)),
                                    weightsQuantParams);
            }

            //Check the last argument name!!!
            mv::Data::TensorIterator depthwise_conv;
            if (sourceTensor->isQuantized())
            {
                pass.log(Logger::MessageType::Debug, "Passing quantization params from input to output");
                auto quantParams = opIt->get<mv::QuantizationParams>("quantParams");
                // use default dilation factor
                depthwise_conv = om.depthwiseConv(sourceTensor, weights, stride, padding, 1, quantParams, name + "_DepthwiseConv");
            }
            else
            {
                pass.log(Logger::MessageType::Debug, "No need for quantization params, since input is of a floating point type");
                mv::QuantizationParams emptyQuantParams({{}, {}, {}, {}});
                depthwise_conv = om.depthwiseConv(sourceTensor, weights, stride, padding, 1, emptyQuantParams, name + "_DepthwiseConv");
            }

            auto depthwiseConvOp = om.getSourceOp(depthwise_conv);
            auto weightsOp = om.getSourceOp(weights);

            if(opIt->hasAttr("opId"))
            {
                unsigned currentOpId = opIt->get<unsigned>("opId");
                weightsOp->set<unsigned>("opId", currentOpId);
                depthwiseConvOp->set<unsigned>("opId", currentOpId);
            }
            pass.log(Logger::MessageType::Info, "Replaced AveragePool op " + opIt->getName() + " with " + depthwise_conv->getName());
            depthwise_conv->set<mv::Tensor::MemoryLocation>("Location", outputMemoryLocation);
            opIt = linkNewOperationsReplacement(parentOpIt, depthwise_conv, om, opIt);

        }
    }
}<|MERGE_RESOLUTION|>--- conflicted
+++ resolved
@@ -3,13 +3,7 @@
 #include "include/mcm/computation/model/data_model.hpp"
 #include "include/mcm/utils/custom_math.hpp"
 #include "include/mcm/pass/pass_utils.hpp"
-<<<<<<< HEAD
-
-static void fullyConnectedAsConv2DFcn(const mv::pass::PassEntry& pass, mv::ComputationModel& model, mv::TargetDescriptor&, mv::Element&, mv::json::Object&);
-static void standaloneActivationAsPostOpsFcn(const mv::pass::PassEntry& pass, mv::ComputationModel& model, mv::TargetDescriptor&, mv::Element&, mv::json::Object&);
-static void averageAsDepthWiseFcn(const mv::pass::PassEntry& pass, mv::ComputationModel& model, mv::TargetDescriptor&, mv::Element&, mv::json::Object&);
-static void floatLayersToFP16Fcn(const mv::pass::PassEntry& pass, mv::ComputationModel& model, mv::TargetDescriptor&, mv::Element&, mv::json::Object&);
-=======
+
 
 static void fullyConnectedAsConv2DFcn(const mv::pass::PassEntry& pass, mv::ComputationModel& model, mv::TargetDescriptor&, mv::Element&, mv::Element&);
 static void standaloneActivationAsPostOpsFcn(const mv::pass::PassEntry& pass, mv::ComputationModel& model, mv::TargetDescriptor&, mv::Element&, mv::Element&);
@@ -17,8 +11,6 @@
 static void averageAsDepthWiseFcn(const mv::pass::PassEntry& pass, mv::ComputationModel& model, mv::TargetDescriptor&, mv::Element&, mv::Element&);
 static void unpopulatedTensorsToFP16Fcn(const mv::pass::PassEntry& pass, mv::ComputationModel& model, mv::TargetDescriptor&, mv::Element&, mv::Element&);
 
->>>>>>> 7174630f
-
 namespace mv
 {
 
@@ -43,12 +35,6 @@
             "Replaces average Pooling Layer with a DeptwiseConvolution"
         );
 
-<<<<<<< HEAD
-        MV_REGISTER_PASS(FloatLayersToFP16)
-        .setFunc(floatLayersToFP16Fcn)
-        .setDescription(
-            "Replaces Float layers with equivalent FP16 layers"
-=======
         MV_REGISTER_PASS(PopulatedTensorsToFP16)
         .setFunc(populatedTensorsToFP16Fcn)
         .setDescription(
@@ -59,7 +45,6 @@
         .setFunc(unpopulatedTensorsToFP16Fcn)
         .setDescription(
             "Replaces full precision populated tensors dtype"
->>>>>>> 7174630f
         );
     }
 
@@ -95,44 +80,7 @@
     return opIt;
 }
 
-<<<<<<< HEAD
-void floatLayersToFP16Fcn(const mv::pass::PassEntry& pass, mv::ComputationModel& model, mv::TargetDescriptor&, mv::Element&, mv::json::Object&)
-{
-    mv::OpModel om(model);
-
-    auto constants = om.getOps("Constant");
-
-    for(auto vecIt = constants.begin(); vecIt != constants.end(); ++vecIt)
-    {
-        auto kernelOp = *vecIt;
-        auto originalDTypeSize = kernelOp->getOutputTensor(0)->getDType().getSizeInBits();
-        if(originalDTypeSize == 64 || originalDTypeSize == 32)
-        {
-            auto opId = kernelOp->get<unsigned>("opId");
-
-            std::vector<double> oldData = kernelOp->getOutputTensor(0)->getDoubleData();
-            std::vector<int64_t> newData(oldData.size());
-
-            for(unsigned i = 0; i < oldData.size(); ++i)
-                newData[i] = mv::fp32_to_fp16(oldData[i]);
-
-            auto kernelShape = kernelOp->getOutputTensor(0)->getShape();
-            auto kernelOrder = kernelOp->getOutputTensor(0)->getOrder();
-
-            auto outputDataFlows = mv::getOutputDataFlow(om, kernelOp);
-            auto newKernel = om.constantInt(newData, kernelShape, mv::DType("Float16"), kernelOrder);
-            auto newKernelOp = om.getSourceOp(newKernel);
-            newKernelOp->set<unsigned>("opId", opId);
-
-            mv::setOutputDataFlow(om, newKernel, outputDataFlows);
-        }
-    }
-}
-
-void fullyConnectedAsConv2DFcn(const mv::pass::PassEntry& pass, mv::ComputationModel& model, mv::TargetDescriptor&, mv::Element&, mv::json::Object&)
-=======
 void populatedTensorsToFP16Fcn(const mv::pass::PassEntry& pass, mv::ComputationModel& model, mv::TargetDescriptor&, mv::Element&, mv::Element&)
->>>>>>> 7174630f
 {
     mv::OpModel om(model);
 
@@ -303,11 +251,7 @@
     }
 }
 
-<<<<<<< HEAD
-void averageAsDepthWiseFcn(const mv::pass::PassEntry& pass, mv::ComputationModel& model, mv::TargetDescriptor&, mv::Element&, mv::json::Object&)
-=======
 void averageAsDepthWiseFcn(const mv::pass::PassEntry& pass, mv::ComputationModel& model, mv::TargetDescriptor&, mv::Element&, mv::Element&)
->>>>>>> 7174630f
 {
 
     MV_PROFILED_FUNCTION(MV_PROFILE_PASS)
