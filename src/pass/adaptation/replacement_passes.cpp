#include "include/mcm/pass/pass_registry.hpp"
#include "include/mcm/op_model.hpp"
#include "include/mcm/computation/model/data_model.hpp"
#include "include/mcm/utils/custom_math.hpp"
#include "include/mcm/pass/pass_utils.hpp"


static void fullyConnectedAsConv2DFcn(const mv::pass::PassEntry& pass, mv::ComputationModel& model, mv::TargetDescriptor&, mv::Element&, mv::Element&);
static void standaloneActivationAsPostOpsFcn(const mv::pass::PassEntry& pass, mv::ComputationModel& model, mv::TargetDescriptor&, mv::Element&, mv::Element&);
static void tensorsToFP16Fcn(const mv::pass::PassEntry& , mv::ComputationModel& model, mv::TargetDescriptor&, mv::Element&, mv::Element&);
static void averageAsDepthWiseFcn(const mv::pass::PassEntry& pass, mv::ComputationModel& model, mv::TargetDescriptor&, mv::Element&, mv::Element&);

namespace mv
{

    namespace pass
    {

        MV_REGISTER_PASS(TensorsToFP16)
        .setFunc(tensorsToFP16Fcn)
        .setDescription(
            "Replaces full precision tensors with FP16 tensors"
        );

         MV_REGISTER_PASS(FullyConnectedAsConv2D)
        .setFunc(fullyConnectedAsConv2DFcn)
        .setDescription(
            "Replaces the fullyConnected op with conv2D using 1x1 kernels"
        );

        MV_REGISTER_PASS(StandaloneActivationAsPostOps)
        .setFunc(standaloneActivationAsPostOpsFcn)
        .setDescription(
            "Replaces unsupported standalone activation operations with identity operation + postOp activation"
        );

        MV_REGISTER_PASS(AverageAsDepthWise)
        .setFunc(averageAsDepthWiseFcn)
        .setDescription(
            "Replaces average Pooling Layer with a DeptwiseConvolution"
        );

    }

}

mv::Data::OpListIterator linkNewOperationsReplacement(mv::Data::OpListIterator parentOpIt, mv::Data::TensorIterator sourceTensor, mv::OpModel om, mv::Data::OpListIterator opIt)
{
    //Important: do not change the order of this ops
    std::vector<mv::Data::OpListIterator> opsToLink;
    std::vector<std::size_t> inputSlots;
    for (mv::Data::FlowSiblingIterator sinkFlow(opIt.leftmostOutput()); sinkFlow != om.flowEnd(); ++sinkFlow)
    {
        opsToLink.push_back(sinkFlow.sink());
        inputSlots.push_back(sinkFlow->get<std::size_t>("sinkInput"));
    }

    while(opIt.parentsSize() > 1)
    {
        auto paramOp = opIt.leftmostParent();

        if (paramOp->getOpType() == "Constant" || paramOp->getOpType() == "ConstantInt" || paramOp->getOpType() == "ConstantDouble")
        {
            om.removeOp(paramOp);
        }
    }

    om.removeOp(opIt);
    opIt = parentOpIt;

    for (unsigned j = 0; j < opsToLink.size(); ++j)
    {
        opsToLink[j]->setInputTensor(sourceTensor, inputSlots[j]);
        om.defineFlow(sourceTensor, opsToLink[j], inputSlots[j]);
    }

    return opIt;
}

<<<<<<< HEAD
void tensorsToFP16Fcn(const mv::pass::PassEntry&  , mv::ComputationModel& model, mv::TargetDescriptor&, mv::Element&, mv::Element&)
=======
void populatedTensorsToFP16Fcn(const mv::pass::PassEntry&, mv::ComputationModel& model, mv::TargetDescriptor&, mv::Element&, mv::Element&)
>>>>>>> a2371d20
{
    using namespace mv;
    OpModel om(model);

    auto kernelOp = om.getInput();
    while (kernelOp != om.opEnd())
    {
        if(kernelOp.outputsSize() > 0)
        {
            auto outputTensor = kernelOp->getOutputTensor(0);
            if(outputTensor->get<mv::DType>("dType") == mv::DType("Float64") ||
               outputTensor->get<mv::DType>("dType") == mv::DType("Float32"))
            {
                auto opId = kernelOp->get<unsigned>("opId");
                if (outputTensor->isPopulated())
                {
                    std::vector<double> oldData = kernelOp->getOutputTensor(0)->getDoubleData();
                    std::vector<int64_t> newData(oldData.size());
                    mv::QuantizationParams quantParams = {{},{},{},{}};
                    if(outputTensor->hasAttr("quantParams"))
                        quantParams = outputTensor->get<mv::QuantizationParams>("quantParams");

                    for(unsigned i = 0; i < oldData.size(); ++i)
                        newData[i] = mv::fp32_to_fp16(oldData[i]);
                    auto kernelShape = kernelOp->getOutputTensor(0)->getShape();
                    auto kernelOrder = kernelOp->getOutputTensor(0)->getOrder();
                    //with data flows I am finding where the op was attached to attache the new one!!!
                    auto outputDataFlows = mv::getOutputDataFlow(om, kernelOp);

                    auto newKernel = om.constantInt(newData, kernelShape, mv::DType("Float16"), kernelOrder, quantParams);
                    auto newKernelOp = om.getSourceOp(newKernel);
                    newKernelOp->set<unsigned>("opId", opId);
                    newKernelOp->set<mv::DType>("dType",  mv::DType("Float16"));
                    mv::setOutputDataFlow(om, newKernel, outputDataFlows);
                }
                else
                {
                    mv::DType newType = mv::DType("Float16");
                    outputTensor->setDType(newType);
                    kernelOp->set<mv::DType>("dType",  mv::DType("Float16"));
                    ++kernelOp;
                }
            }
            else
                ++kernelOp;
        }
        else
            ++kernelOp;
    }
}

<<<<<<< HEAD
=======
void unpopulatedTensorsToFP16Fcn(const mv::pass::PassEntry&, mv::ComputationModel& model, mv::TargetDescriptor&, mv::Element&, mv::Element&)
{
    mv::OpModel om(model);

    for(auto tensorIt = om.tensorBegin(); tensorIt != om.tensorEnd(); ++tensorIt)
    {
        auto originalDTypeSize = tensorIt->getDType().getSizeInBits();
        if(originalDTypeSize == 64 || originalDTypeSize == 32)
            tensorIt->setDType(mv::DType("Float16"));
    }
}

>>>>>>> a2371d20
void fullyConnectedAsConv2DFcn(const mv::pass::PassEntry& pass, mv::ComputationModel& model, mv::TargetDescriptor&, mv::Element&, mv::Element&)
{

    MV_PROFILED_FUNCTION(MV_PROFILE_PASS)
    using namespace mv;

    OpModel om(model);
    DataModel dm(model);

    for (auto opIt = om.getInput(); opIt != om.opEnd(); ++opIt)
    {

        if (opIt->getOpType() == "FullyConnected")
        {
            auto outputMemoryLocation = opIt->getOutputTensor(0)->get<mv::Tensor::MemoryLocation>("Location");

            pass.log(Logger::MessageType::Debug, "Found FullyConnected op " + opIt->getName());

            auto parentOpIt = om.getSourceOp(opIt->getInputTensor(0));
            auto sourceTensor = parentOpIt->getOutputTensor(0);
            auto weightsData = opIt->getInputTensor(1)->getData();
            auto inputShape = sourceTensor->getShape();
            mv::QuantizationParams weightsTensorQuantizationParams = {{},{},{},{}};
            mv::QuantizationParams outputTensorQuantizationParams = {{},{},{},{}};

            if (opIt->getInputTensor(1)->isQuantized())
            {
                weightsTensorQuantizationParams = opIt->getInputTensor(1)->get<mv::QuantizationParams>("quantParams");
                outputTensorQuantizationParams = opIt->getOutputTensor(0)->get<mv::QuantizationParams>("quantParams");
            }
            auto weights = om.constantDataElement(weightsData, {inputShape[mv::IO_WIDTH_DIMENSION], inputShape[mv::IO_HEIGHT_DIMENSION], inputShape[mv::IO_CHANNEL_DIMENSION],
            opIt->getInputTensor(1)->getShape()[mv::IO_HEIGHT_DIMENSION]}, sourceTensor->getDType(),
            mv::Order::getZMajorID(4), weightsTensorQuantizationParams, opIt->getName() + "_weights");

<<<<<<< HEAD
            auto conv2D = om.conv(sourceTensor, weights, {1, 1}, {0, 0, 0, 0}, 1, 1, mv::DType("Default"), outputTensorQuantizationParams);
=======
            auto conv2D = om.conv(sourceTensor, weights, {1, 1}, {0, 0, 0, 0}, 1, 1, outputTensorQuantizationParams,  opIt->getName() + "_2DConv");
>>>>>>> a2371d20
            pass.log(Logger::MessageType::Info, "Replaced FullyConnected op " + opIt->getName() + " with " + conv2D->getName());

            if (opIt->hasAttr("bias"))
            {
                auto biasTensorName = opIt->get<std::string>("bias");
                om.addAttr(om.getSourceOp(conv2D), "bias", biasTensorName);
                pass.log(Logger::MessageType::Info, "Moved Bias attribute of FullyConnected op " + opIt->getName() + " to " + conv2D->getName());
            }

            auto convOp = om.getSourceOp(conv2D);
            auto weightsOp = om.getSourceOp(weights);

            if(opIt->hasAttr("opId"))
            {
                unsigned currentOpId = opIt->get<unsigned>("opId");
                weightsOp->set<unsigned>("opId", currentOpId);
                convOp->set<unsigned>("opId", currentOpId);
            }

            opIt = linkNewOperationsReplacement(parentOpIt, conv2D, om, opIt);
            conv2D->set<mv::Tensor::MemoryLocation>("Location", outputMemoryLocation);
        }

    }
}

void standaloneActivationAsPostOpsFcn(const mv::pass::PassEntry& pass, mv::ComputationModel& model, mv::TargetDescriptor& targetDescriptor, mv::Element&, mv::Element&)
{

    MV_PROFILED_FUNCTION(MV_PROFILE_PASS)
    using namespace mv;

    OpModel om(model);

    for (auto opIt = om.getInput(); opIt != om.opEnd(); ++opIt)
    {
        std::string opType(opIt->getOpType());
        auto outputMemoryLocation = opIt->getOutputTensor(0)->get<mv::Tensor::MemoryLocation>("Location");

        if(!targetDescriptor.opSupported(opType) && targetDescriptor.opSupportedAsPostOp(opType))
        {
            pass.log(Logger::MessageType::Debug, "Found " + opType + " - " + opIt->getName());

            auto parentOpIt = om.getSourceOp(opIt->getInputTensor(0));
            auto sourceTensor = parentOpIt->getOutputTensor(0);

            auto parentOpItType = parentOpIt->getOpType();

            Data::OpListIterator opToUse;

            //Input, Costant, Concat are not real operations, so we need to introduce an identity op
            if(parentOpItType == "Input" ||
               parentOpItType == "Costant" ||
               parentOpItType == "Concat")
            {
                sourceTensor = om.identity(sourceTensor);
                auto identityOp = om.getSourceOp(sourceTensor);
                opToUse = identityOp;
                pass.log(Logger::MessageType::Info, "Replaced " + opType + " with identity+postOp " + opToUse->getName());

            }
            else //no need for identity op, everything can be attached directly to previous op
            {
                opToUse = parentOpIt;
                pass.log(Logger::MessageType::Info, "Replaced " + opType + " by fusing it as a postOp to " + opToUse->getName());
            }

            opToUse->set("postOpType", opType);
            std::vector<std::string> attrKeys(opIt->attrsKeys());

            for(auto attrKey : attrKeys)
            {
                auto attrToSet = opIt->get(attrKey);
                opToUse->set(attrKey, attrToSet);
            }


            opIt = linkNewOperationsReplacement(parentOpIt, sourceTensor, om, opIt);
            sourceTensor->set<mv::Tensor::MemoryLocation>("Location", outputMemoryLocation);
        }
    }
}

void averageAsDepthWiseFcn(const mv::pass::PassEntry& pass, mv::ComputationModel& model, mv::TargetDescriptor&, mv::Element&, mv::Element&)
{

    MV_PROFILED_FUNCTION(MV_PROFILE_PASS)
    using namespace mv;

    OpModel om(model);
    DataModel dm(model);

    for (auto opIt = om.getInput(); opIt != om.opEnd(); ++opIt)
    {
        if (opIt->getOpType() == "AveragePool")
        {
            pass.log(Logger::MessageType::Debug, "Found AveragePool op " + opIt->getName());

            auto sourceTensor = opIt->getInputTensor(0);
            auto outputMemoryLocation = opIt->getOutputTensor(0)->get<mv::Tensor::MemoryLocation>("Location");

            auto parentOpIt = om.getSourceOp(sourceTensor);

            auto inputShape = sourceTensor->getShape();
            std::array<unsigned short, 2> kSize = opIt->get<std::array<unsigned short, 2>>("kSize");
            std::array<unsigned short, 2> stride = opIt->get<std::array<unsigned short, 2>>("stride");
            std::array<unsigned short, 4> padding = opIt->get<std::array<unsigned short, 4>>("padding");

            unsigned int total_shape = 1 * inputShape[mv::IO_CHANNEL_DIMENSION] * kSize[1] * kSize[0];
            double value = 1/double(kSize[0] * kSize[1]);

            unsigned short channel_multiplier = 1;

            auto name = opIt->getName();
            mv::Data::TensorIterator weights;
            if (sourceTensor->isDoubleType())
            {
                pass.log(Logger::MessageType::Debug, "Input tensor not quantized, generating non-quantized weights");
                std::vector<double> weightsData(total_shape, value);
                weights = om.constant(weightsData,
                                    {kSize[0], kSize[1], inputShape[mv::IO_CHANNEL_DIMENSION], channel_multiplier},
                                    sourceTensor->getDType(),
                                    Order(Order::getRowMajorID(4)));
            }
            else
            {
                pass.log(Logger::MessageType::Debug, "Input tensor quantized, generating quantized weights");
                // If the input model is quantized, then the replacement pass needs to create
                // quantization params for the weights parameter of the depthwise convolution.
                int64_t weightsVal = 1;
                std::vector<int64_t> weightsData(total_shape, weightsVal);

                std::vector<int64_t> zp = { 0 };
                std::vector<double> scale(1, value);
                std::vector<double> min = { 1 };
                std::vector<double> max = { 1 };
                mv::QuantizationParams weightsQuantParams(zp, scale, min, max);

                weights = om.constantInt(weightsData,
                                    {kSize[0], kSize[1], inputShape[mv::IO_CHANNEL_DIMENSION], channel_multiplier},
                                    sourceTensor->getDType(),
                                    Order(Order::getRowMajorID(4)),
                                    weightsQuantParams);
            }

            //Check the last argument name!!!
            mv::Data::TensorIterator depthwise_conv;
            if (sourceTensor->isQuantized())
            {
                pass.log(Logger::MessageType::Debug, "Passing quantization params from input to output");
                auto quantParams = opIt->get<mv::QuantizationParams>("quantParams");
                // use default dilation factor
                depthwise_conv = om.depthwiseConv(sourceTensor, weights, stride, padding, 1, mv::DType("Default"), quantParams, name + "_DepthwiseConv");
            }
            else
            {
                pass.log(Logger::MessageType::Debug, "No need for quantization params, since input is of a floating point type");
                mv::QuantizationParams emptyQuantParams({{}, {}, {}, {}});
                depthwise_conv = om.depthwiseConv(sourceTensor, weights, stride, padding, 1, mv::DType("Default"), emptyQuantParams, name + "_DepthwiseConv");
            }

            auto depthwiseConvOp = om.getSourceOp(depthwise_conv);
            auto weightsOp = om.getSourceOp(weights);

            if(opIt->hasAttr("opId"))
            {
                unsigned currentOpId = opIt->get<unsigned>("opId");
                weightsOp->set<unsigned>("opId", currentOpId);
                depthwiseConvOp->set<unsigned>("opId", currentOpId);
            }
            pass.log(Logger::MessageType::Info, "Replaced AveragePool op " + opIt->getName() + " with " + depthwise_conv->getName());
            depthwise_conv->set<mv::Tensor::MemoryLocation>("Location", outputMemoryLocation);
            opIt = linkNewOperationsReplacement(parentOpIt, depthwise_conv, om, opIt);

        }
    }
}<|MERGE_RESOLUTION|>--- conflicted
+++ resolved
@@ -77,11 +77,7 @@
     return opIt;
 }
 
-<<<<<<< HEAD
 void tensorsToFP16Fcn(const mv::pass::PassEntry&  , mv::ComputationModel& model, mv::TargetDescriptor&, mv::Element&, mv::Element&)
-=======
-void populatedTensorsToFP16Fcn(const mv::pass::PassEntry&, mv::ComputationModel& model, mv::TargetDescriptor&, mv::Element&, mv::Element&)
->>>>>>> a2371d20
 {
     using namespace mv;
     OpModel om(model);
@@ -133,21 +129,6 @@
     }
 }
 
-<<<<<<< HEAD
-=======
-void unpopulatedTensorsToFP16Fcn(const mv::pass::PassEntry&, mv::ComputationModel& model, mv::TargetDescriptor&, mv::Element&, mv::Element&)
-{
-    mv::OpModel om(model);
-
-    for(auto tensorIt = om.tensorBegin(); tensorIt != om.tensorEnd(); ++tensorIt)
-    {
-        auto originalDTypeSize = tensorIt->getDType().getSizeInBits();
-        if(originalDTypeSize == 64 || originalDTypeSize == 32)
-            tensorIt->setDType(mv::DType("Float16"));
-    }
-}
-
->>>>>>> a2371d20
 void fullyConnectedAsConv2DFcn(const mv::pass::PassEntry& pass, mv::ComputationModel& model, mv::TargetDescriptor&, mv::Element&, mv::Element&)
 {
 
@@ -179,14 +160,11 @@
                 outputTensorQuantizationParams = opIt->getOutputTensor(0)->get<mv::QuantizationParams>("quantParams");
             }
             auto weights = om.constantDataElement(weightsData, {inputShape[mv::IO_WIDTH_DIMENSION], inputShape[mv::IO_HEIGHT_DIMENSION], inputShape[mv::IO_CHANNEL_DIMENSION],
-            opIt->getInputTensor(1)->getShape()[mv::IO_HEIGHT_DIMENSION]}, sourceTensor->getDType(),
-            mv::Order::getZMajorID(4), weightsTensorQuantizationParams, opIt->getName() + "_weights");
-
-<<<<<<< HEAD
-            auto conv2D = om.conv(sourceTensor, weights, {1, 1}, {0, 0, 0, 0}, 1, 1, mv::DType("Default"), outputTensorQuantizationParams);
-=======
-            auto conv2D = om.conv(sourceTensor, weights, {1, 1}, {0, 0, 0, 0}, 1, 1, outputTensorQuantizationParams,  opIt->getName() + "_2DConv");
->>>>>>> a2371d20
+                opIt->getInputTensor(1)->getShape()[mv::IO_HEIGHT_DIMENSION]}, sourceTensor->getDType(),
+                mv::Order::getZMajorID(4), weightsTensorQuantizationParams, opIt->getName() + "_weights");
+
+
+            auto conv2D = om.conv(sourceTensor, weights, {1, 1}, {0, 0, 0, 0}, 1, 1, mv::DType("Default"), outputTensorQuantizationParams,  opIt->getName() + "_2DConv");
             pass.log(Logger::MessageType::Info, "Replaced FullyConnected op " + opIt->getName() + " with " + conv2D->getName());
 
             if (opIt->hasAttr("bias"))
