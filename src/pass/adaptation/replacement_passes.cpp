--- conflicted
+++ resolved
@@ -847,19 +847,12 @@
                 throw std::runtime_error(std::string(__FUNCTION__).append(" ERROR: factors are larger the MAX_KERNEL 11"));
             }
         }
-
-<<<<<<< HEAD
         //cascading supported ops
         //first op kernel [factor1.first, factor2.first] - newKernel
         //sequenced op kernel [factor1.second, factor2.second] - newKernel_1
         // Padding quantity relationship is (input size + pad) / k = output size, padding config is TRUE, FALSE
         std::array<unsigned short, 4> padding = {0, 0, 0, 0};
         std::array<unsigned short, 2> newKernel, newKernel_1 = {1,1};
-=======
-        // Padding relationship is (input size + pad) / k = output size
-        unsigned short pad = getPad(factors, inputShape[largeDim], outputShape[largeDim]);
-
-        std::array<unsigned short, 4> padding = {0, pad, 0, pad};
         std::pair<bool, bool> producers_quantized(true, true);
         auto sinkOps = findSinkLayers(dm, opIt->getOutputTensor(0));
         if (sinkOps[0]->isUPA()){
@@ -875,8 +868,6 @@
             }
         }
 
-        std::array<unsigned short, 2> newKernel = {factors.first, factors.first};
->>>>>>> 3a7a4ad9
 
         newKernel[largeDim] = factors.first;//first was the large dimension
         newKernel_1[largeDim] = factors.second;
@@ -921,7 +912,6 @@
                 }
             }
         }
-<<<<<<< HEAD
         else
         {
             newKernel[mv::KERNEL_HEIGHT - largeDim] = factors.first;//largeDim has the same kernel size as 1-largeDim
@@ -930,12 +920,7 @@
         }
         mv::Data::TensorIterator depthwise_conv0 = createPartialDepthwise(om, opIt, sourceTensor,
                                                                             name + "_DepthwiseConv0",
-                                                                            kSize[largeDim], newKernel, padding);
-=======
-
-        mv::Data::TensorIterator depthwise_conv0 = createPartialDepthwise(om, opIt, sourceTensor, name + "_DepthwiseConv0",
-                                                                            kernelSize, newKernel, padding, producers_quantized.first);
->>>>>>> 3a7a4ad9
+                                                                            kSize[largeDim], newKernel, padding, producers_quantized.first);
 
         linkNewOperationsReplacement(parentOpIt, depthwise_conv0, om, opIt);
 
@@ -968,12 +953,8 @@
 
         // Now generate the second depthwise conv
         mv::Data::TensorIterator depthwise_conv1 = createPartialDepthwise(om, depthwiseOp0, depthwise_conv0,
-<<<<<<< HEAD
                                                                         name + "_DepthwiseConv1",
-                                                                        kSize[mv::KERNEL_HEIGHT - largeDim], newKernel_1, {0,0,0,0});
-=======
-                                                                        name + "_DepthwiseConv1", scaleVal, newKernel, {0,0,0,0}, producers_quantized.second);
->>>>>>> 3a7a4ad9
+                                                                        kSize[mv::KERNEL_HEIGHT - largeDim], newKernel_1, {0,0,0,0}, producers_quantized.second);
 
         for(unsigned op = 0 ; op < opsToLink.size(); ++op)
         {
