--- conflicted
+++ resolved
@@ -150,7 +150,6 @@
             }
         }
     }
-<<<<<<< HEAD
 }
 
 // Pass role: Add deallocation tasks for each Tensor
@@ -230,6 +229,4 @@
 
         }
     }
-=======
->>>>>>> 9b6f4f72
 }