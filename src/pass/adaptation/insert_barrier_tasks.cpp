#include "include/mcm/pass/pass_registry.hpp"
#include "meta/include/mcm/op_model.hpp"
#include "include/mcm/computation/model/control_model.hpp"
#include "include/mcm/computation/model/data_model.hpp"
#include "include/mcm/target/keembay/barrier_definition.hpp"
#include "include/mcm/target/keembay/barrier_deps.hpp"
<<<<<<< HEAD
#include <algorithm>

static void insertBarrierTasksFcn(const mv::pass::PassEntry &pass, mv::ComputationModel &model, mv::TargetDescriptor &, mv::Element &, mv::json::Object &);
=======
#include "include/mcm/target/keembay/workloads.hpp"
#include "include/mcm/graph/graph.hpp"
#include "include/mcm/algorithms/path_exists.hpp"
#include "include/mcm/algorithms/edge_exists.hpp"

static void insertBarrierTasksFcn(const mv::pass::PassEntry& pass, mv::ComputationModel& model, mv::TargetDescriptor&, mv::Element&, mv::json::Object&);
static void updateCountsFcn(const mv::pass::PassEntry&, mv::ComputationModel& model, mv::TargetDescriptor&, mv::Element&, mv::json::Object&);
>>>>>>> f6c79647

namespace mv
{

namespace pass
{

<<<<<<< HEAD
MV_REGISTER_PASS(InsertBarrierTasks)
    .setFunc(insertBarrierTasksFcn)
    .setDescription(
        "This pass inserts barrier tasks into the compute graph");
=======
        MV_REGISTER_PASS(InsertBarrierTasks)
        .setFunc(insertBarrierTasksFcn)
        .setDescription(
            "This pass inserts barrier tasks into the compute graph"
        );

        MV_REGISTER_PASS(UpdateBarrierProducerConsumerCounts)
        .setFunc(updateCountsFcn)
        .setDescription(
            "This pass updates producer and consumer counts in barriers based on workloads in producer and consumer \
            DxxTasks in the compute graph"
        );

    }

>>>>>>> f6c79647
}
} // namespace mv

<<<<<<< HEAD
static void setBarrierGroupAndIndex(std::vector<mv::Barrier> &barriers)
=======
using BarrierInterferenceGraph = mv::graph<mv::Barrier, int>;

static void drawBIG(BarrierInterferenceGraph &g, std::string outputFile)
>>>>>>> f6c79647
{
    std::ofstream ostream;

    ostream.open(outputFile, std::ios::trunc | std::ios::out);
    ostream << "digraph G {\n\tgraph [splines=spline]\n";

    for (auto it = g.node_begin(); it != g.node_end(); ++it)
    {
        std::string vIdx = std::to_string((*it).getID());
        std::string nodeDef = "\t\"" + vIdx + "\" [shape=box,";
        nodeDef += " label=<<TABLE BORDER=\"0\" CELLPADDING=\"0\" CELLSPACING=\"0\"><TR><TD ALIGN=\"CENTER\" COLSPAN=\"2\"><FONT POINT-SIZE=\"14.0\"><B>" + vIdx + "</B></FONT></TD></TR>";
        nodeDef += "</TABLE>>";
        ostream << nodeDef << "];\n";
    }

    for (auto it = g.edge_begin(); it != g.edge_end(); ++it)
    {
        std::string vIdxSrc = std::to_string((*(it->source())).getID());
        std::string vIdxSnk = std::to_string((*(it->sink())).getID());
        std::string edgeDef = "\t\"" + vIdxSrc + "\" -> \"" +  vIdxSnk + "\"";
        ostream << edgeDef << "\n";
    }
    ostream << "}\n";
    ostream.close();

    std::string pngFile = outputFile.substr(0, outputFile.find(".dot")) + ".png";

    std::string systemCmd = "dot -Tpng " + outputFile + " -o " + pngFile;
    std::cout << systemCmd;
    system(systemCmd.c_str());
}

static void addEdge(const mv::Barrier& b1, const mv::Barrier& b2, BarrierInterferenceGraph& big)
{
    auto n1 = big.node_find(b1);
    auto n2 = big.node_find(b2);
    big.edge_insert(n1, n2, b1.getID());
    big.edge_insert(n2, n1, b2.getID());
}

static void generateBarrierInterferenceGraph(mv::OpModel& om, std::vector<mv::Barrier>& barriers)
{
    BarrierInterferenceGraph big;

    // Insert all barriers into interference graph
    for (auto& b: barriers)
    {
        big.node_insert(b);
    }

    // Draw edges
    // Case 1: 2 barriers share the same op in their producer and consumer list,
    // like so: b1->op->b2. i.e. op is in b1's consumer list and b2's producer list.
    // In this case b1 and b2 are concurrent, so an edge exists between b1 and b2.

    for (auto& b1: barriers)
    {
        for (auto& c: b1.getConsumers())
        {
            for (auto& b2: barriers)
            {
                auto concurrentBarrier = std::find(b2.getProducers().begin(), b2.getProducers().end(), c);
                if (concurrentBarrier != b2.getProducers().end())
                {
                    // b1's consumer is the same as b2's producer, so add an edge
                    addEdge(b1, b2, big);
                }
            }
        }
    }

    // Case 2: b1 and b2 are on parallel paths.
    // Try all possible combinations of operations & check whether they're an ancestor
    // or a descendent of this op.
    // Subsequently check whether an edge already exists between barriers associated with
    // the two ops. If not, add an edge between the two barriers in the BIG.

    for (auto& b1: barriers)
    {
        for (auto& c1: b1.getConsumers())
        {
            for (auto& b2: barriers)
            {
                if (b1 != b2)
                {
                    for (auto& c2: b2.getConsumers())
                    {
                        auto b1It = big.node_find(b1);
                        auto b2It = big.node_find(b2);
                        // BIG is an undirected graph, so nodes in the opModel are considered to be
                        // disconnected only if c2 is neither an ancestor, nor a descendent of c1.
                        // pathExists checks only from source to sink on a directed graph, hence
                        // this check needs to be performed both from c1 to c2, and c2 to c1.
                        if (!om.pathExists(om.getOp(c1), om.getOp(c2)) && !om.pathExists(om.getOp(c2), om.getOp(c1)))
                        {
                            if (!mv::edgeExists(big, b1It, b2It))
                                addEdge(b1, b2, big);
                        }
                    }
                }
            }
        }
    }

    drawBIG(big, "big.dot");
}

<<<<<<< HEAD
    int numBarriers = 0;
=======
static void setBarrierGroupAndIndex(mv::OpModel& om, std::vector<mv::Barrier>& barriers, mv::Element& passDesc)
{
    int numBarriers = 0 ;
>>>>>>> f6c79647
    int barrierIndex = 0;
    int barrierGroup = 0;
    std::string indexAssignment = passDesc.get<std::string>("barrier_index_assignment");

<<<<<<< HEAD
    for (auto &barrier : barriers)
=======
    // TODO: Update barrier group and index based on graph coloring algorithm
    if (indexAssignment == "Static")
>>>>>>> f6c79647
    {
        // 1) generate BIG
        // 2) Apply coloring algorithm to assign indices below

        generateBarrierInterferenceGraph(om, barriers);

        for (auto& barrier: barriers)
        {
            barrierGroup = barrier.getID() / 8;
            barrierIndex = barrier.getID() % 8;

            barrier.setGroup(barrierGroup);
            barrier.setIndex(barrierIndex);
        }
    }
    else
    {
        for (auto& barrier: barriers)
            barrier.setIndex(barrier.getID());
    }
}

<<<<<<< HEAD
static void insertBarriersIntoControlFlowGraph(mv::OpModel &om, mv::ControlModel &cm, const std::vector<mv::Barrier> &barriers)
{
    for (auto &barrier : barriers)
=======
static void insertBarriersIntoControlFlowGraph(mv::ComputationModel& model, const mv::Element& passDesc, const std::vector<mv::Barrier>& barriers)
{
    mv::OpModel om(model);
    mv::ControlModel cm(model);

    std::string indexAssignment = passDesc.get<std::string>("barrier_index_assignment");

    for (auto& barrier: barriers)
>>>>>>> f6c79647
    {
        std::string barrierName("BarrierTask_" + std::to_string(barrier.getID()));
        om.barrierTask(barrier, barrierName);

        // Add control flows to insert this barrier to the control flow graph
        auto barrierOp = om.getOp(barrierName);

        // Input flow
        for (auto producer : barrier.getProducers())
        {
            auto sourceOp = om.getOp(producer);
            cm.defineFlow(sourceOp, barrierOp);
        }

        // Output flow
        for (auto consumer : barrier.getConsumers())
        {
            auto destOp = om.getOp(consumer);
            cm.defineFlow(barrierOp, destOp);
        }
    }
}

<<<<<<< HEAD
static bool opHasBarrier(const std::string &opName , std::vector<mv::Barrier> &barriers)
{
    for (auto b : barriers)
    {
        auto bConsumers = b.getConsumers() ;
        if ( std::find(bConsumers.begin() , bConsumers.end(), opName ) != bConsumers.end() )
        {
            return true;
        }
    }
    return false;
}

void insertBarrierTasksFcn(const mv::pass::PassEntry &, mv::ComputationModel &model, mv::TargetDescriptor &, mv::Element &, mv::json::Object &)
=======
void insertBarrierTasksFcn(const mv::pass::PassEntry&, mv::ComputationModel& model, mv::TargetDescriptor&, mv::Element& passDesc, mv::json::Object&)
>>>>>>> f6c79647
{
    mv::OpModel om(model);
    mv::ControlModel cm(model);
    mv::DataModel dm(model);

    std::vector<mv::Barrier> barriers;
    
    //add barriers due to data flow dependencies
    for (auto opIt = om.opBegin(); opIt != om.opEnd(); ++opIt)
    {
        auto opType = opIt->getOpType();
        bool isDPUTask = opType == "DPUTask";
        bool isDMAToCMXTask = (opType == "DMATask" && opIt->get<mv::DmaDirection>("direction") == mv::DmaDirectionEnum::CMX2DDR);

        if (isDPUTask || isDMAToCMXTask)
        {
            std::unordered_set<std::string> producers;
            std::unordered_set<std::string> consumers;

            // Input flow
            auto inputTensors = opIt->getInputTensor();
            for (auto tensorIn = inputTensors.begin(); tensorIn != inputTensors.end(); tensorIn++)
            {
                auto sourceOp = om.getSourceOp(*tensorIn);
                producers.insert(sourceOp->getName());
            }

            auto outputTensors = opIt->getOutputTensor();
            for (auto tensorOut = outputTensors.begin(); tensorOut != outputTensors.end(); tensorOut++)
            {
                auto destOp = om.getSourceOp(*tensorOut);
                consumers.insert(destOp->getName());
            }

            struct mv::Barrier new_barrier(producers, consumers);
            barriers.push_back(new_barrier);
        }
    }

    // add/update barriers for control flows added by partial serialization (no tensor on edge)
    for (auto ctlFlow = cm.getFirst(); ctlFlow != cm.getLast(); ++ctlFlow)
    {
        auto ctlFlowOpType = ctlFlow->getOpType();
        if ((ctlFlowOpType=="DMATask") | (ctlFlowOpType == "DPUTask"))
        {
            for (auto parentOp = ctlFlow.leftmostParent(); parentOp != cm.opEnd(); ++parentOp)
            {
                auto parentOpType = parentOp->getOpType();
                if ((parentOpType == "DPUTask")|(parentOpType == "DMATask" ))
                {
                    auto sinkOpName = ctlFlow->getName();
                    auto sourceOpName = parentOp->getName();

                    // add dependency to existing barrier if this op already preceded by a barrier
                    if (opHasBarrier( sinkOpName, barriers ))
                    {
                        for (mv::Barrier& b : barriers)
                        {
                            auto bConsumers = b.getConsumers() ;
                            if ( std::find(bConsumers.begin() , bConsumers.end(), sinkOpName ) != bConsumers.end() )
                            {
                                b.addProducer(sourceOpName);
                                auto updatedList = b.getProducers();
                            }
                        }
                    }

                    // create new barrier if this op had no existing barrier preceeding it
                    else
                    {
                        std::unordered_set<std::string> producers;
                        std::unordered_set<std::string> consumers;
                        producers.insert(sourceOpName);
                        consumers.insert(sinkOpName);
                        struct mv::Barrier new_barrier(producers, consumers);
                        barriers.push_back(new_barrier);
                    }
                }
            }
        }
    }

    // combine redundant barriers (same producers) into 1 barrier
    for (auto b = barriers.begin(); b != barriers.end(); b++ )
    {
        for (auto c=std::next(b); c!= barriers.end(); c++ )
        {
            if ((b->getProducers() == c->getProducers()) && (c->hasConsumers()) && (b->hasConsumers()))
            {
                // move c consumers to b
                for (auto consumer : c->getConsumers())
                {
                    b->addConsumer(consumer);
                    c->removeConsumer(consumer);
                }
            }
        }
    }

<<<<<<< HEAD
    // remove redundant barriers
    auto newEnd = std::remove_if(barriers.begin(), barriers.end(), [](mv::Barrier &x)
        { return !(x.hasConsumers()); } );
    barriers.erase(newEnd, barriers.end());

    setBarrierGroupAndIndex(barriers);
=======
    setBarrierGroupAndIndex(om, barriers, passDesc);

    insertBarriersIntoControlFlowGraph(model, passDesc, barriers);
}
>>>>>>> f6c79647

static void updateCountsFcn(const mv::pass::PassEntry&, mv::ComputationModel& model, mv::TargetDescriptor&, mv::Element&, mv::json::Object&)
{
    mv::OpModel om(model);
    mv::ControlModel cm(model);

    auto barrierTasks = om.getOps("BarrierTask");

    for (auto bt: barrierTasks)
    {
        auto& barrier = bt->get<mv::Barrier>("Barrier");

        for (auto producer: barrier.getProducers())
        {
            auto producerOp = om.getOp(producer);
            if (producerOp->hasAttr("Workloads"))
            {
                auto& workloads = producerOp->get<mv::Workloads>("Workloads");
                int count = barrier.getNumProducers();
                count = count - 1 + workloads.nWorkloads();
                barrier.setNumProducers(count);
            }
        }

        for (auto consumer: barrier.getConsumers())
        {
            auto consumerOp = om.getOp(consumer);

            if (consumerOp->hasAttr("Workloads"))
            {
                auto& workloads = consumerOp->get<mv::Workloads>("Workloads");
                int count = barrier.getNumConsumers();
                count = count - 1 + workloads.nWorkloads();
                barrier.setNumConsumers(count);
            }
        }
    }
}<|MERGE_RESOLUTION|>--- conflicted
+++ resolved
@@ -4,32 +4,21 @@
 #include "include/mcm/computation/model/data_model.hpp"
 #include "include/mcm/target/keembay/barrier_definition.hpp"
 #include "include/mcm/target/keembay/barrier_deps.hpp"
-<<<<<<< HEAD
-#include <algorithm>
-
-static void insertBarrierTasksFcn(const mv::pass::PassEntry &pass, mv::ComputationModel &model, mv::TargetDescriptor &, mv::Element &, mv::json::Object &);
-=======
 #include "include/mcm/target/keembay/workloads.hpp"
 #include "include/mcm/graph/graph.hpp"
 #include "include/mcm/algorithms/path_exists.hpp"
 #include "include/mcm/algorithms/edge_exists.hpp"
+#include <algorithm>
 
 static void insertBarrierTasksFcn(const mv::pass::PassEntry& pass, mv::ComputationModel& model, mv::TargetDescriptor&, mv::Element&, mv::json::Object&);
 static void updateCountsFcn(const mv::pass::PassEntry&, mv::ComputationModel& model, mv::TargetDescriptor&, mv::Element&, mv::json::Object&);
->>>>>>> f6c79647
 
 namespace mv
 {
 
-namespace pass
-{
-
-<<<<<<< HEAD
-MV_REGISTER_PASS(InsertBarrierTasks)
-    .setFunc(insertBarrierTasksFcn)
-    .setDescription(
-        "This pass inserts barrier tasks into the compute graph");
-=======
+    namespace pass
+    {
+
         MV_REGISTER_PASS(InsertBarrierTasks)
         .setFunc(insertBarrierTasksFcn)
         .setDescription(
@@ -45,17 +34,11 @@
 
     }
 
->>>>>>> f6c79647
-}
-} // namespace mv
-
-<<<<<<< HEAD
-static void setBarrierGroupAndIndex(std::vector<mv::Barrier> &barriers)
-=======
+}
+
 using BarrierInterferenceGraph = mv::graph<mv::Barrier, int>;
 
 static void drawBIG(BarrierInterferenceGraph &g, std::string outputFile)
->>>>>>> f6c79647
 {
     std::ofstream ostream;
 
@@ -163,23 +146,15 @@
     drawBIG(big, "big.dot");
 }
 
-<<<<<<< HEAD
-    int numBarriers = 0;
-=======
 static void setBarrierGroupAndIndex(mv::OpModel& om, std::vector<mv::Barrier>& barriers, mv::Element& passDesc)
 {
     int numBarriers = 0 ;
->>>>>>> f6c79647
     int barrierIndex = 0;
     int barrierGroup = 0;
     std::string indexAssignment = passDesc.get<std::string>("barrier_index_assignment");
 
-<<<<<<< HEAD
-    for (auto &barrier : barriers)
-=======
     // TODO: Update barrier group and index based on graph coloring algorithm
     if (indexAssignment == "Static")
->>>>>>> f6c79647
     {
         // 1) generate BIG
         // 2) Apply coloring algorithm to assign indices below
@@ -202,11 +177,6 @@
     }
 }
 
-<<<<<<< HEAD
-static void insertBarriersIntoControlFlowGraph(mv::OpModel &om, mv::ControlModel &cm, const std::vector<mv::Barrier> &barriers)
-{
-    for (auto &barrier : barriers)
-=======
 static void insertBarriersIntoControlFlowGraph(mv::ComputationModel& model, const mv::Element& passDesc, const std::vector<mv::Barrier>& barriers)
 {
     mv::OpModel om(model);
@@ -215,7 +185,6 @@
     std::string indexAssignment = passDesc.get<std::string>("barrier_index_assignment");
 
     for (auto& barrier: barriers)
->>>>>>> f6c79647
     {
         std::string barrierName("BarrierTask_" + std::to_string(barrier.getID()));
         om.barrierTask(barrier, barrierName);
@@ -224,14 +193,14 @@
         auto barrierOp = om.getOp(barrierName);
 
         // Input flow
-        for (auto producer : barrier.getProducers())
+        for (auto producer: barrier.getProducers())
         {
             auto sourceOp = om.getOp(producer);
             cm.defineFlow(sourceOp, barrierOp);
         }
 
         // Output flow
-        for (auto consumer : barrier.getConsumers())
+        for (auto consumer: barrier.getConsumers())
         {
             auto destOp = om.getOp(consumer);
             cm.defineFlow(barrierOp, destOp);
@@ -239,7 +208,6 @@
     }
 }
 
-<<<<<<< HEAD
 static bool opHasBarrier(const std::string &opName , std::vector<mv::Barrier> &barriers)
 {
     for (auto b : barriers)
@@ -253,19 +221,15 @@
     return false;
 }
 
-void insertBarrierTasksFcn(const mv::pass::PassEntry &, mv::ComputationModel &model, mv::TargetDescriptor &, mv::Element &, mv::json::Object &)
-=======
 void insertBarrierTasksFcn(const mv::pass::PassEntry&, mv::ComputationModel& model, mv::TargetDescriptor&, mv::Element& passDesc, mv::json::Object&)
->>>>>>> f6c79647
 {
     mv::OpModel om(model);
     mv::ControlModel cm(model);
-    mv::DataModel dm(model);
 
     std::vector<mv::Barrier> barriers;
-    
+
     //add barriers due to data flow dependencies
-    for (auto opIt = om.opBegin(); opIt != om.opEnd(); ++opIt)
+    for(auto opIt = om.opBegin(); opIt != om.opEnd(); ++opIt)
     {
         auto opType = opIt->getOpType();
         bool isDPUTask = opType == "DPUTask";
@@ -276,7 +240,6 @@
             std::unordered_set<std::string> producers;
             std::unordered_set<std::string> consumers;
 
-            // Input flow
             auto inputTensors = opIt->getInputTensor();
             for (auto tensorIn = inputTensors.begin(); tensorIn != inputTensors.end(); tensorIn++)
             {
@@ -356,19 +319,15 @@
         }
     }
 
-<<<<<<< HEAD
     // remove redundant barriers
     auto newEnd = std::remove_if(barriers.begin(), barriers.end(), [](mv::Barrier &x)
         { return !(x.hasConsumers()); } );
     barriers.erase(newEnd, barriers.end());
 
-    setBarrierGroupAndIndex(barriers);
-=======
     setBarrierGroupAndIndex(om, barriers, passDesc);
 
     insertBarriersIntoControlFlowGraph(model, passDesc, barriers);
 }
->>>>>>> f6c79647
 
 static void updateCountsFcn(const mv::pass::PassEntry&, mv::ComputationModel& model, mv::TargetDescriptor&, mv::Element&, mv::json::Object&)
 {
