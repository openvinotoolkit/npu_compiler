#include "include/mcm/pass/pass_registry.hpp"
#include "include/mcm/op_model.hpp"
#include "include/mcm/computation/model/control_model.hpp"
#include "include/mcm/computation/model/data_model.hpp"
#include "include/mcm/target/kmb/ppe_task.hpp"
#include "include/mcm/tensor/quantization_params.hpp"
#include "include/mcm/utils/custom_strings.hpp"
#include "include/mcm/pass/pass_utils.hpp"

static const std::array<unsigned short, 2> FAKE_KERNEL = {1,1};
static const std::array<unsigned short, 2> FAKE_STRIDE = {1,1};

<<<<<<< HEAD
static void convertOpsToDPUTasksFcn(const mv::pass::PassEntry& pass, mv::ComputationModel& model, mv::TargetDescriptor&, mv::Element&, mv::Element&);
static void convertOpsToUPATasksFcn(const mv::pass::PassEntry& pass, mv::ComputationModel& model, mv::TargetDescriptor&, mv::Element&, mv::Element&);
static void addPpeTask(mv::Data::OpListIterator &opIt, std::string ppeTaskType);
=======
static void convertOpsToTasksFcn(const mv::pass::PassEntry& pass, mv::ComputationModel& model, mv::TargetDescriptor&, mv::Element&, mv::Element&);
static void addPpeTask(mv::Data::OpListIterator &opIt, std::string ppeTaskType, double leakyAlpha = 0);
static void computeClampValues(mv::Data::OpListIterator &opIt);
union fixed_rep
{
    int32_t int_rep;
    float float_rep;
};
static void computeClampMinimum(mv::Data::OpListIterator &opIt, fixed_rep &fixed_min);
static void computeClampMaximum(mv::Data::OpListIterator &opIt, fixed_rep &fixed_max);
>>>>>>> ac789af1

namespace mv
{
    namespace pass
    {
        MV_REGISTER_PASS(ConvertOpsToDPUTasks)
            .setFunc(convertOpsToDPUTasksFcn)
            .setDescription(
                "Replace all convolution operations with DPU tasks.\n"
                "Assume each convolution can be done with DPU on KMB.\n"
                "Assume each convolution should be done on DPU.");


        MV_REGISTER_PASS(ConvertOpsToUPATasks)
            .setFunc(convertOpsToUPATasksFcn)
            .setDescription(
                "Replace all supported operations with UPA tasks.");
    }
}

void convertOpsToDPUTasksFcn(const mv::pass::PassEntry& , mv::ComputationModel& model, mv::TargetDescriptor&, mv::Element&, mv::Element&)
{

    MV_PROFILED_FUNCTION(MV_PROFILE_PASS)
    mv::OpModel om(model);
    mv::ControlModel cm(model);

    auto addFcn = [&om](std::vector< mv::Data::TensorIterator >& vec, const mv::QuantizationParams& quantParams, const std::string& s){ return om.dPUTaskAdd(vec, mv::DType("Default"), quantParams,s);};
    auto subFcn = [&om](std::vector< mv::Data::TensorIterator >& vec, const mv::QuantizationParams& quantParams, const std::string& s){ return om.dPUTaskSubtract(vec, mv::DType("Default"), quantParams,s);};
    auto multFcn = [&om](std::vector< mv::Data::TensorIterator >& vec, const mv::QuantizationParams& quantParams, const std::string& s){ return om.dPUTaskMultiply(vec, mv::DType("Default"), quantParams,s);};

    auto dpuTaskMap = std::map<std::string, std::function<mv::Data::TensorIterator (std::vector< mv::Data::TensorIterator >&, const mv::QuantizationParams&, const std::string&)>>
                                               {{"Add", addFcn},
                                               {"Subtract", subFcn},
                                               {"Multiply", multFcn}};
    // Pass main assumption is that we are working on the original graph (just AveragePooling substituted)

    // While loop is preferred in a loop like this were we are performing eliminations
    // as it gives more flexibility on when to increment the iterator
    auto opIt = om.getInput();
    while (opIt != om.opEnd())
    {
        std::string opType = opIt->getOpType();

        if (opType == "Conv" || opType == "DepthwiseConv")
        {
            auto outputTensorType = opIt->getOutputTensor(0)->get<mv::DType>("dType");
            auto outputMemoryLocation = opIt->getOutputTensor(0)->get<mv::Tensor::MemoryLocation>("Location");
            auto outputTensorType = opIt->getOutputTensor(0)->get<mv::DType>("dType");

            auto input = opIt->getInputTensor(0);
            auto kernel = opIt->getInputTensor(1);

            kernel->set<std::string>("populatedTensorType", "weights");

            auto opId = opIt->get<unsigned>("opId");

            auto strides = opIt->get<std::array<unsigned short, 2>>("stride");
            auto padding = opIt->get<std::array<unsigned short, 4>>("padding");
            auto dilationFactor = opIt->get<unsigned>("dilationFactor");

            auto name = opIt->getName();
            auto quantParams = opIt->get<mv::QuantizationParams>("quantParams");

            std::string biasName, splitStrategy, workloadStrategyMPEMode, ppeType;
            int workloadStrategyNWorkloads = -1;

            bool inputActivationSparsity, outputActivationSparsity, weightsSparsity = false;
            //NOTE: LEAKY RELU PARAM
            double leakyAlpha = 0;
            int32_t minimum = std::numeric_limits<int32_t>::min();
            int32_t maximum = std::numeric_limits<int32_t>::max();
            std::vector <std::string> postOpTypes = {};
            unsigned group = 1;
            if (opType == "Conv")
                group = opIt->get<unsigned>("group");

            if (opIt->hasAttr("bias"))
                biasName = opIt->get<std::string>("bias");

            if(opIt->hasAttr("splitStrategy"))
                splitStrategy = opIt->get<std::string>("splitStrategy");

            if(opIt->hasAttr("inputActivationSparsity"))
                inputActivationSparsity = opIt->get<bool>("inputActivationSparsity");

            if(opIt->hasAttr("outputActivationSparsity"))
                outputActivationSparsity = opIt->get<bool>("outputActivationSparsity");

            if(opIt->hasAttr("weightsSparsity"))
                weightsSparsity = opIt->get<bool>("weightsSparsity");

            if (opIt->hasAttr("WorkloadStrategy_nWorkloads"))
                workloadStrategyMPEMode = opIt->get<std::string>("WorkloadStrategy_MPE_mode");

            if (opIt->hasAttr("WorkloadStrategy_nWorkloads"))
                workloadStrategyNWorkloads = opIt->get<int>("WorkloadStrategy_nWorkloads");
            //NOTE: This will become bigger with new ppeTasks
<<<<<<< HEAD
            if (opIt->hasAttr("postOpType") && opIt->get<std::string>("postOpType") == "Relu")
                ppeType = "LRELU";
=======
            if (opIt->hasAttr("postOpType"))
            {
                if (opIt->get<std::string>("postOpType") == "LeakyRelu")
                {
                    ppeType = "LPRELU";
                    leakyAlpha = opIt->get<double>("alpha");
                }
                else if (opIt->get<std::string>("postOpType") == "Relu")
                {
                    ppeType = "RELU";
                }
                else if (opIt->get<std::string>("postOpType") == "Sigmoid")
                {
                    ppeType = "SIGMOID";
                }
            }
            else if (opIt->hasAttr("postOpTypes"))
            {
                postOpTypes = opIt->get<std::vector<std::string>>("postOpTypes");
                computeClampValues(opIt);
                if (std::find(postOpTypes.begin(), postOpTypes.end(), "Minimum") != postOpTypes.end())
                    minimum = opIt->get<int32_t>("clampMinimum");
                if (std::find(postOpTypes.begin(), postOpTypes.end(), "Maximum") != postOpTypes.end())
                    maximum = opIt->get<int32_t>("clampMaximum");
            }
>>>>>>> ac789af1

            std::array<unsigned short, 2> kernelSize = {kernel->getShape()[mv::KERNEL_WIDTH], kernel->getShape()[mv::KERNEL_HEIGHT]};

            auto inputControlFlows = mv::getInputControlFlow(cm, cm.switchContext(opIt));
            auto outputControlFlows = mv::getOutputControlFlow(cm, cm.switchContext(opIt));
            auto outputDataFlows = mv::getOutputDataFlow(om, opIt);

            mv::Data::TensorIterator dpuConv;
            if(opType == "Conv")
                dpuConv = om.dPUTaskConv({input, kernel}, strides, padding, dilationFactor, group, mv::DType("Default"), quantParams, mv::createDPUTaskName(name));
            else
                dpuConv = om.dPUTaskDepthwiseConv({input, kernel}, strides, padding, dilationFactor, mv::DType("Default"), quantParams, mv::createDPUTaskName(name));

            auto dpuConvOp = om.getSourceOp(dpuConv);
            dpuConvOp->set<unsigned>("opId", opId);

            if(opType == "Conv")
                dpuConvOp->set<bool>("inputActivationSparsity", inputActivationSparsity);
            else
                dpuConvOp->set<bool>("inputActivationSparsity", false);
            dpuConvOp->set<bool>("outputActivationSparsity", outputActivationSparsity);
            dpuConvOp->set<bool>("weightsSparsity", weightsSparsity);

            dpuConvOp->set<bool>("hasWeights", true);
            dpuConvOp->set<std::array<unsigned short, 2>>("kSize", kernelSize);

<<<<<<< HEAD
            if (!ppeType.empty())
                addPpeTask(dpuConvOp, ppeType);
=======
            if (!postOpTypes.empty())
            {
                auto ppeFixedFunction = mv::PPEFixedFunction(1, 0, minimum, maximum);
                if (std::find(postOpTypes.begin(), postOpTypes.end(), "Minimum") != postOpTypes.end())
                {
                    std::string ppeLayerType0 = "MINIMUM";
                    ppeFixedFunction.addLayer(ppeLayerType0);
                }
                if (std::find(postOpTypes.begin(), postOpTypes.end(), "Maximum") != postOpTypes.end())
                {
                    std::string ppeLayerType1 = "MAXIMUM";
                    ppeFixedFunction.addLayer(ppeLayerType1);
                }
                auto ppeTask = mv::PPETask(ppeFixedFunction);
                dpuConvOp->set<mv::PPETask>("PPETask", ppeTask);
            }
            else if (!ppeType.empty())
                addPpeTask(dpuConvOp, ppeType, leakyAlpha);

>>>>>>> ac789af1
            if(!biasName.empty())
               dpuConvOp->set<std::string>("bias", biasName);
            if(!splitStrategy.empty())
            {
                //NOTE:Convolution can not be HWSwitch
                dpuConvOp->set<std::string>("splitStrategy", splitStrategy);
                if (splitStrategy == "SplitOverK")
                    dpuConvOp->set<bool>("multiCast", true);
                else
                    dpuConvOp->set<bool>("multiCast", false);
            }
            if(!workloadStrategyMPEMode.empty())
                dpuConvOp->set<std::string>("WorkloadStrategy_MPE_mode", workloadStrategyMPEMode);
            if(workloadStrategyNWorkloads != -1)
                dpuConvOp->set<int>("WorkloadStrategy_nWorkloads", workloadStrategyNWorkloads);

            dpuConv->set<mv::Tensor::MemoryLocation>("Location", outputMemoryLocation);
            dpuConv->set<mv::DType>("dType", outputTensorType);
            setOutputDataFlow(om, dpuConv, outputDataFlows);
            setInputControlFlow(cm, cm.switchContext(dpuConvOp), inputControlFlows);
            setOutputControlFlow(cm, cm.switchContext(dpuConvOp), outputControlFlows);


            if(opType == "Conv")
            {
                if(kernel->getShape()[mv::KERNEL_INPUT_CHANNELS] < 16)
                {
                    dpuConvOp->erase("taskOp");
                    dpuConvOp->set<std::string>("taskOp", "ChannelMajorConvolution");
                }
            }

        }
        else if (opType == "MaxPool")
        {
            auto outputMemoryLocation = opIt->getOutputTensor(0)->get<mv::Tensor::MemoryLocation>("Location");
            auto outputTensorType = opIt->getOutputTensor(0)->get<mv::DType>("dType");

            auto input = opIt->getInputTensor(0);
            auto opId = opIt->get<unsigned>("opId");

            auto strides = opIt->get<std::array<unsigned short, 2>>("stride");
            auto padding = opIt->get<std::array<unsigned short, 4>>("padding");
            auto kernelSize = opIt->get<std::array<unsigned short, 2>>("kSize");
            auto exclude_pad = opIt->get<bool>("exclude_pad");
            auto auto_pad = opIt->get<std::string>("auto_pad");
            auto rounding_type = opIt->get<std::string>("rounding_type");
            auto name = opIt->getName();
            auto quantParams = opIt->get<mv::QuantizationParams>("quantParams");

            bool outputActivationSparsity = false;

            std::string splitStrategy;
            if(opIt->hasAttr("splitStrategy"))
                splitStrategy = opIt->get<std::string>("splitStrategy");

            if(opIt->hasAttr("outputActivationSparsity"))
                outputActivationSparsity = opIt->get<bool>("outputActivationSparsity");

            auto inputControlFlows = mv::getInputControlFlow(cm, cm.switchContext(opIt));
            auto outputControlFlows = mv::getOutputControlFlow(cm, cm.switchContext(opIt));
            auto outputDataFlows = mv::getOutputDataFlow(om, opIt);

            auto dpuPool = om.dPUTaskMaxPool({input}, kernelSize, strides, padding,
                               exclude_pad, auto_pad, rounding_type, mv::DType("Default"), quantParams, mv::createDPUTaskName(name));
            auto dpuPoolOp = om.getSourceOp(dpuPool);
            dpuPoolOp->set<unsigned>("opId", opId);
            dpuPoolOp->set<bool>("hasWeights", false);

            dpuPoolOp->set<bool>("inputActivationSparsity", false);
            dpuPoolOp->set<bool>("outputActivationSparsity", outputActivationSparsity);
            dpuPoolOp->set<bool>("weightsSparsity", false);

            if(!splitStrategy.empty())
            {
                //NOTE:Pooling can not be SplitOverK
               dpuPoolOp->set<std::string>("splitStrategy", splitStrategy);
               if (splitStrategy == "HKSwitch")
                    dpuPoolOp->set<bool>("multiCast", true);
                else
                   dpuPoolOp->set<bool>("multiCast", false);
            }

            dpuPool->set<mv::Tensor::MemoryLocation>("Location", outputMemoryLocation);
            dpuPool->set<mv::DType>("dType", outputTensorType);
            setOutputDataFlow(om, dpuPool, outputDataFlows);
            setInputControlFlow(cm, cm.switchContext(dpuPoolOp), inputControlFlows);
            setOutputControlFlow(cm, cm.switchContext(dpuPoolOp), outputControlFlows);
        }
        else if (opType == "Add" || opType == "Subtract" || opType == "Multiply")
        {
            auto outputMemoryLocation = opIt->getOutputTensor(0)->get<mv::Tensor::MemoryLocation>("Location");
            auto outputTensorType = opIt->getOutputTensor(0)->get<mv::DType>("dType");

            auto input1 = opIt->getInputTensor(0);
            auto input2 = opIt->getInputTensor(1);
            std::vector<mv::Data::TensorIterator> inputs;
            inputs.push_back(input1);
            inputs.push_back(input2);
            auto name = opIt->getName();

            bool outputActivationSparsity = false;

            auto quantParams = opIt->get<mv::QuantizationParams>("quantParams");

            auto opId = opIt->get<unsigned>("opId");

            std::string splitStrategy;

            if(opIt->hasAttr("splitStrategy"))
                splitStrategy = opIt->get<std::string>("splitStrategy");

            if(opIt->hasAttr("outputActivationSparsity"))
                outputActivationSparsity = opIt->get<bool>("outputActivationSparsity");

            auto inputControlFlows = mv::getInputControlFlow(cm, cm.switchContext(opIt));
            auto outputControlFlows = mv::getOutputControlFlow(cm, cm.switchContext(opIt));
            auto outputDataFlows = mv::getOutputDataFlow(om, opIt);

            auto dpuElementWiseFunctor = (dpuTaskMap.at(opType));
            auto dpuElementWise = dpuElementWiseFunctor(inputs, quantParams, mv::createDPUTaskName(name));
            auto dpuElementWiseOp = om.getSourceOp(dpuElementWise);
            dpuElementWiseOp->set<unsigned>("opId", opId);
            dpuElementWiseOp->set<bool>("hasWeights", false);
            dpuElementWiseOp->set<std::array<unsigned short, 2>>("kSize", FAKE_KERNEL);
            dpuElementWiseOp->set<std::array<unsigned short, 2>>("stride", FAKE_STRIDE);
            addPpeTask(dpuElementWiseOp, opType);

            // NOTE/TODO: If and when we want to support elementwise IDU sparsity we have to act here
            dpuElementWiseOp->set<bool>("inputActivationSparsity", false);
            dpuElementWiseOp->set<bool>("weightsSparsity", false);
            dpuElementWiseOp->set<bool>("outputActivationSparsity", outputActivationSparsity);

            addPpeTask(dpuElementWiseOp, opType);

            if(!splitStrategy.empty())
            {
                //NOTE:Elwise can not be SplitOverK
               dpuElementWiseOp->set<std::string>("splitStrategy", splitStrategy);
               if (splitStrategy == "HKSwitch")
                    dpuElementWiseOp->set<bool>("multiCast", true);
                else
                   dpuElementWiseOp->set<bool>("multiCast", false);
            }

            dpuElementWise->set<mv::Tensor::MemoryLocation>("Location", outputMemoryLocation);
            dpuElementWise->set<mv::DType>("dType", outputTensorType);

            mv::setOutputDataFlow(om, dpuElementWise, outputDataFlows);
            setInputControlFlow(cm, cm.switchContext(dpuElementWiseOp), inputControlFlows);
            setOutputControlFlow(cm, cm.switchContext(dpuElementWiseOp), outputControlFlows);
        }
        //TODO: Fully connected
        else
            ++opIt;
    }
}

<<<<<<< HEAD
void convertOpsToUPATasksFcn(const mv::pass::PassEntry& , mv::ComputationModel& model, mv::TargetDescriptor&, mv::Element&, mv::Element&)
{
    mv::OpModel om(model);
    mv::ControlModel cm(model);

    // Pass main assumption is that we are working on the original graph (just AveragePooling substituted)

    // While loop is preferred in a loop like this were we are performing eliminations
    // as it gives more flexibility on when to increment the iterator
    auto opIt = om.getInput();
    while (opIt != om.opEnd())
    {
        std::string opType = opIt->getOpType();

        if (opType == "Identity")
        {
            auto input = opIt->getInputTensor(0);
            auto output = opIt->getOutputTensor(0);
            auto outputMemoryLocation = output->get<mv::Tensor::MemoryLocation>("Location");
            auto splitStrategy = opIt->get<std::string>("splitStrategy");

            unsigned opId = opIt->get<unsigned>("opId");

            auto inputControlFlows = mv::getInputControlFlow(cm, cm.switchContext(opIt));
            auto outputControlFlows = mv::getOutputControlFlow(cm, cm.switchContext(opIt));
            auto outputDataFlows = mv::getOutputDataFlow(om, opIt);

            mv::Data::TensorIterator upaTask = om.uPATaskIdentity({input});

            auto upaTaskOp = om.getSourceOp(upaTask);
            upaTaskOp->set<unsigned>("opId", opId);

            upaTask->set<mv::Tensor::MemoryLocation>("Location", outputMemoryLocation);
            upaTaskOp->set<std::string>("splitStrategy", splitStrategy);

            setOutputDataFlow(om, upaTask, outputDataFlows);
            setInputControlFlow(cm, cm.switchContext(upaTaskOp), inputControlFlows);
            setOutputControlFlow(cm, cm.switchContext(upaTaskOp), outputControlFlows);


        }
        else if (opType == "Dummy")
        {
            auto input = opIt->getInputTensor(0);
            mv::getOutputDataFlow(om, opIt);
            mv::Data::TensorIterator upaTask = om.uPATaskDummy({input});
        }
        else if (opType == "Softmax")
        {
            auto input = opIt->getInputTensor(0);
            auto outputMemoryLocation = opIt->getOutputTensor(0)->get<mv::Tensor::MemoryLocation>("Location");
            unsigned opId = opIt->get<unsigned>("opId");
            auto dtype = opIt->get<mv::DType>("dType");
            auto splitStrategy = opIt->get<std::string>("splitStrategy");

            auto axis = opIt->get<std::string>("axis");

            auto inputControlFlows = mv::getInputControlFlow(cm, cm.switchContext(opIt));
            auto outputControlFlows = mv::getOutputControlFlow(cm, cm.switchContext(opIt));
            auto outputDataFlows = mv::getOutputDataFlow(om, opIt);

            mv::Data::TensorIterator upaTask = om.uPATaskSoftmax({input}, axis, dtype);

            auto upaTaskOp = om.getSourceOp(upaTask);
            upaTaskOp->set<unsigned>("opId", opId);
            upaTaskOp->set<std::string>("splitStrategy", splitStrategy);
            upaTask->set<mv::Tensor::MemoryLocation>("Location", outputMemoryLocation);
            setOutputDataFlow(om, upaTask, outputDataFlows);
            setInputControlFlow(cm, cm.switchContext(upaTaskOp), inputControlFlows);
            setOutputControlFlow(cm, cm.switchContext(upaTaskOp), outputControlFlows);
        }
        else if (opType == "Proposal")
        {
            auto cls_pred = opIt->getInputTensor(0);
            auto bbox_pred = opIt->getInputTensor(1);
            auto im_info = opIt->getInputTensor(2);
            auto scale = opIt->getInputTensor(3);
            auto ratio = opIt->getInputTensor(4);
            cls_pred->set<std::string>("populatedTensorType", "cls_pred");
            bbox_pred->set<std::string>("populatedTensorType", "bbox_pred");
            auto splitStrategy = opIt->get<std::string>("splitStrategy");

            std::vector<mv::Data::TensorIterator> inputs;
            inputs.push_back(cls_pred);
            inputs.push_back(bbox_pred);
            inputs.push_back(im_info);
            inputs.push_back(scale);
            inputs.push_back(ratio);

            auto quantParams = opIt->get<mv::QuantizationParams>("quantParams");

            auto outputMemoryLocation = opIt->getOutputTensor(0)->get<mv::Tensor::MemoryLocation>("Location");
            unsigned opId = opIt->get<unsigned>("opId");
            auto dtype = opIt->get<mv::DType>("dType");

            // Required params
            auto base_size = opIt->get<unsigned>("base_size");
            auto pre_nms_topn = opIt->get<unsigned>("pre_nms_topn");
            auto post_nms_topn = opIt->get<unsigned>("post_nms_topn");
            auto nms_thresh = opIt->get<double>("nms_thresh");
            auto feat_stride = opIt->get<unsigned>("feat_stride");
            auto min_size = opIt->get<unsigned>("min_size");

            // Optional params
            auto pre_nms_thresh = opIt->get<double>("pre_nms_thresh");
            auto clip_before_nms = opIt->get<bool>("clip_before_nms");
            auto clip_after_nms = opIt->get<bool>("clip_after_nms");
            auto normalize = opIt->get<bool>("normalize");
            auto box_size_scale = opIt->get<double>("box_size_scale");
            auto box_coordinate_scale = opIt->get<double>("box_coordinate_scale");
            auto framework = opIt->get<std::string>("framework");
            auto for_deformable = opIt->get<bool>("for_deformable");

            auto inputControlFlows = mv::getInputControlFlow(cm, cm.switchContext(opIt));
            auto outputControlFlows = mv::getOutputControlFlow(cm, cm.switchContext(opIt));
            auto outputDataFlows = mv::getOutputDataFlow(om, opIt);

            mv::Data::TensorIterator upaProposal = om.uPATaskProposal(inputs, base_size, pre_nms_topn, post_nms_topn, nms_thresh, feat_stride, min_size,
                                                                      pre_nms_thresh, clip_before_nms, clip_after_nms, normalize, box_size_scale, box_coordinate_scale, framework, for_deformable,
                                                                      dtype, quantParams);

            auto upaProposalOp = om.getSourceOp(upaProposal);
            upaProposalOp->set<std::string>("splitStrategy", splitStrategy);
            upaProposalOp->set<unsigned>("opId", opId);

            upaProposal->set<mv::Tensor::MemoryLocation>("Location", outputMemoryLocation);
            // Required params
            upaProposal->set<unsigned>("base_size", base_size);
            upaProposal->set<unsigned>("pre_nms_topn", pre_nms_topn);
            upaProposal->set<unsigned>("post_nms_topn", post_nms_topn);
            upaProposal->set<double>("nms_thresh", nms_thresh);
            upaProposal->set<unsigned>("feat_stride", feat_stride);
            upaProposal->set<unsigned>("min_size", min_size);

            // Optional params
            upaProposal->set<double>("pre_nms_thresh", pre_nms_thresh);
            upaProposal->set<bool>("clip_before_nms", clip_before_nms);
            upaProposal->set<bool>("clip_after_nms", clip_after_nms);
            upaProposal->set<bool>("normalize", normalize);
            upaProposal->set<double>("box_size_scale", box_size_scale);
            upaProposal->set<double>("box_coordinate_scale", box_coordinate_scale);
            upaProposal->set<std::string>("framework", framework);
            upaProposal->set<bool>("for_deformable", for_deformable);

            setOutputDataFlow(om, upaProposal, outputDataFlows);
            setInputControlFlow(cm, cm.switchContext(upaProposalOp), inputControlFlows);
            setOutputControlFlow(cm, cm.switchContext(upaProposalOp), outputControlFlows);

        }
        else if (opType == "ROIPooling")
        {
            auto input = opIt->getInputTensor(0);
            auto coords = opIt->getInputTensor(1);
            input->set<std::string>("populatedTensorType", "input");
            coords->set<std::string>("populatedTensorType", "coords");
            auto splitStrategy = opIt->get<std::string>("splitStrategy");

            std::vector<mv::Data::TensorIterator> inputs;
            inputs.push_back(input);
            inputs.push_back(coords);

            auto quantParams = opIt->get<mv::QuantizationParams>("quantParams");

            auto outputMemoryLocation = opIt->getOutputTensor(0)->get<mv::Tensor::MemoryLocation>("Location");
            unsigned opId = opIt->get<unsigned>("opId");
            auto dtype = opIt->get<mv::DType>("dType");

            auto pooled_w = opIt->get<unsigned>("pooled_w");
            auto pooled_h = opIt->get<unsigned>("pooled_h");
            auto spatial_scale = opIt->get<double>("spatial_scale");
            auto roi_pooling_method = opIt->get<unsigned>("roi_pooling_method");
            auto num_rois = opIt->get<unsigned>("num_rois");

            auto inputControlFlows = mv::getInputControlFlow(cm, cm.switchContext(opIt));
            auto outputControlFlows = mv::getOutputControlFlow(cm, cm.switchContext(opIt));
            auto outputDataFlows = mv::getOutputDataFlow(om, opIt);

            mv::Data::TensorIterator upaROIPooling = om.uPATaskROIPooling(inputs, pooled_w, pooled_h, spatial_scale, roi_pooling_method, num_rois, dtype, quantParams);

            auto upaROIPoolingOp = om.getSourceOp(upaROIPooling);
            upaROIPoolingOp->set<std::string>("splitStrategy", splitStrategy);

            upaROIPoolingOp->set<unsigned>("opId", opId);

            upaROIPooling->set<mv::Tensor::MemoryLocation>("Location", outputMemoryLocation);

            upaROIPooling->set<unsigned>("pooled_w", pooled_w);
            upaROIPooling->set<unsigned>("pooled_h", pooled_h);
            upaROIPooling->set<double>("spatial_scale", spatial_scale);
            upaROIPooling->set<unsigned>("roi_pooling_method", roi_pooling_method);
            upaROIPooling->set<unsigned>("num_rois", num_rois);

            setOutputDataFlow(om, upaROIPooling, outputDataFlows);
            setInputControlFlow(cm, cm.switchContext(upaROIPoolingOp), inputControlFlows);
            setOutputControlFlow(cm, cm.switchContext(upaROIPoolingOp), outputControlFlows);

        }
        else if (opType == "Quantize")
        {
            auto input = opIt->getInputTensor(0);
            auto output = opIt->getOutputTensor(0);
            auto outputMemoryLocation = output->get<mv::Tensor::MemoryLocation>("Location");
            unsigned opId = opIt->get<unsigned>("opId");
            auto dtype = opIt->get<mv::DType>("dType");
            auto quantParams = opIt->get<mv::QuantizationParams>("quantParams");
            auto splitStrategy = opIt->get<std::string>("splitStrategy");

            auto inputControlFlows = mv::getInputControlFlow(cm, cm.switchContext(opIt));
            auto outputControlFlows = mv::getOutputControlFlow(cm, cm.switchContext(opIt));
            auto outputDataFlows = mv::getOutputDataFlow(om, opIt);

            mv::Data::TensorIterator upaQuantize = om.uPATaskQuantize({input}, dtype, quantParams);

            auto upaQuantizeOp = om.getSourceOp(upaQuantize);
            upaQuantizeOp->set<unsigned>("opId", opId);
            upaQuantizeOp->set<std::string>("splitStrategy", splitStrategy);

            upaQuantize->set<mv::Tensor::MemoryLocation>("Location", outputMemoryLocation);
            setOutputDataFlow(om, upaQuantize, outputDataFlows);
            setInputControlFlow(cm, cm.switchContext(upaQuantizeOp), inputControlFlows);
            setOutputControlFlow(cm, cm.switchContext(upaQuantizeOp), outputControlFlows);

        }
        else if (opType == "Reshape")
        {
            auto input = opIt->getInputTensor(0);
            auto output = opIt->getOutputTensor(0);
            auto outputMemoryLocation = output->get<mv::Tensor::MemoryLocation>("Location");
            unsigned opId = opIt->get<unsigned>("opId");
            auto shape = opIt->get<mv::Shape>("shape");
            auto order = opIt->get<mv::Order>("order");
            auto dtype = opIt->get<mv::DType>("dType");
            auto quantParams = opIt->get<mv::QuantizationParams>("quantParams");
            auto splitStrategy = opIt->get<std::string>("splitStrategy");

            auto inputControlFlows = mv::getInputControlFlow(cm, cm.switchContext(opIt));
            auto outputControlFlows = mv::getOutputControlFlow(cm, cm.switchContext(opIt));
            auto outputDataFlows = mv::getOutputDataFlow(om, opIt);

            mv::Data::TensorIterator upaReshape = om.uPATaskReshape({input}, shape, order, dtype, quantParams);

            auto upaReshapeOp = om.getSourceOp(upaReshape);
            upaReshapeOp->set<unsigned>("opId", opId);
            upaReshapeOp->set<std::string>("splitStrategy", splitStrategy);

            upaReshape->set<mv::Tensor::MemoryLocation>("Location", outputMemoryLocation);
            setOutputDataFlow(om, upaReshape, outputDataFlows);
            setInputControlFlow(cm, cm.switchContext(upaReshapeOp), inputControlFlows);
            setOutputControlFlow(cm, cm.switchContext(upaReshapeOp), outputControlFlows);

        }
        else if (opType == "RegionYolo")
        {
            auto input = opIt->getInputTensor(0);
            auto output = opIt->getOutputTensor(0);
            auto outputMemoryLocation = output->get<mv::Tensor::MemoryLocation>("Location");
            unsigned opId = opIt->get<unsigned>("opId");
            auto coords = opIt->get<unsigned>("coords");
            auto classes = opIt->get<unsigned>("classes");
            auto do_softmax = opIt->get<bool>("do_softmax");
            auto num = opIt->get<unsigned>("num");
            auto mask = opIt->get<std::vector<unsigned>>("mask");
            auto dtype = opIt->get<mv::DType>("dType");
            auto quantParams = opIt->get<mv::QuantizationParams>("quantParams");
            auto splitStrategy = opIt->get<std::string>("splitStrategy");

            auto inputControlFlows = mv::getInputControlFlow(cm, cm.switchContext(opIt));
            auto outputControlFlows = mv::getOutputControlFlow(cm, cm.switchContext(opIt));
            auto outputDataFlows = mv::getOutputDataFlow(om, opIt);

            mv::Data::TensorIterator upaRegionYolo = om.uPATaskRegionYolo({input}, coords, classes, do_softmax, num, mask, dtype, quantParams);

            auto upaRegionYoloOp = om.getSourceOp(upaRegionYolo);
            upaRegionYoloOp->set<unsigned>("opId", opId);
            upaRegionYoloOp->set<std::string>("splitStrategy", splitStrategy);

            upaRegionYolo->set<mv::Tensor::MemoryLocation>("Location", outputMemoryLocation);
            setOutputDataFlow(om, upaRegionYolo, outputDataFlows);
            setInputControlFlow(cm, cm.switchContext(upaRegionYoloOp), inputControlFlows);
            setOutputControlFlow(cm, cm.switchContext(upaRegionYoloOp), outputControlFlows);

        }
        else if (opType == "ReorgYolo")
        {
            auto input = opIt->getInputTensor(0);
            auto output = opIt->getOutputTensor(0);
            auto outputMemoryLocation = output->get<mv::Tensor::MemoryLocation>("Location");
            unsigned opId = opIt->get<unsigned>("opId");
            auto stride = opIt->get<unsigned>("stride");
            auto dtype = opIt->get<mv::DType>("dType");
            auto quantParams = opIt->get<mv::QuantizationParams>("quantParams");
            auto splitStrategy = opIt->get<std::string>("splitStrategy");

            auto inputControlFlows = mv::getInputControlFlow(cm, cm.switchContext(opIt));
            auto outputControlFlows = mv::getOutputControlFlow(cm, cm.switchContext(opIt));
            auto outputDataFlows = mv::getOutputDataFlow(om, opIt);

            mv::Data::TensorIterator upaReorgYolo = om.uPATaskReorgYolo({input}, stride, dtype, quantParams);

            auto upaReorgYoloOp = om.getSourceOp(upaReorgYolo);
            upaReorgYoloOp->set<unsigned>("opId", opId);
            upaReorgYoloOp->set<std::string>("splitStrategy", splitStrategy);

            upaReorgYolo->set<mv::Tensor::MemoryLocation>("Location", outputMemoryLocation);
            setOutputDataFlow(om, upaReorgYolo, outputDataFlows);
            setInputControlFlow(cm, cm.switchContext(upaReorgYoloOp), inputControlFlows);
            setOutputControlFlow(cm, cm.switchContext(upaReorgYoloOp), outputControlFlows);
        }
        else if (opType == "Normalize")
        {
            auto input = opIt->getInputTensor(0);
            auto outputMemoryLocation = opIt->getOutputTensor(0)->get<mv::Tensor::MemoryLocation>("Location");
            unsigned opId = opIt->get<unsigned>("opId");
            auto dtype = opIt->get<mv::DType>("dType");
            auto quantParams = opIt->get<mv::QuantizationParams>("quantParams");
            auto splitStrategy = opIt->get<std::string>("splitStrategy");

            auto eps = opIt->get<double>("eps");
            unsigned across_spatial = opIt->get<unsigned>("across_spatial");
            unsigned channel_shared = opIt->get<unsigned>("channel_shared");

            auto inputControlFlows = mv::getInputControlFlow(cm, cm.switchContext(opIt));
            auto outputControlFlows = mv::getOutputControlFlow(cm, cm.switchContext(opIt));
            auto outputDataFlows = mv::getOutputDataFlow(om, opIt);

            mv::Data::TensorIterator upaNormalize = om.uPATaskNormalize({input}, eps, across_spatial, channel_shared, dtype, quantParams);

            auto upaNormalizeOp = om.getSourceOp(upaNormalize);
            upaNormalizeOp->set<unsigned>("opId", opId);
            upaNormalizeOp->set<std::string>("splitStrategy", splitStrategy);

            upaNormalize->set<mv::Tensor::MemoryLocation>("Location", outputMemoryLocation);
            setOutputDataFlow(om, upaNormalize, outputDataFlows);
            setInputControlFlow(cm, cm.switchContext(upaNormalizeOp), inputControlFlows);
            setOutputControlFlow(cm, cm.switchContext(upaNormalizeOp), outputControlFlows);

        }
        else if (opType == "Permute")
        {
            auto input = opIt->getInputTensor(0);
            auto output = opIt->getOutputTensor(0);
            auto outputMemoryLocation = output->get<mv::Tensor::MemoryLocation>("Location");
            unsigned opId = opIt->get<unsigned>("opId");
            auto order = opIt->get<mv::Order>("order");
            auto dtype = opIt->get<mv::DType>("dType");
            auto quantParams = opIt->get<mv::QuantizationParams>("quantParams");
            auto splitStrategy = opIt->get<std::string>("splitStrategy");

            auto inputControlFlows = mv::getInputControlFlow(cm, cm.switchContext(opIt));
            auto outputControlFlows = mv::getOutputControlFlow(cm, cm.switchContext(opIt));
            auto outputDataFlows = mv::getOutputDataFlow(om, opIt);

            mv::Data::TensorIterator upaPermute = om.uPATaskPermute({input}, order, dtype, quantParams);

            auto upaPermuteOp = om.getSourceOp(upaPermute);
            upaPermuteOp->set<unsigned>("opId", opId);
            upaPermuteOp->set<std::string>("splitStrategy", splitStrategy);

            upaPermute->set<mv::Tensor::MemoryLocation>("Location", outputMemoryLocation);
            setOutputDataFlow(om, upaPermute, outputDataFlows);
            setInputControlFlow(cm, cm.switchContext(upaPermuteOp), inputControlFlows);
            setOutputControlFlow(cm, cm.switchContext(upaPermuteOp), outputControlFlows);

        }
        else
            ++opIt;
    }
}

static void addPpeTask(mv::Data::OpListIterator &opIt, std::string ppeTaskType)
{
    auto ppeLayerType = mv::PPELayerType(ppeTaskType);
    auto ppeFixedFunction = mv::PPEFixedFunction();
    ppeFixedFunction.addLayer(ppeLayerType);
    auto ppeTask = mv::PPETask(ppeFixedFunction);
    opIt->set<mv::PPETask>("PPETask", ppeTask);
=======
static void addPpeTask(mv::Data::OpListIterator &opIt, std::string ppeTaskType, double leakyAlpha)
{
    auto ppeLayerType = mv::PPELayerType(ppeTaskType);
    int8_t ppeMult;
    uint8_t ppeShift;
    auto ppeFixedFunction = mv::PPEFixedFunction();

    if (ppeTaskType == "LPRELU")
    {
        if (leakyAlpha != 0)
        {
            // HW PRELU MULT is I8, so 7 precision bits are available
            unsigned bits = 7;
            int exponent;
            double mantissa;

            mantissa = std::frexp(leakyAlpha, &exponent);
            ppeShift = bits - exponent;
            ppeMult = (mantissa * pow(2, bits));
        }
        ppeFixedFunction = mv::PPEFixedFunction(ppeMult, ppeShift);
    }

    ppeFixedFunction.addLayer(ppeLayerType);
    auto ppeTask = mv::PPETask(ppeFixedFunction);
    opIt->set<mv::PPETask>("PPETask", ppeTask);

}

static void computeClampValues(mv::Data::OpListIterator &opIt)
{

    fixed_rep fixed_obj;
    computeClampMinimum(opIt, fixed_obj);
    computeClampMaximum(opIt, fixed_obj);
}

static void computeClampMinimum(mv::Data::OpListIterator &opIt, fixed_rep &fixed_min)
{
    if (opIt->hasAttr("minimum"))
    {
        if (opIt->getOutputTensor()[0]->getDType() == mv::DType("Float16"))
        {
            fixed_min.float_rep = opIt->get<double>("minimum");
            opIt->set<int32_t>("clampMinimum", fixed_min.int_rep);
        }
        else
            opIt->set<int32_t>("clampMinimum", opIt->get<int32_t>("minimum"));
    }
}

static void computeClampMaximum(mv::Data::OpListIterator &opIt, fixed_rep &fixed_max)
{
    if (opIt->hasAttr("maximum"))
    {
        if (opIt->getOutputTensor()[0]->getDType() == mv::DType("Float16"))
        {
            fixed_max.float_rep = opIt->get<double>("maximum");
            opIt->set<int32_t>("clampMaximum", fixed_max.int_rep);
        }
        else
            opIt->set<int32_t>("clampMaximum", opIt->get<int32_t>("maximum"));
    }
>>>>>>> ac789af1
}<|MERGE_RESOLUTION|>--- conflicted
+++ resolved
@@ -10,12 +10,8 @@
 static const std::array<unsigned short, 2> FAKE_KERNEL = {1,1};
 static const std::array<unsigned short, 2> FAKE_STRIDE = {1,1};
 
-<<<<<<< HEAD
 static void convertOpsToDPUTasksFcn(const mv::pass::PassEntry& pass, mv::ComputationModel& model, mv::TargetDescriptor&, mv::Element&, mv::Element&);
 static void convertOpsToUPATasksFcn(const mv::pass::PassEntry& pass, mv::ComputationModel& model, mv::TargetDescriptor&, mv::Element&, mv::Element&);
-static void addPpeTask(mv::Data::OpListIterator &opIt, std::string ppeTaskType);
-=======
-static void convertOpsToTasksFcn(const mv::pass::PassEntry& pass, mv::ComputationModel& model, mv::TargetDescriptor&, mv::Element&, mv::Element&);
 static void addPpeTask(mv::Data::OpListIterator &opIt, std::string ppeTaskType, double leakyAlpha = 0);
 static void computeClampValues(mv::Data::OpListIterator &opIt);
 union fixed_rep
@@ -25,7 +21,6 @@
 };
 static void computeClampMinimum(mv::Data::OpListIterator &opIt, fixed_rep &fixed_min);
 static void computeClampMaximum(mv::Data::OpListIterator &opIt, fixed_rep &fixed_max);
->>>>>>> ac789af1
 
 namespace mv
 {
@@ -74,7 +69,6 @@
         {
             auto outputTensorType = opIt->getOutputTensor(0)->get<mv::DType>("dType");
             auto outputMemoryLocation = opIt->getOutputTensor(0)->get<mv::Tensor::MemoryLocation>("Location");
-            auto outputTensorType = opIt->getOutputTensor(0)->get<mv::DType>("dType");
 
             auto input = opIt->getInputTensor(0);
             auto kernel = opIt->getInputTensor(1);
@@ -124,10 +118,6 @@
             if (opIt->hasAttr("WorkloadStrategy_nWorkloads"))
                 workloadStrategyNWorkloads = opIt->get<int>("WorkloadStrategy_nWorkloads");
             //NOTE: This will become bigger with new ppeTasks
-<<<<<<< HEAD
-            if (opIt->hasAttr("postOpType") && opIt->get<std::string>("postOpType") == "Relu")
-                ppeType = "LRELU";
-=======
             if (opIt->hasAttr("postOpType"))
             {
                 if (opIt->get<std::string>("postOpType") == "LeakyRelu")
@@ -153,7 +143,6 @@
                 if (std::find(postOpTypes.begin(), postOpTypes.end(), "Maximum") != postOpTypes.end())
                     maximum = opIt->get<int32_t>("clampMaximum");
             }
->>>>>>> ac789af1
 
             std::array<unsigned short, 2> kernelSize = {kernel->getShape()[mv::KERNEL_WIDTH], kernel->getShape()[mv::KERNEL_HEIGHT]};
 
@@ -180,10 +169,6 @@
             dpuConvOp->set<bool>("hasWeights", true);
             dpuConvOp->set<std::array<unsigned short, 2>>("kSize", kernelSize);
 
-<<<<<<< HEAD
-            if (!ppeType.empty())
-                addPpeTask(dpuConvOp, ppeType);
-=======
             if (!postOpTypes.empty())
             {
                 auto ppeFixedFunction = mv::PPEFixedFunction(1, 0, minimum, maximum);
@@ -203,7 +188,6 @@
             else if (!ppeType.empty())
                 addPpeTask(dpuConvOp, ppeType, leakyAlpha);
 
->>>>>>> ac789af1
             if(!biasName.empty())
                dpuConvOp->set<std::string>("bias", biasName);
             if(!splitStrategy.empty())
@@ -338,6 +322,11 @@
             dpuElementWiseOp->set<bool>("outputActivationSparsity", outputActivationSparsity);
 
             addPpeTask(dpuElementWiseOp, opType);
+            auto ppeLayerType = mv::PPELayerType(opType);
+            auto ppeFixedFunction = mv::PPEFixedFunction();
+            ppeFixedFunction.addLayer(ppeLayerType);
+            auto ppeTask = mv::PPETask(ppeFixedFunction);
+            dpuElementWiseOp->set<mv::PPETask>("PPETask", ppeTask);
 
             if(!splitStrategy.empty())
             {
@@ -362,7 +351,6 @@
     }
 }
 
-<<<<<<< HEAD
 void convertOpsToUPATasksFcn(const mv::pass::PassEntry& , mv::ComputationModel& model, mv::TargetDescriptor&, mv::Element&, mv::Element&)
 {
     mv::OpModel om(model);
@@ -732,14 +720,6 @@
     }
 }
 
-static void addPpeTask(mv::Data::OpListIterator &opIt, std::string ppeTaskType)
-{
-    auto ppeLayerType = mv::PPELayerType(ppeTaskType);
-    auto ppeFixedFunction = mv::PPEFixedFunction();
-    ppeFixedFunction.addLayer(ppeLayerType);
-    auto ppeTask = mv::PPETask(ppeFixedFunction);
-    opIt->set<mv::PPETask>("PPETask", ppeTask);
-=======
 static void addPpeTask(mv::Data::OpListIterator &opIt, std::string ppeTaskType, double leakyAlpha)
 {
     auto ppeLayerType = mv::PPELayerType(ppeTaskType);
@@ -803,5 +783,4 @@
         else
             opIt->set<int32_t>("clampMaximum", opIt->get<int32_t>("maximum"));
     }
->>>>>>> ac789af1
 }