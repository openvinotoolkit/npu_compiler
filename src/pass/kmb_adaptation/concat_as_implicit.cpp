#include "include/mcm/pass/pass_registry.hpp"
#include "include/mcm/op_model.hpp"
#include "include/mcm/computation/model/control_model.hpp"
#include "include/mcm/computation/model/data_model.hpp"
#include "include/mcm/target/kmb/ppe_task.hpp"
#include "include/mcm/tensor/quantization_params.hpp"
#include "include/mcm/utils/custom_strings.hpp"
#include "include/mcm/pass/pass_utils.hpp"

static void concatAsImplicitFcn(const mv::pass::PassEntry& pass, mv::ComputationModel& model, mv::TargetDescriptor&, mv::Element&, mv::Element&);
static void decideConcatLocationFcn(const mv::pass::PassEntry& pass, mv::ComputationModel& model, mv::TargetDescriptor&, mv::Element&, mv::Element&);

namespace mv
{
    namespace pass
    {
        MV_REGISTER_PASS(ConcatAsImplicit)
            .setFunc(concatAsImplicitFcn)
            .setDescription(
                "Replaces all concats with implicits concats");

        MV_REGISTER_PASS(DecideConcatLocation)
            .setFunc(decideConcatLocationFcn)
            .setDescription(
                "The idea of this pass is the following: the g.o logic currently does not handle explicit concat cases\
                 for splitting/spilling strategies, but there are some concats that MUST not be executed in cmx later from\
                 the scheduler cause of incompatible split strategies, let's mark them(TODO: handle these cases in g.o.\
                 by using and the cmx concat g.o. branch...)");
    }
}

void concatAsImplicitFcn(const mv::pass::PassEntry& , mv::ComputationModel& model, mv::TargetDescriptor&, mv::Element&, mv::Element&)
{

    MV_PROFILED_FUNCTION(MV_PROFILE_PASS)
    mv::OpModel om(model);

    auto concats = om.getOps("Concat");

    for(auto& concat: concats)
    {
        auto inputs = concat->getInputTensor();
        auto axis = concat->get<std::string>("axis");
        auto name = concat->getName();
        mv::QuantizationParams quantParams = {{}, {}, {}, {}};
        std::string splitStrategy;
<<<<<<< HEAD
        bool pipelined = false;
        unsigned pipelineId;
        bool cmxConcatenation = false;
        bool avoidCmxConcatenation = false;
=======
        bool mixedToFloat = false;
>>>>>>> 76fc5b6e
        if(concat->hasAttr("splitStrategy"))
            splitStrategy = concat->get<std::string>("splitStrategy");
        if(concat->hasAttr("quantParams"))
            quantParams = concat->get<mv::QuantizationParams>("quantParams");
<<<<<<< HEAD
        if(concat->hasAttr("schedule_for_dpu_dma_overlap"))
        {
            pipelined = true;
            pipelineId = concat->get<unsigned>("schedule_for_dpu_dma_overlap");
        }
        if(concat->hasAttr("cmxConcatenation"))
            cmxConcatenation = concat->get<bool>("cmxConcatenation");
        if(concat->hasAttr("avoid_cmx_concat"))
            avoidCmxConcatenation = concat->get<bool>("avoid_cmx_concat");
=======
        if(concat->hasAttr("mixedToFloat"))
            mixedToFloat = concat->get<bool>("mixedToFloat");

>>>>>>> 76fc5b6e
        auto outputLocation = concat->getOutputTensor(0)->get<mv::Tensor::MemoryLocation>("Location");
        auto opId = concat->get<unsigned>("opId");
        auto outputFlows = mv::getOutputDataFlow(om, concat);
        auto implicitConcat = om.implicitConcat(inputs, axis, quantParams, name);
        om.getSourceOp(implicitConcat)->set<unsigned>("opId", opId);
        implicitConcat->set<mv::Tensor::MemoryLocation>("Location", outputLocation);
        if(!splitStrategy.empty())
            om.getSourceOp(implicitConcat)->set<std::string>("splitStrategy", splitStrategy);
        if(pipelined)
            om.getSourceOp(implicitConcat)->set<unsigned>("schedule_for_dpu_dma_overlap", pipelineId);
        if (cmxConcatenation)
            om.getSourceOp(implicitConcat)->set<bool>("cmxConcatenation", cmxConcatenation);
        if(avoidCmxConcatenation)
            om.getSourceOp(implicitConcat)->set<bool>("avoid_cmx_concat", avoidCmxConcatenation);
        mv::setOutputDataFlow(om, implicitConcat, outputFlows);
        if(mixedToFloat)
        {
            implicitConcat->set<mv::DType>("dType",  mv::DType("Float16"));
            om.getSourceOp(implicitConcat)->set<bool>("mixedToFloat", mixedToFloat);
        }
    }
}

void decideConcatLocationFcn(const mv::pass::PassEntry& , mv::ComputationModel& model, mv::TargetDescriptor&, mv::Element&, mv::Element&)
{

    MV_PROFILED_FUNCTION(MV_PROFILE_PASS)
    mv::OpModel om(model);
    mv::DataModel dm(model);

    auto concats = om.getOps("Concat");

    std::vector<std::pair<std::string, std::string>>incompatibleStrategiesWithOutSpilling =
    {
        {"SplitOverHOverlapped", "Clustering"},
        {"SplitOverHOverlapped", "SplitOverK"},
        {"SplitOverH", "Clustering"},
        {"SplitOverH", "SplitOverK"},
        {"SplitOverK", "SplitOverH"},
        {"SplitOverK", "HKSwitch"},
        {"HKSwitch", "SplitOverH"},
        {"HKSwitch", "HKSwitch"}
    };


    for(auto& concat: concats)
    {

        std::vector<mv::Data::OpListIterator> sinkOperators = findSinkLayers(dm, concat->getOutputTensor()[0]);
        //NOTE: last operation is concat
        if (sinkOperators.empty())
            continue;
        for (auto& inputTensor : concat->getInputTensor())
        {
            auto inputOperation = om.getSourceOp(inputTensor);
            for (auto& sinkOperator : sinkOperators)
            {
                if (inputOperation->hasAttr("splitStrategy") && sinkOperator->hasAttr("splitStrategy"))
                {
                    std::pair<std::string, std::string> possibleCombination(inputOperation->get<std::string>("splitStrategy"),
                                                                            sinkOperator->get<std::string>("splitStrategy"));
                     if (std::find(incompatibleStrategiesWithOutSpilling.begin(), incompatibleStrategiesWithOutSpilling.end(),
                                   possibleCombination) != incompatibleStrategiesWithOutSpilling.end())
                    {
                        concat->set<bool>("avoid_cmx_concat", true);
                        continue;
                    }
                }
            }
        }
    }
}<|MERGE_RESOLUTION|>--- conflicted
+++ resolved
@@ -44,19 +44,15 @@
         auto name = concat->getName();
         mv::QuantizationParams quantParams = {{}, {}, {}, {}};
         std::string splitStrategy;
-<<<<<<< HEAD
         bool pipelined = false;
         unsigned pipelineId;
         bool cmxConcatenation = false;
         bool avoidCmxConcatenation = false;
-=======
         bool mixedToFloat = false;
->>>>>>> 76fc5b6e
         if(concat->hasAttr("splitStrategy"))
             splitStrategy = concat->get<std::string>("splitStrategy");
         if(concat->hasAttr("quantParams"))
             quantParams = concat->get<mv::QuantizationParams>("quantParams");
-<<<<<<< HEAD
         if(concat->hasAttr("schedule_for_dpu_dma_overlap"))
         {
             pipelined = true;
@@ -66,11 +62,9 @@
             cmxConcatenation = concat->get<bool>("cmxConcatenation");
         if(concat->hasAttr("avoid_cmx_concat"))
             avoidCmxConcatenation = concat->get<bool>("avoid_cmx_concat");
-=======
         if(concat->hasAttr("mixedToFloat"))
             mixedToFloat = concat->get<bool>("mixedToFloat");
 
->>>>>>> 76fc5b6e
         auto outputLocation = concat->getOutputTensor(0)->get<mv::Tensor::MemoryLocation>("Location");
         auto opId = concat->get<unsigned>("opId");
         auto outputFlows = mv::getOutputDataFlow(om, concat);
