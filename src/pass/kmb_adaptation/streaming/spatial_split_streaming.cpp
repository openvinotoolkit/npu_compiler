#include "math.h"
#include "include/mcm/pass/pass_registry.hpp"
#include "include/mcm/op_model.hpp"
#include "include/mcm/computation/model/control_model.hpp"
#include "include/mcm/computation/model/data_model.hpp"
#include "include/mcm/op_model.hpp"
#include "include/mcm/utils/custom_strings.hpp"
#include "include/mcm/base/exception/runtime_error.hpp"
#include "include/mcm/tensor/tiling.hpp"
#include "include/mcm/pass/pass_utils.hpp"


static void streamingOperationsFcn(const mv::pass::PassEntry& pass,
                                        mv::ComputationModel& model, mv::TargetDescriptor&, mv::Element&,
                                        mv::Element&);

static void streamBinaryDataWeightsFcn(const mv::pass::PassEntry&,
                                        mv::ComputationModel& model, mv::TargetDescriptor&, mv::Element&,
                                        mv::Element&);

static void streamCopyOperationsFcn(const mv::pass::PassEntry&,
                                        mv::ComputationModel& model, mv::TargetDescriptor&, mv::Element&,
                                        mv::Element&);

namespace mv
{
    namespace pass
    {
        MV_REGISTER_PASS(StreamingOperations)
        .setFunc(streamingOperationsFcn)
        .setDescription(
                "Generates New Ops according to Streaming Strategies that the graph provides");

        MV_REGISTER_PASS(StreamBinaryDataWeights)
        .setFunc(streamBinaryDataWeightsFcn)
        .setDescription(
            "The StreamOverK on Costant Operastions creates Constant + Slice, which is new smaller/fused Constants"
        );

        MV_REGISTER_PASS(StreamCopyOperations)
        .setFunc(streamCopyOperationsFcn)
        .setDescription(
            "This pass will handle the copy+slice pattern"
        );
    }
}

mv::Data::OpListIterator operationsReplacement(mv::Data::OpListIterator parentOpIt,
        mv::Data::TensorIterator sourceTensor,
        mv::OpModel om,
        mv::Data::OpListIterator opIt)
{
    //Important: do not change the order of this ops
    std::vector<mv::Data::OpListIterator> opsToLink;
    std::vector<std::size_t> inputSlots;
    for (mv::Data::FlowSiblingIterator sinkFlow(opIt.leftmostOutput()); sinkFlow != om.flowEnd(); ++sinkFlow)
    {
        opsToLink.push_back(sinkFlow.sink());
        inputSlots.push_back(sinkFlow->get<std::size_t>("sinkInput"));
    }

    while(opIt.parentsSize() > 1)
    {
        auto paramOp = opIt.leftmostParent();
        ++paramOp;
        om.removeOp(paramOp);
    }

    om.removeOp(opIt);
    opIt = parentOpIt;

    for (unsigned j = 0; j < opsToLink.size(); ++j)
    {
        //no need to trigger a cascade, we know what we are doing
        opsToLink[j]->setInputTensor(sourceTensor, inputSlots[j], false);
        om.defineFlow(sourceTensor, opsToLink[j], inputSlots[j]);
    }

    return opIt;
}

struct opStreamingSplitDef
{
    std::string axis ;
    size_t numSplits ;
};

mv::Data::TensorIterator solveWeightsTiling(mv::ComputationModel& model, mv::Data::OpListIterator op, mv::Tiling& tiling);
mv::Data::TensorIterator solveSpatialTiling(mv::ComputationModel& model, mv::Data::OpListIterator op, mv::Tiling& tiling);
mv::Data::TensorIterator solveBatchTiling(mv::ComputationModel& model, mv::Data::OpListIterator op, mv::Tiling& tiling);

std::map<std::string, std::function<mv::Data::TensorIterator(mv::ComputationModel&, mv::Data::OpListIterator, mv::Tiling&)>>
streamSplit =
{
    {"W",solveSpatialTiling},
    {"H",solveSpatialTiling},
    {"K",solveWeightsTiling},
    {"C",solveWeightsTiling}, //NOTE::Only Convolution/Depthwise is supported for SoK now
    {"N",solveBatchTiling}
};

mv::Data::TensorIterator solveWeightsTiling(mv::ComputationModel& model,
        mv::Data::OpListIterator op,
        mv::Tiling& tiling)
{
    mv::OpModel om(model);
    mv::DataModel dm(model);
    mv::ControlModel cm(model);

    //solve SOW/H location
    //TODO:: stop hardcoding index....
    auto inputTensor = op->getInputTensor(0);
    auto kernelTensor = op->getInputTensor(1);
    auto outputTensor = op->getOutputTensor(0);
    mv::Shape kernelShape  = kernelTensor->getShape();
    auto kernelOp = om.getSourceOp(kernelTensor);

    mv::QuantizationParams inputQuantParams = {{},{},{},{}};
    if(inputTensor->hasAttr("quantParams"))
        inputQuantParams = inputTensor->get<mv::QuantizationParams>("quantParams");

    auto opId = op->get<unsigned>("opId");
    auto number_of_splits = tiling.childTiles().size();
    auto axisToSplit =  mv::Shape::getAxis(tiling.getAxis());
    auto childTiles = tiling.childTiles();

    // Attributes query based on blacklist
    // Weights K || C (depthwise ops) stream, need only overwrite shape and bias
    auto attrsToCopy = op->getAttrs({"shape", "bias"});
    std::string splitStrategy = op->get<std::string>("splitStrategy");
    bool mixedToFloat = false;
    
    if(op->hasAttr("mixedToFloat"))
        mixedToFloat = op->get<bool>("mixedToFloat");

    std::vector<mv::Data::TensorIterator> slices(number_of_splits);
    std::vector<mv::Data::TensorIterator> newTensors(number_of_splits);
    std::vector<mv::Data::TensorIterator> final_outputs(number_of_splits);
    size_t biasStartIndex = 0;
    size_t biasEndIndex = 0;

    bool isDilatedConv = op->hasAttr("DilatedSubConv") && op->get<bool>("DilatedSubConv");
    bool avoidCmxConcat = op->hasAttr("avoidCmxConcat") && op->get<bool>("avoidCmxConcat");

    //todo::find a better location for this. Should not be slice.. but something like Copy layer... will do with dummy slice for speed
    //aslo.. have no idea why it's not working for the scenarion stream->concat->copySlice->stream when all is in CMX ... need debug.
    mv::Data::TensorIterator copyInput;
    if(om.getSourceOp(inputTensor)->getOpType() != "Slice")
    {
        copyInput = om.slice(inputTensor,
                                mv::Shape({0,0,0,0}),
                                inputTensor->getShape(),
                                inputQuantParams,
                                inputTensor->getName() + op->getName() + "_KStreamCopyIn_");
        auto copyInputOp = om.getSourceOp(copyInput);
        copyInputOp->set<unsigned>("opId", opId);
        copyInputOp->set<std::string>("splitStrategy", splitStrategy);
    }
    else
    {
        copyInput = inputTensor;
    }

    //NOTE: the idea here is that the n-1 first splits will be symmetrical on h/w
    //so in order to concatenate later for the dilation case we will need to know
    //the dim of the n-1 first streams and this should be stored in the last stream
    std::size_t symmetrical_first_dimension = 0;
    for (unsigned split = 0; split < number_of_splits; split++)
    {
        mv::Data::TensorIterator slice;
        auto kernelSliceShape = childTiles[split].getKernelShape();
        auto kernelSliceStart = childTiles[split].getKernelStart();
        kernelSliceShape[mv::KERNEL_HEIGHT] = kernelShape[mv::KERNEL_HEIGHT]; //the tiling does not contain KERNEL W/H Info
        kernelSliceShape[mv::KERNEL_WIDTH] = kernelShape[mv::KERNEL_WIDTH];

        if (isDilatedConv &&
                kernelOp->hasAttr("dilationConvKernelSliced")
                && kernelOp->get<bool>("dilationConvKernelSliced")) //already handled this dilated Conv, nothing to do
        {
            //find the proper slice
            bool sliceFound = false;
            for (auto sinkFlow = kernelOp.leftmostOutput(); sinkFlow != om.flowEnd(); ++sinkFlow)
            {
                auto sinkOp = sinkFlow.sink();
                if (sinkOp->getOpType() == "Slice" && sinkOp->hasAttr("dilatedConvKernelSliceIdx")
                        && sinkOp->get<unsigned>("dilatedConvKernelSliceIdx") == split)
                {
                    slice = sinkOp->getOutputTensor(0);
                    sliceFound = true;
                    break;
                }
            }
            if (!sliceFound)
                std::cout << "ERROR: Slice for dilatedConv weights hasn't been found although kernel was marked as already Sliced!" << std::endl;
            assert(sliceFound);
        }
        else
        {

            //todo:: clean this if-then-else quantParams logic
            if (kernelTensor->hasAttr("quantParams"))
            {
                auto sliceQuantParams = kernelTensor->get<mv::QuantizationParams>("quantParams");
                if (kernelTensor->get<mv::QuantizationParams>("quantParams").getScale().size() > 1)
                {
                    std::size_t outputChannelsofSlice = 0, starting_point = 0;
                    if (op->getOpType() == "Conv")
                    {
                        outputChannelsofSlice = childTiles[split].getSize()[mv::KERNEL_OUTPUT_CHANNELS];
                        starting_point = childTiles[split].getStartCoord()[mv::KERNEL_OUTPUT_CHANNELS];
                    }
                    else if (op->getOpType() == "DepthwiseConv")
                    {
                        outputChannelsofSlice = childTiles[split].getSize()[mv::KERNEL_INPUT_CHANNELS];
                        starting_point = childTiles[split].getStartCoord()[mv::KERNEL_INPUT_CHANNELS];
                    }
                    std::vector<double> scales(outputChannelsofSlice);
                    std::vector<int64_t> zeros(outputChannelsofSlice);
                    for (std::size_t i = starting_point; i < starting_point + outputChannelsofSlice; i++)
                    {
                        scales.at(i - starting_point) = sliceQuantParams.getScale()[i];
                        zeros.at(i - starting_point) = sliceQuantParams.getZeroPoint()[i];
                    }
                    sliceQuantParams = mv::QuantizationParams(zeros,
                                                                scales,
                                                                sliceQuantParams.getMin(),
                                                                sliceQuantParams.getMax());
                }

                slice = om.slice(kernelTensor,
                                kernelSliceStart,
                                kernelSliceShape,
                                sliceQuantParams,
                                kernelTensor->getName() + inputTensor->getName() + "_sliceK" + std::to_string(split));
            }
            else
            {
                slice = om.slice(kernelTensor,
                                kernelSliceStart,
                                kernelSliceShape,
                                {{}, {}, {}, {}},
                                kernelTensor->getName() + "_sliceK" + std::to_string(split));
            }
            om.getSourceOp(slice)->set<unsigned>("opId", opId);

            if(isDilatedConv) //first time streaming if we are here, mark slice index for other subConvs
            {
                om.getSourceOp(slice)->set<unsigned>("dilatedConvKernelSliceIdx", split);
            }
        }
        std::string streamingOpName = op->getName() + "_streamK" + std::to_string(split);
        mv::Data::TensorIterator newTensor;
        //todo:: clean this if-then-else conv/DpthwiseConv logic... it's just bloatware code

        if (op->getOpType() == "Conv")
        {
            //todo:: place it in a more generic location

            newTensor = om.conv(copyInput,
                                    slice,
                                    op->get("stride"),
                                    op->get("padding"),
                                    op->get<unsigned>("dilationFactor"),
                                    op->get<unsigned>("group"),
                                    op->get<mv::DType>("dType"),
                                    op->get<mv::QuantizationParams>("quantParams"),
                                    streamingOpName);

            if (split != number_of_splits - 1)
                symmetrical_first_dimension = newTensor->getShape()[mv::IO_CHANNEL_DIMENSION];

            if ((op->hasAttr("DilatedSubConv") && op->get<bool>("DilatedSubConv")) || (op->hasAttr("DeconvSubConv") && op->get<bool>("DeconvSubConv")))
            {
                om.getSourceOp(newTensor)->set<unsigned>("streamKId", split);
                om.getSourceOp(newTensor)->set<std::size_t>("symmetrical_first_dimensionK",
                                                                symmetrical_first_dimension);
            }
        }
        else if (op->getOpType() == "DepthwiseConv")
        {
            auto sliceShape = childTiles[split].getActivationShape();
            auto sliceStart = childTiles[split].getActivationStart();

            mv::Data::TensorIterator sliceInput = om.slice(copyInput,
                                sliceStart,
                                sliceShape,
                                inputTensor->get<mv::QuantizationParams>("quantParams"),
                                op->getName() + "_sliceHK_" + std::to_string(split));

            newTensor = om.depthwiseConv(sliceInput,
                                slice,
                                op->get("stride"),
                                op->get("padding"),
                                op->get<unsigned>("dilationFactor"),
                                op->get<mv::DType>("dType"),
                                op->get<mv::QuantizationParams>("quantParams"),
                                streamingOpName);
            if((op->hasAttr("asymmetricKernel")))
            {
                om.getSourceOp(newTensor)->set<unsigned>("asymmetricKernel", op->get<unsigned>("asymmetricKernel"));
            }
            auto sliceInputOp = om.getSourceOp(sliceInput);
            sliceInputOp->set<unsigned>("opId", opId);
            sliceInputOp->set<std::string>("splitStrategy", splitStrategy);
        }

        // Does more harm than good, since mixed precision is not treated correctly
        // further on
        // // Restore original out dtype, to account for mixed precision cases
        // // where we don't want the same datatype for output as the input tensors
        // newTensor->setDType(op->getOutputTensor(0)->getDType());
        om.getSourceOp(newTensor)->set<unsigned>("opId", opId);

        //todo: clean this if-then-else bias logic.... bloatware code....
        if (op->hasAttr("bias"))
        {
            auto tileSize = kernelSliceShape[axisToSplit];
            biasStartIndex = kernelSliceStart[axisToSplit];
            biasEndIndex = biasStartIndex + tileSize;

            auto biasTensorName = op->get<std::string>("bias");
            auto originalBiasTensor = dm.getTensor(biasTensorName);
            auto oiginalBiasData = originalBiasTensor->getData();

            if ( biasEndIndex > oiginalBiasData.size())
                biasEndIndex = oiginalBiasData.size();
            std::vector<mv::DataElement>::const_iterator biasFirst = oiginalBiasData.begin() + biasStartIndex;
            std::vector<mv::DataElement>::const_iterator biasLast = oiginalBiasData.begin() + biasEndIndex;
            std::vector<mv::DataElement> subBiasData(biasFirst, biasLast);
            std::string newBiasTensorName = mv::createBiasName(op->getName() + "_split_" + std::to_string(split));
            mv::Data::TensorIterator biasTensorX;
            if (originalBiasTensor->hasAttr("quantParams"))
            {
                auto biasAttrQPs = originalBiasTensor->get("quantParams");
                biasTensorX = dm.defineTensor(mv::Tensor(newBiasTensorName, {tileSize}, originalBiasTensor->getDType(), originalBiasTensor->getOrder(), subBiasData, biasAttrQPs ));
            }
            else
                biasTensorX = dm.defineTensor(mv::Tensor(newBiasTensorName, {tileSize}, originalBiasTensor->getDType(), originalBiasTensor->getOrder(), subBiasData));
            om.addAttr(om.getSourceOp(newTensor), "bias", biasTensorX->getName());
        }
        auto newOp = om.getSourceOp(newTensor);

        newOp->set<bool>("splitted",true);//TODO::temporary hack. To remove once the iteration conditions are updated
        newOp->setAttrs(attrsToCopy);

        slices[split] = slice;
        newTensors[split] = newTensor;

        bool enableSerialStreaming = true;
        if ((split>0)&&(enableSerialStreaming))
            cm.defineFlow(om.getSourceOp(newTensors[split-1]), om.getSourceOp(newTensors[split]));
    }

    kernelTensor->set<mv::Tensor::MemoryLocation>("Location", mv::Tensor::MemoryLocation::BLOB);
    // decide on the location of the I/O Tensors of the conv;
    // basically, for each operation, if we are the last inside the recursive splitting schema, then we can make the
    // assumption that we are fitting into CMX. The check is assumed to be made by the scheduler. This pass only implements
    // the respective schedule inside the graph.
    // If we are not the last split, we will basically, inherit the location our parent inputTensor;

    //in case of non-symmetric stream, we neet to check if at least one op is the last in the chain
    bool atLeastOneOpIsLast = false;
    for (unsigned idx = 0 ; idx < number_of_splits ; ++idx)
    {
        auto slice = slices[idx];
        auto newTensor = newTensors[idx];
        mv::Tensor::MemoryLocation inputLocation(mv::Tensor::MemoryLocation::DEFAULT);
        mv::Tensor::MemoryLocation outputLocation(mv::Tensor::MemoryLocation::DEFAULT);

        auto numChildStreames = tiling.childTiles()[idx].childTiles().size();

        if(numChildStreames > 1)
        {
            //todo::should not be this convoluted to get the parentTensor of a tensor .....
            //layer may have multiple inputs with different locations (eltwise). Each inputTensor will get a slice layer based on the stream
            //so, for deciding the location of the slice, we have to check each input of the slice respectively
            inputLocation.relocate(inputTensor->get<mv::Tensor::MemoryLocation>("Location"));
            outputLocation.relocate(outputTensor->get<mv::Tensor::MemoryLocation>("Location"));
        }
        else
        {
            atLeastOneOpIsLast = true;
            inputLocation.relocate(mv::Tensor::MemoryLocation::NNCMX);
            outputLocation.relocate(mv::Tensor::MemoryLocation::NNCMX);
        }
        slice->set<mv::Tensor::MemoryLocation>("Location",inputLocation);
        newTensor->set<mv::Tensor::MemoryLocation>("Location",outputLocation);
    }
    //todo::better solution for this... need to decide on the location of the CopyInput
    {
        if(atLeastOneOpIsLast)
            copyInput->set<mv::Tensor::MemoryLocation>("Location",mv::Tensor::MemoryLocation::NNCMX);
        else
            copyInput->set<mv::Tensor::MemoryLocation>("Location",inputTensor->get<mv::Tensor::MemoryLocation>("Location"));
    }

    for(unsigned split = 0; split < number_of_splits; split++)
    {
        mv::Data::TensorIterator out;
        if(childTiles[split].childTiles().size() > 1)
        {
            auto newStreamAxis = childTiles[split].getAxis();
            auto newStreamFunc = streamSplit[newStreamAxis];

            out = newStreamFunc(om,om.getSourceOp(newTensors[split]),childTiles[split]);
            om.removeOp(om.getSourceOp(newTensors[split]));
        }
        else
        {
            out = newTensors[split];
        }
        final_outputs[split] = out;
    }

    auto concat = om.concat(final_outputs,
                    "C",
                    op->get<mv::DType>("dType"),
                    op->get<mv::QuantizationParams>("quantParams"),
                    op->getName() + "concat_");

    om.getSourceOp(concat)->set<unsigned>("opId", opId);
    om.getSourceOp(concat)->set<std::string>("splitStrategy", splitStrategy);
<<<<<<< HEAD
    if(op->hasAttr("schedule_for_dpu_dma_overlap"))
    {
        auto pipelineId = op->get<unsigned>("schedule_for_dpu_dma_overlap");
        om.getSourceOp(concat)->set<unsigned>("schedule_for_dpu_dma_overlap", pipelineId);
    }
    if(avoidCmxConcat)
        om.getSourceOp(concat)->set<bool>("avoid_cmx_concat", true);
=======
    if(mixedToFloat)
        om.getSourceOp(concat)->set<bool>("mixedToFloat", mixedToFloat);
>>>>>>> 76fc5b6e

    concat->set<mv::Tensor::MemoryLocation>("Location",outputTensor->get<mv::Tensor::MemoryLocation>("Location"));
    if(isDilatedConv && !kernelOp->hasAttr("dilationConvKernelSliced"))
    {
        kernelOp->set<bool>("dilationConvKernelSliced", true);
    }
    return concat;
}

mv::Data::TensorIterator solveSpatialTiling(mv::ComputationModel& model,
                    mv::Data::OpListIterator op,
                    mv::Tiling& tiling)
{
    mv::OpModel om(model);
    mv::ControlModel cm(model);

    auto outputTensor = op->getOutputTensor("output");
    auto opId = op->get<unsigned>("opId");
    auto number_of_splits = tiling.childTiles().size();
    auto axisToSplit =  mv::Shape::getAxis(tiling.getAxis());
    auto childTiles = tiling.childTiles();

    // Attributes query based on blacklist
    // Spatial H || W stream, need only overwrite shape, padding
    auto attrsToCopy = op->getAttrs({"padding", "shape"});
    std::string splitStrategy = op->get<std::string>("splitStrategy");
    bool avoidCmxConcat = op->hasAttr("avoidCmxConcat") && op->get<bool>("avoidCmxConcat");

    std::vector<mv::Data::TensorIterator> slices;
    std::vector<mv::Data::TensorIterator> newTensors(number_of_splits);
    std::vector<mv::Data::TensorIterator> final_outputs(number_of_splits);
    std::array<unsigned short, 2> kernelStride;
    if (op->hasAttr("stride"))
        kernelStride = op->get<std::array<unsigned short, 2>>("stride");
    else
        kernelStride = {1,1};//fake stride

    //NOTE: assuming order of paddings: left,right,top,bottom
    std::array<unsigned short, 4> padding;
    if (op->hasAttr("padding"))
        padding = op->get<std::array<unsigned short, 4>>("padding");
    else
        padding = {0, 0, 0, 0};

    auto startPad = padding;
    auto endPad = padding;
    auto middlePad = padding;
    auto currentPad = padding;

    if (axisToSplit == mv::Shape::getAxis("W"))
    {
        startPad[1] = 0;
        endPad[0] = 0;
        middlePad[0] = 0;
        middlePad[1] = 0;
    }
    if (axisToSplit == mv::Shape::getAxis("H"))
    {
        startPad[3] = 0;
        endPad[2] = 0;
        middlePad[2] = 0;
        middlePad[3] = 0;
    }
    std::size_t symmetrical_first_dimension = 0;
    std::size_t symmetrical_first_dimension_input = 0;
    for (unsigned split = 0; split < number_of_splits; split++)
    {
        if (split == 0)
            currentPad = startPad;
        else if (split == (number_of_splits -1))
            currentPad = endPad;
        else
            currentPad = middlePad;

        mv::Data::TensorIterator newTensor;
        std::string opType = op->getOpType();
        std::string streamingOpName = op->getName() + "_streamH" + std::to_string(split);
        if (opType == "MaxPool" || opType == "Conv" || opType == "DepthwiseConv")
        {
            auto inputTensor = op->getInputTensor(0);

            auto sliceShape = childTiles[split].getActivationShape();
            auto sliceStart = childTiles[split].getActivationStart();

            mv::Data::TensorIterator slice = om.slice(inputTensor,
                                sliceStart,
                                sliceShape,
                                inputTensor->get<mv::QuantizationParams>("quantParams"),
                                op->getName() + "_sliceH" + std::to_string(split));
            om.getSourceOp(slice)->set<unsigned>("opId", opId);

            if (opType == "MaxPool")
                newTensor = om.maxPool(slice,
                                op->get<std::array<unsigned short, 2UL>>("kSize"),
                                kernelStride,
                                currentPad,
                                op->get<const bool>("exclude_pad"),
                                op->get<mv::DType>("dType"),
                                op->get<mv::QuantizationParams>("quantParams"),
                                streamingOpName);

            if (opType == "DepthwiseConv")
                newTensor = om.depthwiseConv(slice,
                                op->getInputTensor(1),
                                kernelStride,
                                currentPad,
                                op->get<unsigned>("dilationFactor"),
                                op->get<mv::DType>("dType"),
                                op->get<mv::QuantizationParams>("quantParams"),
                                streamingOpName);

            if (opType == "Conv")
                newTensor = om.conv(slice,
                                op->getInputTensor(1),
                                kernelStride,
                                currentPad,
                                op->get<unsigned>("dilationFactor"),
                                op->get<unsigned>("group"),
                                op->get<mv::DType>("dType"),
                                op->get<mv::QuantizationParams>("quantParams"),
                                streamingOpName);
            if (split != number_of_splits - 1)
            {
                symmetrical_first_dimension = newTensor->getShape()[mv::IO_HEIGHT_DIMENSION];
            }
            if ((op->hasAttr("DilatedSubConv") && op->get<bool>("DilatedSubConv")) || (op->hasAttr("DeconvSubConv") && op->get<bool>("DeconvSubConv")))
            {
                om.getSourceOp(newTensor)->set<unsigned>("streamHId", split);
                om.getSourceOp(newTensor)->set<std::size_t>("symmetrical_first_dimensionH"
                                                         , symmetrical_first_dimension);
            }
            symmetrical_first_dimension_input += slice->getShape()[mv::IO_HEIGHT_DIMENSION];
            if((op->hasAttr("asymmetricKernel")))
                om.getSourceOp(newTensor)->set<unsigned>("asymmetricKernel", op->get<unsigned>("asymmetricKernel"));
            slices.push_back(slice);
        }
        else if (opType == "Eltwise")
        {
            auto inputSlots = op->inputSlots();
            std::vector<mv::Data::TensorIterator> eltwiseSlices;
            auto eltwiseType = op->get<std::string>("eltwiseType");
            auto originalDType = op->get<mv::DType>("dType");
            for (unsigned i = 0; i < inputSlots; i++)
            {
                auto inputTensor = op->getInputTensor(i);

                auto sliceShape = childTiles[split].getActivationShape();
                auto sliceStart = childTiles[split].getActivationStart();

                auto slice = om.slice(inputTensor,
                                sliceStart,
                                sliceShape,
                                inputTensor->get<mv::QuantizationParams>("quantParams"),
                                op->getName() + "_sliceH" + std::to_string(split) + "_" + std::to_string(i));
                om.getSourceOp(slice)->set<unsigned>("opId", opId);
                slices.push_back(slice);
                eltwiseSlices.push_back(slice);
            }

            newTensor = om.eltwise(eltwiseSlices,
                                    eltwiseType,
                                    originalDType,
                                    op->get<mv::QuantizationParams>("quantParams"),
                                    op->getName() + "_streamH" + std::to_string(split));
        }

        // Restore original out dtype, to account for mixed precision cases
        // where we don't want the same datatype for output as the input tensors
        newTensor->setDType(op->getOutputTensor(0)->getDType());
        auto newOp = om.getSourceOp(newTensor);

        newOp->setAttrs(attrsToCopy);
        newOp->set<bool>("splitted", true);//TODO::temporary hack. To remove once the iteration conditions are updated

        newTensors[split] = newTensor;

        bool enableSerialStreaming = true;
        if ((split > 0) && enableSerialStreaming)
            cm.defineFlow(om.getSourceOp(newTensors[split-1]), om.getSourceOp(newTensors[split]));
    }

    // decide on the location of the I/O Tensors of the conv;
    // basically, for each operation, if we are the last inside the recursive splitting schema, then we can make the
    // assumption that we are fitting into CMX. The check is assumed to be made by the scheduler. This pass only implements
    // the respective schedule inside the graph.
    // If we are not the last split, we will basically, inherit the location our parent inputTensor;
    // Unlike Kstream, we may have different number of "newOutputs" than slices, since Ops can have multiple inputs
    // and the concept of stream is per OP not per tensor // todo:: find way with less duplication of code&logic

    auto numChildStreames = tiling.childTiles().size();
    for (auto newTensor : newTensors)
    {
        mv::Tensor::MemoryLocation outputLocation(mv::Tensor::MemoryLocation::DEFAULT);
        if(numChildStreames > 1)
            outputLocation.relocate(outputTensor->get<mv::Tensor::MemoryLocation>("Location"));
        else
            outputLocation.relocate(mv::Tensor::MemoryLocation::NNCMX);
        newTensor->set<mv::Tensor::MemoryLocation>("Location",outputLocation);

    }
    for (auto slice : slices)
    {
        mv::Tensor::MemoryLocation inputLocation(mv::Tensor::MemoryLocation::DEFAULT);
        if(numChildStreames > 1)
        {
            auto sliceInputTensor = om.getSourceOp(slice)->getInputTensor(0);
            inputLocation .relocate(sliceInputTensor->get<mv::Tensor::MemoryLocation>("Location"));
        }
        else
        {
            inputLocation.relocate(mv::Tensor::MemoryLocation::NNCMX);
        }
        slice->set<mv::Tensor::MemoryLocation>("Location",inputLocation);
    }


    for (unsigned split = 0; split < number_of_splits; split++)
    {
        mv::Data::TensorIterator out;
        if (childTiles[split].childTiles().size() > 1)
        {
            auto newStreamAxis = childTiles[split].getAxis();
            auto newStreamFunc = streamSplit[newStreamAxis];

            out = newStreamFunc(om, om.getSourceOp(newTensors[split]), childTiles[split]);
            om.removeOp(om.getSourceOp(newTensors[split]));
        }
        else
            out = newTensors[split];
        final_outputs[split] = out;
    }

    auto concat = om.concat(final_outputs,
                    tiling.getAxis(),
                    op->get<mv::DType>("dType"),
                    op->get<mv::QuantizationParams>("quantParams"),
                    op->getName() + "concat_");
    om.getSourceOp(concat)->set<unsigned>("opId", opId);
    om.getSourceOp(concat)->set<std::string>("splitStrategy", splitStrategy);
    if(op->hasAttr("schedule_for_dpu_dma_overlap"))
    {
        auto pipelineId = op->get<unsigned>("schedule_for_dpu_dma_overlap");
        om.getSourceOp(concat)->set<unsigned>("schedule_for_dpu_dma_overlap", pipelineId);
    }
    if(avoidCmxConcat)
        om.getSourceOp(concat)->set<bool>("avoid_cmx_concat", true);
    concat->set<mv::Tensor::MemoryLocation>("Location", outputTensor->get<mv::Tensor::MemoryLocation>("Location"));

    return concat;
}

mv::Data::TensorIterator solveBatchTiling(mv::ComputationModel& model,
                    mv::Data::OpListIterator op,
                    mv::Tiling& tiling)
{
    mv::OpModel om(model);
    mv::ControlModel cm(model);

    auto outputTensor = op->getOutputTensor("output");
    auto opId = op->get<unsigned>("opId");
    auto number_of_splits = tiling.childTiles().size();
    auto childTiles = tiling.childTiles();

    // Attributes query based on blacklist
    // Batch stream, need only overwrite shape
    auto attrsToCopy = op->getAttrs({"shape"});
    std::string splitStrategy = op->get<std::string>("splitStrategy");

    std::vector<mv::Data::TensorIterator> slices;
    std::vector<mv::Data::TensorIterator> newTensors(number_of_splits);
    std::vector<mv::Data::TensorIterator> final_outputs(number_of_splits);
    std::array<unsigned short, 2> kernelStride;
    if (op->hasAttr("stride"))
        kernelStride = op->get<std::array<unsigned short, 2>>("stride");
    else
        kernelStride = {1,1};//fake stride

    //NOTE: assuming order of paddings: left,right,top,bottom
    std::array<unsigned short, 4> padding;
    if (op->hasAttr("padding"))
        padding = op->get<std::array<unsigned short, 4>>("padding");
    else
        padding = {0, 0, 0, 0};

    for (unsigned split = 0; split < number_of_splits; split++)
    {
        mv::Data::TensorIterator newTensor;
        std::string opType = op->getOpType();
        std::string streamingOpName = op->getName() + "_stream" + tiling.getAxis() + std::to_string(split);
        if (opType == "MaxPool" || opType == "Conv" || opType == "DepthwiseConv")
        {
            auto inputTensor = op->getInputTensor(0);

            auto sliceShape = childTiles[split].getActivationShape();
            auto sliceStart = childTiles[split].getActivationStart();

            mv::Data::TensorIterator slice = om.slice(inputTensor,
                                sliceStart,
                                sliceShape,
                                inputTensor->get<mv::QuantizationParams>("quantParams"),
                                op->getName() + "_slice" + tiling.getAxis() + std::to_string(split));
            om.getSourceOp(slice)->set<unsigned>("opId", opId);

            if (opType == "MaxPool")
                newTensor = om.maxPool(slice,
                                op->get<std::array<unsigned short, 2UL>>("kSize"),
                                kernelStride,
                                padding,
                                op->get<const bool>("exclude_pad"),
                                op->get<mv::DType>("dType"),
                                op->get<mv::QuantizationParams>("quantParams"),
                                streamingOpName);

            if (opType == "DepthwiseConv")
                newTensor = om.depthwiseConv(slice,
                                op->getInputTensor(1),
                                kernelStride,
                                padding,
                                op->get<unsigned>("dilationFactor"),
                                op->get<mv::DType>("dType"),
                                op->get<mv::QuantizationParams>("quantParams"),
                                streamingOpName);

            if (opType == "Conv")
                newTensor = om.conv(slice,
                                op->getInputTensor(1),
                                kernelStride,
                                padding,
                                op->get<unsigned>("dilationFactor"),
                                op->get<unsigned>("group"),
                                op->get<mv::DType>("dType"),
                                op->get<mv::QuantizationParams>("quantParams"),
                                streamingOpName);
            slices.push_back(slice);
        }
        else if (opType == "Eltwise")
        {
            auto inputSlots = op->inputSlots();
            auto eltwiseType = op->get<std::string>("eltwiseType");
            auto originalDType = op->get<mv::DType>("dType");
            for (unsigned i = 0; i < inputSlots; i++)
            {
                auto inputTensor = op->getInputTensor(i);

                auto sliceShape = childTiles[split].getActivationShape();
                auto sliceStart = childTiles[split].getActivationStart();

                auto slice = om.slice(inputTensor,
                                sliceStart,
                                sliceShape,
                                inputTensor->get<mv::QuantizationParams>("quantParams"),
                                op->getName() + "_slice"  + tiling.getAxis() + std::to_string(split) + "_" + std::to_string(i));
                om.getSourceOp(slice)->set<unsigned>("opId", opId);
                slices.push_back(slice);
            }

            newTensor = om.eltwise(slices,
                                    eltwiseType,
                                    originalDType,
                                    op->get<mv::QuantizationParams>("quantParams"),
                                    op->getName() + "_stream" + tiling.getAxis() + std::to_string(split));
        }

        // Restore original out dtype, to account for mixed precision cases
        // where we don't want the same datatype for output as the input tensors
        newTensor->setDType(op->getOutputTensor(0)->getDType());
        auto newOp = om.getSourceOp(newTensor);

        newOp->setAttrs(attrsToCopy);
        newOp->set<bool>("splitted", true);//TODO::temporary hack. To remove once the iteration conditions are updated

        newTensors[split] = newTensor;

        bool enableSerialStreaming = true;
        if ((split > 0) && enableSerialStreaming)
            cm.defineFlow(om.getSourceOp(newTensors[split-1]), om.getSourceOp(newTensors[split]));
    }

    // decide on the location of the I/O Tensors of the conv;
    // basically, for each operation, if we are the last inside the recursive splitting schema, then we can make the
    // assumption that we are fitting into CMX. The check is assumed to be made by the scheduler. This pass only implements
    // the respective schedule inside the graph.
    // If we are not the last split, we will basically, inherit the location our parent inputTensor;
    // Unlike Kstream, we may have different number of "newOutputs" than slices, since Ops can have multiple inputs
    // and the concept of stream is per OP not per tensor // todo:: find way with less duplication of code&logic

    auto numChildStreames = tiling.childTiles().size();
    for (auto newTensor : newTensors)
    {
        mv::Tensor::MemoryLocation outputLocation(mv::Tensor::MemoryLocation::DEFAULT);
        if(numChildStreames > 1)
            outputLocation.relocate(outputTensor->get<mv::Tensor::MemoryLocation>("Location"));
        else
            outputLocation.relocate(mv::Tensor::MemoryLocation::NNCMX);
        newTensor->set<mv::Tensor::MemoryLocation>("Location",outputLocation);

    }
    for (auto slice : slices)
    {
        mv::Tensor::MemoryLocation inputLocation(mv::Tensor::MemoryLocation::DEFAULT);
        if(numChildStreames > 1)
        {
            auto sliceInputTensor = om.getSourceOp(slice)->getInputTensor(0);
            inputLocation .relocate(sliceInputTensor->get<mv::Tensor::MemoryLocation>("Location"));
        }
        else
        {
            inputLocation.relocate(mv::Tensor::MemoryLocation::NNCMX);
        }
        slice->set<mv::Tensor::MemoryLocation>("Location",inputLocation);
    }


    for (unsigned split = 0; split < number_of_splits; split++)
    {
        mv::Data::TensorIterator out;
        if (childTiles[split].childTiles().size() > 1)
        {
            auto newStreamAxis = childTiles[split].getAxis();
            auto newStreamFunc = streamSplit[newStreamAxis];

            out = newStreamFunc(om, om.getSourceOp(newTensors[split]), childTiles[split]);
            om.removeOp(om.getSourceOp(newTensors[split]));
        }
        else
            out = newTensors[split];
        final_outputs[split] = out;
    }

    auto concat = om.concat(final_outputs,
                    tiling.getAxis(),
                    op->get<mv::DType>("dType"),
                    op->get<mv::QuantizationParams>("quantParams"),
                    op->getName() + "concat_");

    om.getSourceOp(concat)->set<unsigned>("opId", opId);
    om.getSourceOp(concat)->set<std::string>("splitStrategy", splitStrategy);
    concat->set<mv::Tensor::MemoryLocation>("Location", outputTensor->get<mv::Tensor::MemoryLocation>("Location"));

    return concat;
}

void streamingOperationsFcn(const mv::pass::PassEntry& pass,
                                mv::ComputationModel& model,
                                mv::TargetDescriptor&,
                                mv::Element& passDesc,
                                mv::Element&)
{

    mv::OpModel om(model);

    auto globalParams = model.getGlobalConfigParams();
    if (!globalParams->hasAttr("streaming_strategy"))
    {
        pass.log(mv::Logger::MessageType::Debug, "No custom streaming strategy provided");
        return;
    }
    auto strategyList = globalParams->get<std::vector<mv::Element>>("streaming_strategy");

    //NOTE: NESTED STREAMING MEANS 2 LEVELS OF STREAMING, eg. HK, Stream Over H will stream
    //the input Tensor of the Op and then for every new Op have to stream it over K, which
    //means the weights will be repeated for the second level of streaming, this is why need
    //the data structures below...to create only one pair of nested slices

    for (auto layerNameStrategy : strategyList)
    {
        std::string nodeName = layerNameStrategy.get<std::string>("name_filter");
        //NOTE: Graph optimizer will never do that but needs to be here for manual Scheduling
        if (!om.checkOp(nodeName))
        {
            pass.log(mv::Logger::MessageType::Info, nodeName + " is not present in model, skipping streaming");
            continue;
        }
        auto opIt =  om.getOp(nodeName);
        std::string opType = opIt->getOpType();

        //For now do streaming pass only for the DPU layers
        if ((opType != "Conv") && (opType != "DepthwiseConv") && (opType != "MaxPool") && (opType != "Eltwise"))
            continue;

        std::size_t alignment = 1;
        if(passDesc.hasAttr("alignment"))
            alignment = passDesc.get<int>("alignment");

        auto inputTensor = opIt->getInputTensor(0);
        auto inputShape = inputTensor->getShape();

        mv::Tiling masterTile;
        if((opType == "Conv") || (opType == "DepthwiseConv"))
        {
            //op has kernel
            auto kernelShape = opIt->getInputTensor(1)->getShape();
            masterTile = mv::Tiling(inputShape,kernelShape);
        }
        else
        {
            //for multi-input ops, this pass is assuming that all inputs are equalt, and the streams happens simetrically (Eltwise)
            masterTile = mv::Tiling(inputShape);
        }

        auto splitList = layerNameStrategy.get<std::vector<mv::Element>>("splits");

        std::vector<mv::Tiling*> tiles = {&masterTile};

        auto applyTiling = [opIt, alignment, pass](mv::Element& split, mv::Tiling& tile) -> std::vector<mv::Tiling>*
        {
            //the axis&split are stored in a map with key-> val .....
            //Don't want to if-then-else over all possible values of the axis...
            //the map should have only one key.. this is the draw-back of too generic mv::Element
            auto axis = split.attrsKeys()[0];
            auto numSplits = split.get<int>(axis);

            pass.log(mv::Logger::MessageType::Debug, opIt->getName() +
                " " + axis + " : " + std::to_string(numSplits));
            if(numSplits > 1)
            {
                tile.setAxis(axis);
                tile.setAlignment(alignment);
                tile.resizeNumberOfTiles(numSplits);
                tile.generateTiling(opIt);
                return &tile.childTiles();
            }
            else
            {
                return nullptr;
            }
        };

        for (auto split : splitList)
        {
            std::vector<mv::Tiling*> newChildTiles(0);
            for(auto tile : tiles)
            {
                auto childTiles = applyTiling(split,*tile);
                if(childTiles)
                {
                    for(auto& childTile : *childTiles)
                    {
                        newChildTiles.push_back(&childTile);
                    }
                }
                else
                {
                    newChildTiles.push_back(tile);
                }
            }
            tiles = newChildTiles;
        }

        if(masterTile.childTiles().size() > 1)
        {
            auto result = (streamSplit[masterTile.getAxis()])(om, opIt, masterTile);
            //NOTE: FlowSibling iterators seem to lose some sinks so they are replced...
            // reconnect children to subgraph
            std::vector<std::pair<mv::Data::OpListIterator,size_t>> toReturn;
            auto outputTensor = opIt->getOutputTensor()[0];
            for (auto output = opIt.leftmostOutput(); output != om.flowEnd(); ++output)
            {
                auto consumer = output.sink();
                std::size_t slot = 0;
                for (std::size_t input_idx = 0; input_idx < consumer->getInputTensor().size(); input_idx++)
                    if (consumer->getInputTensor()[input_idx]->getName() == outputTensor->getName())
                        slot = input_idx;
                toReturn.push_back(std::make_pair(consumer, slot));
            }

            om.removeOp(opIt);
            for (unsigned j = 0; j < toReturn.size(); ++j)
            {
                toReturn[j].first->setInputTensor(result, toReturn[j].second, false);
                om.defineFlow(result, toReturn[j].first, toReturn[j].second);
            }
        }
}
}


static void streamBinaryDataWeightsFcn(const mv::pass::PassEntry& ,
                                        mv::ComputationModel& model,
                                        mv::TargetDescriptor& ,
                                        mv::Element& ,
                                        mv::Element &)
{
    //Need to duplicate the consts to number equal to streams, cause of the binary_data
    mv::OpModel om(model);

    std::set <std::string> removeConstantsSet;
    for(auto opIterator = om.opBegin(); opIterator != om.opEnd(); ++opIterator)
    {
        std::string opType = opIterator->getOpType();

        if (opType == "Slice" && opIterator->getInputTensor(0)->isPopulated())
        {
            auto inTensorSlice = opIterator->getInputTensor(0);
            removeConstantsSet.insert(om.getSourceOp(inTensorSlice)->getName());
            auto outTensorSlice = opIterator->getOutputTensor(0);
            auto parentOpIt = om.getSourceOp(opIterator->getInputTensor(0));
            mv::QuantizationParams tensorQuantizationParams = {{},{},{},{}};
            auto shape = outTensorSlice->getShape();
            if (outTensorSlice->isQuantized())
                tensorQuantizationParams = outTensorSlice->get<mv::QuantizationParams>("quantParams");

            auto newConstant = om.constantDataElement(outTensorSlice->getData(), shape,
                                                               outTensorSlice->getDType(), outTensorSlice->getOrder(),
                                                               tensorQuantizationParams, opIterator->getName() + "_weights");
            newConstant->set<mv::Tensor::MemoryLocation>("Location", mv::Tensor::MemoryLocation::BLOB);
            auto constantOp = om.getSourceOp(newConstant);
            if(opIterator->hasAttr("opId"))
            {
                unsigned currentOpId = opIterator->get<unsigned>("opId");
                constantOp->set<unsigned>("opId", currentOpId);
            }
            opIterator = operationsReplacement(parentOpIt, newConstant, om, opIterator);
        }
    }
    for (auto& opName:removeConstantsSet)
        om.removeOp(om.getOp(opName));
}

static void streamCopyOperationsFcn(const mv::pass::PassEntry& ,
                                        mv::ComputationModel& model,
                                        mv::TargetDescriptor& ,
                                        mv::Element& ,
                                        mv::Element &)
{
    //Need to duplicate the consts to number equal to streams, cause of the binary_data
    mv::OpModel om(model);

    std::set <std::string> removeCopySet;
    for(auto opIterator = om.opBegin(); opIterator != om.opEnd(); ++opIterator)
    {
        std::string opType = opIterator->getOpType();

        if (opType == "Slice" && (!opIterator->getInputTensor(0)->isPopulated()))
        {
            auto previousOp = om.getSourceOp(opIterator->getInputTensor(0));
            if (previousOp->getOpType() == "Copy")
            {
                opIterator->setInputTensor(previousOp->getInputTensor(0), 0, false);
                om.defineFlow(previousOp->getInputTensor(0),opIterator , 0);
                removeCopySet.insert(previousOp->getName());
            }
        }
    }
    for (auto& opName:removeCopySet)
        om.removeOp(om.getOp(opName));
}<|MERGE_RESOLUTION|>--- conflicted
+++ resolved
@@ -420,7 +420,6 @@
 
     om.getSourceOp(concat)->set<unsigned>("opId", opId);
     om.getSourceOp(concat)->set<std::string>("splitStrategy", splitStrategy);
-<<<<<<< HEAD
     if(op->hasAttr("schedule_for_dpu_dma_overlap"))
     {
         auto pipelineId = op->get<unsigned>("schedule_for_dpu_dma_overlap");
@@ -428,10 +427,9 @@
     }
     if(avoidCmxConcat)
         om.getSourceOp(concat)->set<bool>("avoid_cmx_concat", true);
-=======
+        
     if(mixedToFloat)
         om.getSourceOp(concat)->set<bool>("mixedToFloat", mixedToFloat);
->>>>>>> 76fc5b6e
 
     concat->set<mv::Tensor::MemoryLocation>("Location",outputTensor->get<mv::Tensor::MemoryLocation>("Location"));
     if(isDilatedConv && !kernelOp->hasAttr("dilationConvKernelSliced"))
