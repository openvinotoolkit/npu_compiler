﻿#include "include/mcm/pass/pass_registry.hpp"
#include "include/mcm/op_model.hpp"
#include "include/mcm/computation/model/control_model.hpp"
#include "include/mcm/computation/model/data_model.hpp"
#include "include/mcm/tensor/quantization_params.hpp"
#include "mcm/utils/custom_math.hpp"
#include <numeric>
#include <cmath>

static void computeTensorsQuantParams(const mv::pass::PassEntry& pass, mv::ComputationModel& model, mv::TargetDescriptor&, mv::Element&, mv::Element&);
template <class T>
std::vector<T> extendToK(size_t size, std::vector<T> value);
namespace mv
{

    namespace pass
    {

        MV_REGISTER_PASS(ComputeTensorsQuantParams)
        .setFunc(computeTensorsQuantParams)
        .setDescription(
            "This pass computes the appropriate quantize params extends and prepares them for serialization."
        );
    }
}

int computeAppropriatePadding(mv::Data::TensorIterator tensor)
{
    int pad;
    if (tensor->getDType() == mv::DType("Float16"))
        pad = 8;
    else if (tensor->getDType() == mv::DType("UInt8"))
        pad = 16;
    return pad;
}

void computeTensorsQuantParams(const mv::pass::PassEntry&, mv::ComputationModel& model, mv::TargetDescriptor&, mv::Element&, mv::Element&)
{

    MV_PROFILED_FUNCTION(MV_PROFILE_PASS)
    mv::OpModel om(model);
    mv::DataModel dm(model);

    for(auto opIt = om.opBegin(); opIt != om.opEnd(); ++opIt)
    {
         std::string opType = opIt->getOpType();
         std::string taskOp;
         if (opIt->getOpType() ==  "DPUTask")
         {
             taskOp = opIt->get<std::string>("taskOp");
             bool isElementWise = (taskOp == "Add" || taskOp == "Subtract" || taskOp == "Multiply");
             bool isConv = (taskOp == "Conv" || taskOp == "DepthwiseConv" || taskOp == "ChannelMajorConvolution");
             if (isConv || taskOp == "MaxPool" ||  isElementWise)
             {
                auto output = opIt->getOutputTensor(0);
                auto input = opIt->getInputTensor(0);
                auto outputChannels = output->getShape()[mv::IO_CHANNEL_DIMENSION];
                int pad = computeAppropriatePadding(opIt->getOutputTensor(0));
                outputChannels = mv::round_up(outputChannels, pad);

                std::vector<int> shift(outputChannels, 0);
                std::vector<int16_t> mScaled(outputChannels, 0);

                if (output->hasAttr("quantParams") && input->hasAttr("quantParams") &&
                 output->isQuantized() && input->isQuantized())
                {
                     // Quantization for Gemmlowp output
                     // S1 = weight scale
                     // S2 = input activation scale
                     // S3 = output activation scale
                     // m  = (S1 * S2)/S3, scale for MAC output
                     // zeroPointScaled = output zero point scaled to MAC output precision
                     // biasScaled = bias scaled to MAC output precision

                     auto& inputQuantization = input->get<mv::QuantizationParams>("quantParams");
                     //inputQuantization.extendParamsToOutputChannelSize(outputChannels);

                     auto scale = extendToK(outputChannels, inputQuantization.getScale());
                     std::vector<float> S2(scale.begin(), scale.end());

                     mv::QuantizationParams &outputQuantization = output->get<mv::QuantizationParams>("quantParams");
                     scale = extendToK(outputChannels, outputQuantization.getScale());
                     std::vector<float> S3(scale.begin(), scale.end());

                     auto zeroPointU =  extendToK(outputChannels, outputQuantization.getZeroPoint());
                     std::vector<int32_t> zeroPoint(zeroPointU.begin(), zeroPointU.end());

                     bool isPooling = taskOp == "MaxPool";
                     //Workaround for HW bug #227
                     if (isPooling)
                     {
                         auto inZP = extendToK(outputChannels, inputQuantization.getZeroPoint());
                         std::vector<int32_t> inputZeroPoint(inZP.begin(), inZP.end());
                         std::transform(zeroPoint.begin(), zeroPoint.end(), inputZeroPoint.begin(), zeroPoint.begin(), std::minus<int32_t>());
                     }

                     auto m = S2;

                     if (opIt->hasAttr("hasWeights") && opIt->get<bool>("hasWeights"))
                     {
                         auto weights = opIt->getInputTensor(1);
                         auto& weightsQuantization = weights->get<mv::QuantizationParams>("quantParams");
                         scale = extendToK(outputChannels, weightsQuantization.getScale());
                         std::vector<float> S1(scale.begin(), scale.end());
                         //S1*S2
                         std::transform(m.begin(), m.end(), S1.begin(), m.begin(), std::multiplies<float>());
                     }

                     // Fuse ReLU into quantization (i.e. make ReLU == saturation), will be done using a separate pass

                     // m / S3
                     std::transform(m.begin(), m.end(), S3.begin(), m.begin(), std::divides<float>());

                     //TODO need to handle 16bits case - per Alessandro bias need to be converted to int32
                     auto bits = 15;
                     auto mSize = m.size();
                     int exponent;
                     double mantissa;

                     for (size_t i = 0; i < mSize; i++)
                     {
                         mantissa = std::frexp(m[i], &exponent);
                         shift[i] = bits - exponent;
                         mScaled[i] = (mantissa * pow(2, bits));
                     }
                     std::vector<int32_t> zeroPointScaled(m.size());
                     std::transform(zeroPoint.begin(), zeroPoint.end() , m.begin(), zeroPointScaled.begin(), std::divides<float>());

                     std::vector <unsigned> ser_shift = std::vector<unsigned>(shift.begin(), shift.end());
                     std::vector <unsigned> ser_scale = std::vector<unsigned>(mScaled.begin(), mScaled.end());
                     outputQuantization.quantize(ser_shift, ser_scale);
<<<<<<< HEAD
                 }
=======
                }
>>>>>>> d83380b5

            }
         }

    }
}

template <class T>
std::vector<T> extendToK(size_t size, std::vector<T> value)
{
    if (value.size() == 1)
        return mv::utils::generateSequence<T>(size, static_cast<T>(value[0]) , 0);

    if (value.size() == size)
        return value;

    throw mv::ArgumentError("QuantizationPass", "extendToK", "parameters dimensions doesn't match size of output_channels or 1",
                std::to_string(value.size()));
}<|MERGE_RESOLUTION|>--- conflicted
+++ resolved
@@ -10,6 +10,8 @@
 static void computeTensorsQuantParams(const mv::pass::PassEntry& pass, mv::ComputationModel& model, mv::TargetDescriptor&, mv::Element&, mv::Element&);
 template <class T>
 std::vector<T> extendToK(size_t size, std::vector<T> value);
+int computeAppropriatePadding(mv::Data::TensorIterator tensor);
+
 namespace mv
 {
 
@@ -129,12 +131,8 @@
                      std::vector <unsigned> ser_shift = std::vector<unsigned>(shift.begin(), shift.end());
                      std::vector <unsigned> ser_scale = std::vector<unsigned>(mScaled.begin(), mScaled.end());
                      outputQuantization.quantize(ser_shift, ser_scale);
-<<<<<<< HEAD
-                 }
-=======
+
                 }
->>>>>>> d83380b5
-
             }
          }
 
