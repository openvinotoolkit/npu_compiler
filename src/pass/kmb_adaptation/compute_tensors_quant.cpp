﻿#include "include/mcm/pass/pass_registry.hpp"
#include "include/mcm/op_model.hpp"
#include "include/mcm/computation/model/control_model.hpp"
#include "include/mcm/computation/model/data_model.hpp"
#include "include/mcm/tensor/quantization_params.hpp"
#include "mcm/utils/custom_math.hpp"
#include <numeric>
#include <cmath>

static void computeTensorsQuantParams(const mv::pass::PassEntry& pass, mv::ComputationModel& model, mv::TargetDescriptor&, mv::Element&, mv::Element&);
template <class T>
std::vector<T> extendToK(size_t size, std::vector<T> value);
<<<<<<< HEAD
=======
int computeAppropriatePadding(mv::Data::TensorIterator);
>>>>>>> ca391f1d

namespace mv
{

    namespace pass
    {

        MV_REGISTER_PASS(ComputeTensorsQuantParams)
        .setFunc(computeTensorsQuantParams)
        .setDescription(
            "This pass computes the appropriate quantize params extends and prepares them for serialization."
        );
    }
}

<<<<<<< HEAD
void computeTensorsQuantParams(const mv::pass::PassEntry& pass, mv::ComputationModel& model, mv::TargetDescriptor&, mv::Element&, mv::Element&)
=======
int computeAppropriatePadding(mv::Data::TensorIterator)
{
    return 16;
}

void computeTensorsQuantParams(const mv::pass::PassEntry&, mv::ComputationModel& model, mv::TargetDescriptor&, mv::Element&, mv::Element&)
>>>>>>> ca391f1d
{

    MV_PROFILED_FUNCTION(MV_PROFILE_PASS)
    mv::OpModel om(model);
    mv::DataModel dm(model);

    auto dpuTasks = om.getOps("DPUTask");

    for(auto& opIt : dpuTasks)
    {
         std::string taskOp = opIt->get<std::string>("taskOp");
         bool isEltwise = taskOp == "Eltwise";
         bool isEltwiseMult = false;
         bool isEltwiseAddSub = false;
         if(isEltwise)
         {
             auto eltwiseType = opIt->get<std::string>("eltwiseType");
             if(eltwiseType == "Add" || eltwiseType == "Subtract")
                 isEltwiseAddSub = true;
             if(eltwiseType == "Multiply")
                 isEltwiseMult = true;
         }
         bool isConv = (taskOp == "Conv" || taskOp == "DepthwiseConv");
         if (isConv || taskOp == "MaxPool" || isEltwiseMult || isEltwiseAddSub)
         {
            auto output = opIt->getOutputTensor(0);
            auto input = opIt->getInputTensor(0);
            auto outputChannels = output->getShape()[mv::IO_CHANNEL_DIMENSION];
            pass.log(mv::Logger::MessageType::Info, "Dpu task, " + opIt->getName() + "before alignment " + std::to_string(outputChannels));
            outputChannels = mv::round_up(outputChannels, 16);
            pass.log(mv::Logger::MessageType::Info,  "Dpu task, " + opIt->getName() + "after alignment " + std::to_string(outputChannels));

            std::vector<int> shift(outputChannels, 0);
            std::vector<int16_t> mScaled(outputChannels, 0);

            if (output->hasAttr("quantParams") && input->hasAttr("quantParams") &&
             output->isQuantized() && input->isQuantized())
            {
                 // Quantization for Gemmlowp output
                 // S1 = weight scale
                 // S2 = input activation scale
                 // S3 = output activation scale
                 // m  = (S1 * S2)/S3, scale for MAC output
                 // zeroPointScaled = output zero point scaled to MAC output precision
                 // biasScaled = bias scaled to MAC output precision

                 auto& inputQuantization = input->get<mv::QuantizationParams>("quantParams");
                 //inputQuantization.extendParamsToOutputChannelSize(outputChannels);

                 auto scale = extendToK(outputChannels, inputQuantization.getScale());
                 std::vector<float> S2(scale.begin(), scale.end());

                 mv::QuantizationParams &outputQuantization = output->get<mv::QuantizationParams>("quantParams");
                 scale = extendToK(outputChannels, outputQuantization.getScale());
                 std::vector<float> S3(scale.begin(), scale.end());

                 auto zeroPointU =  extendToK(outputChannels, outputQuantization.getZeroPoint());
                 std::vector<int32_t> zeroPoint(zeroPointU.begin(), zeroPointU.end());

                 bool isPooling = taskOp == "MaxPool";
                 //Workaround for HW bug #227
                 if (isPooling)
                 {
                     auto inZP = extendToK(outputChannels, inputQuantization.getZeroPoint());
                     std::vector<int32_t> inputZeroPoint(inZP.begin(), inZP.end());
                     std::transform(zeroPoint.begin(), zeroPoint.end(), inputZeroPoint.begin(), zeroPoint.begin(), std::minus<int32_t>());
                 }

                 auto m = S2;

                 if ((opIt->hasAttr("hasWeights") && opIt->get<bool>("hasWeights")) || isEltwiseMult)
                 {
                     auto weights = opIt->getInputTensor(1);
                     auto& weightsQuantization = weights->get<mv::QuantizationParams>("quantParams");
                     scale = extendToK(outputChannels, weightsQuantization.getScale());
                     std::vector<float> S1(scale.begin(), scale.end());
                     //S1*S2
                     std::transform(m.begin(), m.end(), S1.begin(), m.begin(), std::multiplies<float>());
                 }
                 else if (isEltwiseAddSub) //Add Subtract
                 {
                     auto input2 = opIt->getInputTensor(1);
                     auto& input2Quantization = input2->get<mv::QuantizationParams>("quantParams");
                     auto input1Scale = inputQuantization.getScale();
                     auto input2Scale = input2Quantization.getScale();
                     if (input1Scale != input2Scale)
                        throw mv::RuntimeError(om, opIt->getName() + ": different values of scales for Add/Subtract is not supported!"
                                               + std::to_string(input1Scale[0]) + " " + std::to_string(input2Scale[0]));
                 }

                 //Note: There are PPE Types SIGMOID, TAN, EXP, SQRT, RSQRT, FLEXARB that need their output
                 //quantized to 13-bits, then runtime uses a LUT to correspond to 8-bit
                 if (opIt->hasAttr("postOpTypes"))
                 {
                     auto ppeIterator = std::find(opIt->get<std::vector<std::string>>("postOpTypes").begin(),
                                               opIt->get<std::vector<std::string>>("postOpTypes").end(),
                                               "Sigmoid");
                     if (ppeIterator != opIt->get<std::vector<std::string>>("postOpTypes").end())
                     {
                        auto ppeQuantumBits = 5;
                        auto ppeQuantum = std::pow(2, ppeQuantumBits);
                        std::transform(m.begin(), m.end(), m.begin(), std::bind(std::multiplies<float>(),
                                                                                std::placeholders::_1, ppeQuantum));
                     }
                }
                 // Fuse ReLU into quantization (i.e. make ReLU == saturation), will be done using a separate pass

                 // m / S3
                 std::transform(m.begin(), m.end(), S3.begin(), m.begin(), std::divides<float>());

                 //TODO need to handle 16bits case - per Alessandro bias need to be converted to int32
                 auto bits = 15;
                 auto mSize = m.size();
                 int exponent;
                 double mantissa;

                 for (size_t i = 0; i < mSize; i++)
                 {
                     mantissa = std::frexp(m[i], &exponent);
                     shift[i] = bits - exponent;
                     mScaled[i] = (mantissa * pow(2, bits));
                 }
                 std::vector<int32_t> zeroPointScaled(m.size());
                 std::transform(zeroPoint.begin(), zeroPoint.end() , m.begin(), zeroPointScaled.begin(), std::divides<float>());

                 std::vector <unsigned> ser_shift = std::vector<unsigned>(shift.begin(), shift.end());
                 std::vector <unsigned> ser_scale = std::vector<unsigned>(mScaled.begin(), mScaled.end());
                 outputQuantization.quantize(ser_shift, ser_scale);
            }
        }

    }
}

template <class T>
std::vector<T> extendToK(size_t size, std::vector<T> value)
{
    if (value.size() == 1)
        return mv::utils::generateSequence<T>(size, static_cast<T>(value[0]) , 0);

    // We enter in this case if and only if we specified multi channel scales and
    // the tensor has been aligned
    if (value.size() < size)
    {
        auto toReturn = mv::utils::generateSequence<T>(size, static_cast<T>(0) , 0);
        for(unsigned i = 0; i < value.size(); ++i)
            toReturn[i] = value[i];
        return toReturn;
    }

    if (value.size() == size)
        return value;

    throw mv::ArgumentError("QuantizationPass", "extendToK", "parameters dimensions doesn't match size of output_channels or 1",
                std::to_string(value.size()));
}<|MERGE_RESOLUTION|>--- conflicted
+++ resolved
@@ -10,10 +10,6 @@
 static void computeTensorsQuantParams(const mv::pass::PassEntry& pass, mv::ComputationModel& model, mv::TargetDescriptor&, mv::Element&, mv::Element&);
 template <class T>
 std::vector<T> extendToK(size_t size, std::vector<T> value);
-<<<<<<< HEAD
-=======
-int computeAppropriatePadding(mv::Data::TensorIterator);
->>>>>>> ca391f1d
 
 namespace mv
 {
@@ -29,16 +25,7 @@
     }
 }
 
-<<<<<<< HEAD
-void computeTensorsQuantParams(const mv::pass::PassEntry& pass, mv::ComputationModel& model, mv::TargetDescriptor&, mv::Element&, mv::Element&)
-=======
-int computeAppropriatePadding(mv::Data::TensorIterator)
-{
-    return 16;
-}
-
 void computeTensorsQuantParams(const mv::pass::PassEntry&, mv::ComputationModel& model, mv::TargetDescriptor&, mv::Element&, mv::Element&)
->>>>>>> ca391f1d
 {
 
     MV_PROFILED_FUNCTION(MV_PROFILE_PASS)
@@ -67,9 +54,7 @@
             auto output = opIt->getOutputTensor(0);
             auto input = opIt->getInputTensor(0);
             auto outputChannels = output->getShape()[mv::IO_CHANNEL_DIMENSION];
-            pass.log(mv::Logger::MessageType::Info, "Dpu task, " + opIt->getName() + "before alignment " + std::to_string(outputChannels));
             outputChannels = mv::round_up(outputChannels, 16);
-            pass.log(mv::Logger::MessageType::Info,  "Dpu task, " + opIt->getName() + "after alignment " + std::to_string(outputChannels));
 
             std::vector<int> shift(outputChannels, 0);
             std::vector<int16_t> mScaled(outputChannels, 0);
