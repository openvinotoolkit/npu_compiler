--- conflicted
+++ resolved
@@ -56,8 +56,6 @@
                 windowSize = kx + sx * (mpe - 1);
             else
                 windowSize = kx * mpe;
-<<<<<<< HEAD
-=======
 
             if (windowSize <= 32)
                 maxMpeWindowSize = windowSize;
@@ -74,32 +72,12 @@
                 windowSize = kx + sx * (mpe - 1);
             else
                 windowSize = kx * mpe;
->>>>>>> ac789af1
 
             if (windowSize <= 32)
                 maxMpeWindowSize = windowSize;
 
             mpe *= 2;
         }
-<<<<<<< HEAD
-    }
-    else if (dataType == mv::DType("Float16"))
-    {
-        //mpe in [1,2,4] for float
-        while(mpe <= 4)
-        {
-            if (sx <= kx)
-                windowSize = kx + sx * (mpe - 1);
-            else
-                windowSize = kx * mpe;
-
-            if (windowSize <= 32)
-                maxMpeWindowSize = windowSize;
-
-            mpe *= 2;
-        }
-=======
->>>>>>> ac789af1
     }
 
     return maxMpeWindowSize;
