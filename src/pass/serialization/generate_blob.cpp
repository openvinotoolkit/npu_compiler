#include "include/mcm/pass/pass_registry.hpp"
#include "include/mcm/deployer/serializer.hpp"
#include "include/mcm/computation/model/control_model.hpp"
#include "include/mcm/target/target_descriptor.hpp"
#include "include/mcm/target/myriadx/nce1_utils.hpp"
#include "include/mcm/utils/custom_math.hpp"
#include <cmath>
#include <numeric>
#include <cmath>

static void generateBlobFcn(const mv::pass::PassEntry&, mv::ComputationModel&, mv::TargetDescriptor&, mv::Element&, mv::Element&);
static void PopulateSerialFieldsFcn(const mv::pass::PassEntry&, mv::ComputationModel&, mv::TargetDescriptor&, mv::Element&, mv::Element&);
//static void writeSerialFieldsFcn(const mv::pass::PassEntry& pass, mv::ComputationModel& model, mv::TargetDescriptor&, mv::json::Object& compDesc, mv::json::Object& compOutput);

namespace mv
{

    namespace pass
    {


        MV_REGISTER_PASS(PopulateSerialFields)
        .setFunc(PopulateSerialFieldsFcn)
        .setDescription(
            "Gathers fields for serialization"
        );

        MV_REGISTER_PASS(GenerateBlob)
        .setFunc(generateBlobFcn)
        .defineArg(json::JSONType::Bool, "enableFileOutput")
        .defineArg(json::JSONType::Bool, "enableRAMOutput")
        .setDescription(
            "Generates an executable blob file"
        );

    }

}

<<<<<<< HEAD
void generateBlobFcn(const mv::pass::PassEntry&, mv::ComputationModel& model, mv::TargetDescriptor& td, mv::Element& passDesc, mv::json::Object& compOutput)
{
=======
void generateBlobFcn(const mv::pass::PassEntry&, mv::ComputationModel& model, mv::TargetDescriptor& td, mv::Element& passDesc, mv::Element& compOutput)
{   
>>>>>>> b095b0e0

    MV_PROFILED_FUNCTION(MV_PROFILE_PASS)
    using namespace mv;

    mv::ControlModel cm(model);
    mv::Serializer serializer(mv::mvblob_mode);

    // Set output parameters for this serialization from config JSON object
    // note: defaults from cm.RuntimeBinary constructor are disableRam , enableFile ,  mcmCompile.blob
    bool RAMEnable = false ;
    bool fileEnable = false ;
    std::string blobFileName = "mcmCompile.blob";

    if (passDesc.hasAttr("enableRAMOutput") && passDesc.get("enableRAMOutput")) {
        RAMEnable = true ;
    }
    cm.getBinaryBuffer()->setRAMEnabled(RAMEnable) ;

    if (passDesc.hasAttr("enableFileOutput") && passDesc.get("enableFileOutput")) {
        fileEnable = true ;
    }
    cm.getBinaryBuffer()->setFileEnabled(fileEnable) ;

    if (passDesc.hasAttr("fileName")) {
        blobFileName = passDesc.get<std::string>("fileName");
    }

    cm.getBinaryBuffer()->setFileName(blobFileName) ;

    long long result = static_cast<long long>(serializer.serialize(model, td));
    compOutput.set<int64_t>("blobSize", result);

}

void fillMXDescriptors(mv::ControlModel cm, mv::DataModel dm, unsigned fp16_size, mv::Data::OpListIterator opIt, mv::NCE1HWOps hwOp)
{
    int cmxSize = 256*1024;

    mv::Data::TensorIterator input;
    mv::Data::TensorIterator output;
    mv::Data::TensorIterator taps;

    input = opIt->getInputTensor(0);
    if(hwOp == mv::NCE1HWOps::Convolution)
        taps = opIt->getInputTensor(1);
    output = opIt->getOutputTensor(0);

    auto chPerRamBlock = opIt->get<std::vector<std::size_t>>("NCE1_InputChannelsRamBlock");
    auto bottomJunk = opIt->get<std::vector<size_t>>("NCE1_JunkOutputAfter");
    auto topJunk = opIt->get<std::vector<size_t>>("NCE1_JunkOutputBefore");
    auto localLS = opIt->get<std::size_t>("NCE1_LocalLineStride");
    auto minLines = opIt->get<std::vector<std::size_t>>("NCE1_MinLines");
    auto stride = opIt->get<std::array<unsigned short, 2>>("stride")[0];
    auto padEn = opIt->get<std::array<unsigned short, 4>>("padding")[0];
    auto LPC = opIt->get<std::vector<std::size_t>>("NCE1_LinesPerChannel");
    auto localCS = opIt->get<std::vector<std::size_t>>("NCE1_LocalChannelStride");

    // Get all attrs:
    auto splits_over_H = opIt->get<size_t>("NCE1_SplitsOverHeight");
    auto DPUmodeVector = opIt->get<std::vector<size_t>>("NCE1_Modes");
    auto splits_over_iC = opIt->get<size_t>("NCE1_SplitsOverInputChannels");
    auto inputChannelsPadded = opIt->get<std::size_t>("NCE1_InputChannelsPadded");
    auto outputChannelsPadded = opIt->get<std::size_t>("NCE1_OutputChannelsPadded");
    auto inputWidthPadded = opIt->get<std::size_t>("NCE1_InputWidthPadded");
    auto outputWidthPadded = opIt->get<std::size_t>("NCE1_OutputWidthPadded");
    auto desc_count = opIt->get<std::size_t>("NCE1_DescriptorSplits");
    auto streamingMask = opIt->get<std::size_t>("NCE1_StreamingMask");
    auto outputChannelPerformed = opIt->get<std::vector<std::size_t>>("NCE1_OutputChannelsPerformed");

    auto input_lines_processed = opIt->get<std::vector<size_t>>("NCE1_InputLinesProcessed");
    auto output_lines_processed = opIt->get<std::vector<size_t>>("NCE1_OutputLinesProcessed");
    auto output_line_start = opIt->get<std::vector<size_t>>("NCE1_StartOutputLine");
    auto input_line_start = opIt->get<std::vector<size_t>>("NCE1_StartInputLine");

    unsigned radixX, radixY;
    if(hwOp == mv::NCE1HWOps::Convolution)
    {
        //ASSUMING MX WEIGHT SHAPE
        radixX = taps->getShape()[2];
        radixY = taps->getShape()[3];
    }
    else if(hwOp == mv::NCE1HWOps::FullyConnected)
    {
        //TODO
    }
    else
    {
        radixX = opIt->get<std::array<unsigned short, 2>>("kSize")[0];
        radixY = opIt->get<std::array<unsigned short, 2>>("kSize")[1];
    }

// below code adds IDs for conv/pooling and FC
    if (hwOp == mv::NCE1HWOps::Convolution)
        opIt->set<unsigned>("SerialID", 33);
    else if ((hwOp == mv::NCE1HWOps::AveragePooling) || (hwOp == mv::NCE1HWOps::MaxPooling))
        opIt->set<unsigned>("SerialID", 34);
    else if (hwOp == mv::NCE1HWOps::FullyConnected)
        opIt->set<unsigned>("SerialID", 33);


    opIt->set<unsigned>("streamingMask", streamingMask );

    std::size_t total_size = input->getShape().totalSize();
    total_size *= inputChannelsPadded;
    total_size /= input->getShape()[2];
    opIt->set<unsigned>("inputSize", total_size*fp16_size);

    opIt->set<unsigned>("outputSize",
        output->getShape().totalSize()*fp16_size);

    opIt->set<unsigned>("concatOffset", 0); // Not Supported...
    opIt->set<unsigned>("unloadCMX", 0); // Not Supported...
    opIt->set<unsigned>("overwriteInput", 0); // Not Supported...
    opIt->set<unsigned>("CMXSize", cmxSize);  // Magic Number...
    opIt->set<unsigned>("reluSHVAcc", 0); // Not Supported...
    if (splits_over_iC > 1)
        if(opIt->hasAttr("postOpType") && opIt->get<std::string>("postOpType") == "ReLu")
            opIt->set<unsigned>("reluSHVAcc", 1);
    opIt->set<unsigned>("shvNegSlope", 0); // Not Supported...
    opIt->set<unsigned>("shvPosSlope", 1065353216); // Magic Number...
       // New fields in blob format in release_R6_181129_1401 vs wddm_vpu_pre_alpha or cpp_api_NORELUELTFUSION
    opIt->set<unsigned>("reluXOnShaveAccumulation", 0); // Not Supported...
    opIt->set<unsigned>("x_of_relux", 0); // Not Supported...
    opIt->set<unsigned>("desc_count", desc_count);

    std::vector<unsigned> desc;
    std::vector<cnnConvolutionPoolStructure> descriptors = std::vector<cnnConvolutionPoolStructure>(desc_count);

    int i = -1;
    for (unsigned h = 0; h < splits_over_H; ++h)
    {
        for (unsigned ic = 0; ic < splits_over_iC; ++ic)
        {
            for (unsigned oc = 0; oc < DPUmodeVector.size(); ++oc)
            {
                //BCONV CTOR
                ++i;

                auto output_channels_performed_so_far = std::accumulate(outputChannelPerformed.begin(), outputChannelPerformed.begin()+oc, 0);

                // Relations to other Descriptors
                if (i+1 == (int)desc_count)
                    descriptors[i].Line0.linkAddress = 0; // Last.
                else
                    descriptors[i].Line0.linkAddress = 32*4*(oc+1);

                descriptors[i].Line0.id = 0;

                // Layer Meta Information - Layout & DataTypes
                if(hwOp == mv::NCE1HWOps::Convolution)
                    descriptors[i].Line0.type = NCE1_CONV;
                else if(hwOp == mv::NCE1HWOps::FullyConnected)
                    descriptors[i].Line0.type = NCE1_FCL;
                else
                    descriptors[i].Line0.type = NCE1_POOL;

                if( input->getOrder().isRowInterleaved())
                    descriptors[i].Line0.interleavedInput = 1;
                else
                    descriptors[i].Line0.interleavedInput = 0;

                if( output->getOrder().isRowInterleaved()){
                    descriptors[i].Line0.interleavedOutput = 1;
                    descriptors[i].rsvd3_interleaved = 1;
                }
                else
                    descriptors[i].Line0.interleavedOutput = 0;

                descriptors[i].Line0.cm = NCE1_DTYPE_FP16;
                descriptors[i].Line0.dm = NCE1_DTYPE_FP16;

                if(hwOp == mv::NCE1HWOps::Convolution)
                {
                    descriptors[i].kernelWidth = radixX - 1;
                    descriptors[i].kernelHeight = radixY - 1;
                }
                else
                {
                    descriptors[i].kernelWidth = 0;
                    descriptors[i].kernelHeight = 0;
                }
                descriptors[i].chStride = stride -1;  // Stride of Kernel (Square only)

                if (padEn > 0)
                    descriptors[i].padEn = 1;
                else
                    descriptors[i].padEn = 0;

                if(hwOp == mv::NCE1HWOps::Convolution)
                    descriptors[i].padType = 0;   // Zero Padding
                else if(hwOp == mv::NCE1HWOps::FullyConnected)
                    descriptors[i].padType = 0;   // Zero Padding
                if ((hwOp == mv::NCE1HWOps::AveragePooling) || (hwOp == mv::NCE1HWOps::MaxPooling))
        {
                    auto inputSize = input->getShape();
                    auto outputSize = output->getShape();
                    int kernelDimX = radixX;
                    int kernelDimY = radixY;
                    auto kernelStride = stride;
                    int valid_out_x = std::ceil((float)(inputSize[0] - kernelDimX + 1) / (float)kernelStride);
                    int valid_out_y = std::ceil((float)(inputSize[1] - kernelDimY + 1) / (float)kernelStride);
                    int pad_along_x = (outputSize[0] - 1) * kernelStride + kernelDimX - inputSize[0];
                    int pad_along_y = (outputSize[1] - 1) * kernelStride + kernelDimY - inputSize[1];

                    auto padEnable = (outputSize[0] != valid_out_x || outputSize[1] != valid_out_y);
                    auto pad_left = pad_along_x / 2;
                    auto pad_right = pad_along_x - pad_left;
                    auto pad_top = pad_along_y / 2;
                    auto pad_bottom = pad_along_y - pad_top;
                    descriptors[i].padEn = padEnable;
                    if (padEnable) {
                        descriptors[i].padType = (pad_left > 0) ? 0x08 : 0x00;
                        descriptors[i].padType |= (pad_right > 0) ? 0x01 : 0x00;
                        descriptors[i].padType |= (pad_top > 0) ? 0x04 : 0x00;
                        descriptors[i].padType |= (pad_bottom > 0) ? 0x02 : 0x00;
                    }
                }


                descriptors[i].inputWidth = input->getShape()[0] -1;

                unsigned int current_height;

                current_height = input_lines_processed[h];

                descriptors[i].inputHeight =  current_height - 1;

                if(hwOp == mv::NCE1HWOps::Convolution)
                {
                    descriptors[i].outputChannels = outputChannelPerformed[oc] - 1;
                    descriptors[i].inputChannels = inputChannelsPadded -1;
                }
                else if(hwOp == mv::NCE1HWOps::FullyConnected)
                {

                }
                else
                {
                    descriptors[i].outputChannels = outputChannelPerformed[oc] - 1;
                    descriptors[i].inputChannels =  descriptors[i].outputChannels;
                }

                // Myriad X DPU Assignment & Execution Configuration

                descriptors[i].Line0.mode = DPUmodeVector[oc];
                descriptors[i].Line0.it = 0;  // Interrupt Trigger
                descriptors[i].Line0.disInt = 0;  // 0 - Interrupts Enabled, 1 - Interrupts disabled.
                descriptors[i].chPerRamBlock = chPerRamBlock[oc] - 1;        // Input Channels per Ram Block


                // Myriad X Compensation Fields
                descriptors[i].topOutputJunk = topJunk[h];
                descriptors[i].bottomOutputJunk = bottomJunk[h];


 // Calculate localLineStride, channel stride, lines per ch
                // TODO: verify this works for all cases
                auto inputDimX = input->getShape()[0];
                auto inputDimY = input_lines_processed[h];
                auto inputDimZ = inputChannelsPadded;
                // TODO: verify this works for all cases
                if ((hwOp == mv::NCE1HWOps::AveragePooling) || (hwOp == mv::NCE1HWOps::MaxPooling)) {
                    inputDimZ = outputChannelPerformed[i];
                }
                auto noOfBlocks = 1 << DPUmodeVector[oc];
                auto sizeOfBlock = (128 * 1024) >> DPUmodeVector[oc];
                auto bytesPerPixel = fp16_size;
                auto pixelsPerCMXLine = 128 / (bytesPerPixel * 8);

                auto localLineStride = (inputDimX + (pixelsPerCMXLine - 1)) / pixelsPerCMXLine;
                descriptors[i].localLs = localLineStride;


                // Calculate localChanStride
                auto chanPerBlock = inputDimZ / noOfBlocks;
                if (chanPerBlock == 0)
                    chanPerBlock = 1;
                auto availableBytesPerChan = sizeOfBlock / chanPerBlock;
                auto bytesPerLine = localLineStride * pixelsPerCMXLine * bytesPerPixel;
                auto linesPerChan = availableBytesPerChan / bytesPerLine;

                if (linesPerChan > inputDimY) {
                    linesPerChan = inputDimY;
                }
                auto localChanStride = linesPerChan * localLineStride;
                descriptors[i].localCs = localChanStride;

                // Calculate linesPerCh
                if (hwOp == mv::NCE1HWOps::Convolution) {
                    //if(self.poolEn == 1)      // not used in WDDM
                    //  minLines = self.kerDimY + self.poolKerDimY
                    //else
                    minLines[oc] = std::min((int)radixY+1,(int)linesPerChan);
                }
                else if ((hwOp == mv::NCE1HWOps::AveragePooling) || (hwOp == mv::NCE1HWOps::MaxPooling)) {
                    if (inputDimX / stride <= 4)
                        minLines[oc] = radixY + 2 * stride + 3;
                    else {
                        minLines[oc] = radixY + 1;
                        minLines[oc] = radixY + stride + 2;
                    }
                    descriptors[i].minLines = minLines[oc];
                }

                descriptors[i].linesPerCh = linesPerChan - 1;
                //---------------------------------------------------------------------------------- code from Python compiler
                descriptors[i].linesPerCh = std::min(LPC[oc] - 1, input_lines_processed[h] - 1);
                descriptors[i].localCs = (descriptors[i].linesPerCh + 1) * descriptors[i].localLs;


                // python compiler calculates rud.
                //---------------------------------------------
                                // Calculate rud
                if ((hwOp == mv::NCE1HWOps::Convolution) || (hwOp == mv::NCE1HWOps::FullyConnected)) {

                    auto scheduledInputDimZ = inputChannelsPadded / splits_over_iC;

                       if (((mv::round_up(input->getShape()[0], 8)) * input->getShape()[1] * scheduledInputDimZ * bytesPerPixel) < 128 * 1024) {
                        auto tileIndex = oc;
                        if (tileIndex == 0) {
                            descriptors[i].rud = 0;
                        }

                        else if (DPUmodeVector[tileIndex - 1] != DPUmodeVector[tileIndex])
                            descriptors[i].rud = 0;
                        else
                            descriptors[i].rud = 1;
                    }
                }

                descriptors[i].minLines = minLines[ic] - 1;     // Minimum lines of data required to carry out function

                descriptors[i].coeffLpb = (descriptors[i].chPerRamBlock+1) * (descriptors[i].kernelWidth+1) * (descriptors[i].kernelHeight+1) - 1;
                descriptors[i].css = (descriptors[i].kernelWidth + 1) * (descriptors[i].kernelHeight + 1) -1 ;
                descriptors[i].outputX = output->getShape()[0];

                // Myriad X - Splitting groups
                descriptors[i].sohGroup = h;
                descriptors[i].sodGroup = ic;

                // Fused ReLU

                if(opIt->hasAttr("postOpType") && opIt->get<std::string>("postOpType") == "ReLu" && opIt->get<unsigned>("reluSHVAcc") == 0)
                {
                    descriptors[i].t0 = 0;
                    descriptors[i].a0 = 0;
                    descriptors[i].a1 = 1;
                    descriptors[i].reluxEn = 0;
                    descriptors[i].reluEn = 1;
                }
                else
                {
                    descriptors[i].t0 = 0;
                    descriptors[i].a0 = 0;
                    descriptors[i].a1 = 0;
                    descriptors[i].reluxEn = 0;
                    descriptors[i].reluEn = 0;
                }

                // Fused Pooling, TODO
                if (0)
                {
                    descriptors[i].Line0.type = NCE1_CONV_POOL;
                }
                descriptors[i].avgPoolX = 0;
                if(hwOp == mv::NCE1HWOps::Convolution)
                {
                    descriptors[i].poolType = 0;
                    descriptors[i].poolEn = 0;
                    descriptors[i].poolKernelHeight = 0;
                    descriptors[i].poolKernelWidth = 0;
                }
                else if(hwOp == mv::NCE1HWOps::FullyConnected)
                {
                    //TODO
                }
                else
                {
                    if(hwOp == mv::NCE1HWOps::AveragePooling)
                        descriptors[i].poolType = 1;
                    if(hwOp == mv::NCE1HWOps::MaxPooling)
                        descriptors[i].poolType = 0;
                    descriptors[i].poolEn = 1;
                    descriptors[i].poolKernelHeight = radixY - 1;
                    descriptors[i].poolKernelWidth = radixX - 1;
                }

                // this is needed for wddm but no harm in being here
                                // Calculate Line 7: 1/AV
                if (descriptors[i].reluxEn) {
                    auto x_of_relux = 0;
                    descriptors[i].avgPoolX = x_of_relux;   // Not Supported...;
                }
                else if (descriptors[i].poolEn && descriptors[i].poolType == 1) {
                    float chemicalX = 1.0 / ((float)(radixX * radixY));
                    uint16_t fp16_val = mv::fp32_to_fp16(chemicalX);
                    descriptors[i].avgPoolX = fp16_val;
                }
                //------------------------------------------------------

                // Reserved fields of the hw descriptor. Leave as zero or live in eternal fear.
                descriptors[i].Line0.rsvd1 = 0;
                descriptors[i].rsvd2 = 0;
                descriptors[i].rsvd3 = 0;
                descriptors[i].rsvd4 = 0;
                descriptors[i].rsvd5 = 0;
                descriptors[i].rsvd6 = 0;
                descriptors[i].rsvd7 = 0;
                descriptors[i].rsvd9 = 0;
                descriptors[i].rsvd10 = 0;
                descriptors[i].rsvd13 = 0;
                descriptors[i].rsvd8 = 0;

                // Palette for Weights Lookup (Currently Unsupported).
                descriptors[i].p0 = 0;
                descriptors[i].p1 = 0;
                descriptors[i].p2 = 0;
                descriptors[i].p3 = 0;
                descriptors[i].p4 = 0;
                descriptors[i].p5 = 0;
                descriptors[i].p6 = 0;
                descriptors[i].p7 = 0;
                descriptors[i].p8 = 0;
                descriptors[i].p9 = 0;
                descriptors[i].p10 = 0;
                descriptors[i].p11 = 0;
                descriptors[i].p12 = 0;
                descriptors[i].p13 = 0;
                descriptors[i].p14 = 0;
                descriptors[i].p15 = 0;

                auto input_width = inputWidthPadded;
                auto output_channels = outputChannelsPadded;

                auto inputBlobTensor = mv::convertStrides(input, cm, dm);
                auto outputBlobTensor = mv::convertStrides(output, cm, dm);

                /* this->descriptors[i].dataBaseAddr = fp16_size * input_width * output_channels_performed_so_far;    // TODO: Calculate 3f0 (1008)
                        this->descriptors[i].dataBaseAddr += this->input->getShape()[2] * 2 * input_width * this->input_line_start[h] ;    // TODO: Calculate 3f0 (1008)
                        this->descriptors[i].outBaseAddr = fp16_size * outputWidthPadded * output_channels_performed_so_far;  // TODO: Calculate 3f0 (1008)
                        this->descriptors[i].outBaseAddr += outputChannelsPadded * 2 * outputWidthPadded * this->output_line_start[h];    // TODO: Calculate 3f0 (1008)
                 */

                if(hwOp == mv::NCE1HWOps::Convolution)
                {
                    auto inputStride_2 = inputBlobTensor.strideZ;
                    auto inputStartIndex = input_line_start[h];
                    auto inputDimZ = inputChannelsPadded;
                    auto scheduledInputDimZ = inputDimZ;
                    auto sodIndex = descriptors[i].sodGroup;
                    auto split_by_input_sz = sodIndex * scheduledInputDimZ * inputStride_2;
                    auto split_by_height_sz = (scheduledInputDimZ * splits_over_iC) * inputStride_2 * inputStartIndex;
                    std::cout << "split_by_input_sz: " << sodIndex << "," << scheduledInputDimZ << "," << inputStride_2 << std::endl;
                    std::cout << "split_by_height_size: " << scheduledInputDimZ  << "," <<  splits_over_iC << "," <<  inputStride_2  << "," <<  inputStartIndex;
                    auto offset = split_by_input_sz + split_by_height_sz;
                    descriptors[i].dataBaseAddr = offset;
                }

                else if(hwOp == mv::NCE1HWOps::FullyConnected)
                {
                    //TODO
                }
                else
                    descriptors[i].dataBaseAddr = (fp16_size * input_width * output_channels_performed_so_far) + (input->getShape()[2] * fp16_size * input_width * input_line_start[h]);

                //Only case handled for now
                if( input->getOrder().isRowInterleaved() )
                {
                    descriptors[i].dataLnStr = inputBlobTensor.strideY;
                    descriptors[i].dataChStr = inputBlobTensor.strideZ;
                }
                descriptors[i].coeffBaseAddr = 0;
                descriptors[i].biasBaseAddr = 0;
                descriptors[i].scaleBaseAddr = 0;

                if ((hwOp == mv::NCE1HWOps::Convolution) || (hwOp == mv::NCE1HWOps::FullyConnected)) {

                    // Update taps base address
                    // https://github.com/movidius/mdk/blob/release_R6_181129_1401/projects/Fathom/src2/Controllers/HwCompiler.py

                    auto sodIndex = descriptors[i].sodGroup;
                    //auto bytesPerPixel = fp16_size;
                    auto scheduledOutputDimZ = output->getShape()[2];
                    auto scheduledInputDimZ = inputChannelsPadded;
                    auto taps_processed = output_channels_performed_so_far;

                    auto taps_total = mv::round_up(scheduledOutputDimZ, 8);
                    auto split_by_input_taps_sz = bytesPerPixel * taps_total * scheduledInputDimZ * radixY * radixX;
                    std::cout << "split_by_input_taps_sz: " << split_by_input_taps_sz << std::endl;
                    std::cout << "descriptors[i].coeffBaseAddr: " << sodIndex << "," << split_by_input_taps_sz << "," << bytesPerPixel << "," << taps_processed << "," << scheduledInputDimZ << "," << radixY << "," << radixX << std::endl;
                    descriptors[i].coeffBaseAddr = sodIndex * split_by_input_taps_sz + bytesPerPixel * taps_processed * scheduledInputDimZ *  radixY * radixX;

                    // Update bias base address
                    if (sodIndex == 0 && opIt->hasAttr("bias"))
                        descriptors[i].biasBaseAddr = output_channels_performed_so_far * bytesPerPixel;
                }

                // Update output base address
                // Note: only interleaved supported right now
                auto offset = output_line_start[h] * output->getShape()[2] * outputBlobTensor.strideZ + output_channels_performed_so_far * outputBlobTensor.strideZ;
                descriptors[i].outBaseAddr = offset;

                // Note: scale tensor patching is handled by FW
//-----------------------------------------------------------------------------------------------
                //HACK FOR CONCAT
                /* commenting this out as this seems causing tinyyolo4th conv to fail.
                if(hwOp == mv::NCE1HWOps::Convolution)
                    descriptors[i].outBaseAddr = outputBlobTensor.strideZ * output_line_start[h] * output_channels; //output:427
                    BlobTensor.strideZ should be fp16_size * outputWidthPadded
                else if(hwOp == mv::NCE1HWOps::FullyConnected)
                {
                    //TODO
                }
                else
                    descriptors[i].outBaseAddr = (fp16_size * outputWidthPadded * output_channels_performed_so_far) + (outputChannelsPadded * fp16_size * outputWidthPadded * output_line_start[h]);
                */

                //Only case handled for now
                if( output->getOrder().isRowInterleaved() )
                {
                    descriptors[i].outLnStr = outputBlobTensor.strideY;
                    descriptors[i].outChStr = outputBlobTensor.strideZ;
                }

                if(hwOp == mv::NCE1HWOps::Convolution)
                {
                    auto weight_4dshape = taps->getShape();

                    descriptors[i].coeffChStrIn = weight_4dshape[2]*weight_4dshape[3]*weight_4dshape[4]* fp16_size;
                    int inChans = inputChannelsPadded;

                    descriptors[i].coeffChStrOut = radixX * radixY * inChans * fp16_size * 8; // (fp16)
                }

                for(unsigned j = 0; j != 32; j++)
                    desc.push_back(((unsigned *) &descriptors[i])[j]);
            }
        }
    }

    opIt->set<std::vector<unsigned>>("descriptors", desc);
}

void PopulateSerialFieldsFcn(const mv::pass::PassEntry&, mv::ComputationModel& model, mv::TargetDescriptor&, mv::Element&, mv::Element&)
{

    MV_PROFILED_FUNCTION(MV_PROFILE_PASS)
    mv::OpModel om(model);
    mv::DataModel dm(model);
    mv::ControlModel cm(model);

    for(auto opIt = om.opBegin(); opIt != om.opEnd(); ++opIt)
    {
        std::string opType(opIt->getOpType());
        std::cout << "Populating Serial fields for Op{" << opType << "}" << std::endl;
        //Short term fix: Big if-else acting like a switch
        //Long term solution: Move everything to Target Descriptor

        if(opType == "Add")
            opIt->set<unsigned>("SerialID", 12);

        else if(opType == "Identity")
            opIt->set<unsigned>("SerialID", 19);

        else if(opType == "AveragePool")
        {
            auto fp16_size = 2;

            if (opIt->hasAttr("NCE1_Compatible") && opIt->get<int>("NCE1_Compatible") )
            {
                fillMXDescriptors(cm, dm, fp16_size, opIt, mv::NCE1HWOps::AveragePooling);
            }
            else
            {
                opIt->set<unsigned>("SerialID", 2);

                opIt->set<unsigned>("radixX",  opIt->get<std::array<short unsigned, 2>>("kSize")[0]);
                opIt->set<unsigned>("radixY",  opIt->get<std::array<short unsigned, 2>>("kSize")[1]);
                opIt->set<unsigned>("strideX",  opIt->get<std::array<unsigned short, 2>>("stride")[0]);
                opIt->set<unsigned>("strideY",  opIt->get<std::array<unsigned short, 2>>("stride")[1]);
                opIt->set<unsigned>("padX",  opIt->get<std::array<unsigned short, 4>>("padding")[0]);
                opIt->set<unsigned>("padY",  opIt->get<std::array<unsigned short, 4>>("padding")[2]);
                opIt->set<unsigned>("padStyle",  2);

            }
        }
        else if(opType == "BatchNormalization")
        {

        }
        else if(opType == "Bias")
        {

        }
        else if(opType == "Concat")
        {

        }
        else if(opType == "Constant")
        {

        }
        else if(opType == "Conv")
        {
            auto fp16_size = 2;

            if (opIt->hasAttr("NCE1_Compatible") && opIt->get<int>("NCE1_Compatible"))
            {
                fillMXDescriptors(cm, dm, fp16_size, opIt, mv::NCE1HWOps::Convolution);
            }
            else
            {
                opIt->set<unsigned>("SerialID", 0);
                opIt->set<unsigned>("radixX",  opIt->getInputTensor(1)->getShape()[0]);
                opIt->set<unsigned>("radixY",  opIt->getInputTensor(1)->getShape()[1]);
                opIt->set<unsigned>("strideX",  opIt->get<std::array<unsigned short, 2>>("stride")[0]);
                opIt->set<unsigned>("strideY",  opIt->get<std::array<unsigned short, 2>>("stride")[1]);
                opIt->set<unsigned>("padX",  opIt->get<std::array<unsigned short, 4>>("padding")[0]);
                opIt->set<unsigned>("padY",  opIt->get<std::array<unsigned short, 4>>("padding")[2]);
                opIt->set<unsigned>("padStyle",  2);
                opIt->set<unsigned>("dilation",  1);
            }
        }
        else if(opType == "Conversion")
            opIt->set<unsigned>("SerialID", 37);

        else if(opType == "DepthwiseConv")
        {
            //auto fp16_size = 2;

            opIt->set<unsigned>("SerialID", 8);

            opIt->set<unsigned>("radixX",  opIt->getInputTensor(1)->getShape()[0]);
            opIt->set<unsigned>("radixY",  opIt->getInputTensor(1)->getShape()[1]);
            opIt->set<unsigned>("strideX",  opIt->get<std::array<unsigned short, 2>>("stride")[0]);
            opIt->set<unsigned>("strideY",  opIt->get<std::array<unsigned short, 2>>("stride")[1]);
            opIt->set<unsigned>("padX",  opIt->get<std::array<unsigned short, 4>>("padding")[0]);
            opIt->set<unsigned>("padY",  opIt->get<std::array<unsigned short, 4>>("padding")[2]);
            opIt->set<unsigned>("padStyle",  2);
            opIt->set<unsigned>("dilation",  1);
        }
        else if(opType == "Divide")
            opIt->set<unsigned>("SerialID", 13);

        else if(opType == "Dropout")
        {

        }
        else if(opType == "FullyConnected")
        {
            //auto fp16_size = 2;

            if (opIt->hasAttr("NCE1_Compatible") && opIt->get<int>("NCE1_Compatible") )
            {
                //TODO
            }
            else
            {
                opIt->set<unsigned>("SerialID", 4);
            }
        }
        else if(opType == "Input")
        {

        }
        else if(opType == "MatMul")
            opIt->set<unsigned>("SerialID", 8);

        else if(opType == "MaxPool")
        {
            auto fp16_size = 2;

            if (opIt->hasAttr("NCE1_Compatible") && opIt->get<int>("NCE1_Compatible") )
            {
                fillMXDescriptors(cm, dm, fp16_size, opIt, mv::NCE1HWOps::MaxPooling);
            }
            else
            {
                opIt->set<unsigned>("SerialID", 1);

                opIt->set<unsigned>("radixX",  opIt->get<std::array<short unsigned, 2>>("kSize")[0]);
                opIt->set<unsigned>("radixY",  opIt->get<std::array<short unsigned, 2>>("kSize")[1]);
                opIt->set<unsigned>("strideX",  opIt->get<std::array<unsigned short, 2>>("stride")[0]);
                opIt->set<unsigned>("strideY",  opIt->get<std::array<unsigned short, 2>>("stride")[1]);
                opIt->set<unsigned>("padX",  opIt->get<std::array<unsigned short, 4>>("padding")[0]);
                opIt->set<unsigned>("padY",  opIt->get<std::array<unsigned short, 4>>("padding")[2]);
                opIt->set<unsigned>("padStyle",  2);

            }
        }
        else if(opType == "Multiply")
            opIt->set<unsigned>("SerialID", 13);
        else if(opType == "Output")
        {

        }
        else if(opType == "Prelu")
            opIt->set<unsigned>("SerialID", 10);
        else if(opType == "Relu")
        {
            opIt->set<unsigned>("opX", 0);
            opIt->set<unsigned>("strideX", 0);
            opIt->set<unsigned>("strideY", 0);
            opIt->set<unsigned>("SerialID", 6);
        }
        else if(opIt->getOpType() == "Elu")
        {
            opIt->set<unsigned>("alpha", opIt->get<unsigned>("alpha"));
            opIt->set<unsigned>("strideX", 0);
            opIt->set<unsigned>("strideY", 0);
            opIt->set<unsigned>("SerialID", 23);
        }
        else if(opIt->getOpType() == "LeakyRelu")
        {
            std::cout << opIt->getOpType() << std::endl;

            opIt->set<unsigned>("alpha", opIt->get<double>("alpha"));
            opIt->set<unsigned>("strideX", 0);
            opIt->set<unsigned>("strideY", 0);
            opIt->set<unsigned>("SerialID", 42);


        }
        else if(opIt->getOpType() == "LocalResponseNormalization")
        {
            opIt->set<unsigned>("size", opIt->get<unsigned>("size"));
            opIt->set<unsigned>("bias", opIt->get<unsigned>("bias"));
            opIt->set<unsigned>("SerialID", 11);
        }
        else if(opIt->getOpType() == "Reshape")
        {

        }
        else if(opIt->getOpType() == "Sigmoid")
        {
            opIt->set<unsigned>("SerialID", 20);
        }
        else if(opIt->getOpType() == "Tanh")
        {
            opIt->set<unsigned>("SerialID", 21);
        }
        else if(opIt->getOpType() == "Scale")
        {
            opIt->set<unsigned>("SerialID", 15);
        }
        else if(opIt->getOpType() == "Softmax")
        {
            opIt->set<unsigned>("axis", 1);
            opIt->set<unsigned>("SerialID", 3);
        }
        else if(opType == "Subtract")
            opIt->set<unsigned>("SerialID", 12);

        else
            std::cout << "Unsupported serialization operation " << opType << std::endl;
    }
}<|MERGE_RESOLUTION|>--- conflicted
+++ resolved
@@ -37,13 +37,8 @@
 
 }
 
-<<<<<<< HEAD
-void generateBlobFcn(const mv::pass::PassEntry&, mv::ComputationModel& model, mv::TargetDescriptor& td, mv::Element& passDesc, mv::json::Object& compOutput)
+void generateBlobFcn(const mv::pass::PassEntry&, mv::ComputationModel& model, mv::TargetDescriptor& td, mv::Element& passDesc, mv::Element& compOutput)
 {
-=======
-void generateBlobFcn(const mv::pass::PassEntry&, mv::ComputationModel& model, mv::TargetDescriptor& td, mv::Element& passDesc, mv::Element& compOutput)
-{   
->>>>>>> b095b0e0
 
     MV_PROFILED_FUNCTION(MV_PROFILE_PASS)
     using namespace mv;
