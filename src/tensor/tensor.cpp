--- conflicted
+++ resolved
@@ -1031,11 +1031,7 @@
     return "Tensor:" + getName();
 }
 
-<<<<<<< HEAD
 std::vector<float> mv::Tensor::computeNumericStrides() const
-=======
-std::vector<unsigned> mv::Tensor::computeNumericStrides() const
->>>>>>> 87352086
 {
     return getOrder().computeByteStrides(shape_, getDType().getSizeInBits() / 8);
 }
