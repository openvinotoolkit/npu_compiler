#include "include/mcm/target/keembay/workloads.hpp"
#include "include/mcm/base/exception/argument_error.hpp"
#include "include/mcm/utils/data_generator.hpp"
#include <algorithm> 
#include <metis.h>
#include <sstream>
mv::Workloads::Workloads(const std::string& name, const mv::Shape& tensorShape, std::pair <int,int>& mpeMode):
layerName_(name), tensorShape_(tensorShape), metisGraph_(new MetisGraphStructure(tensorShape, mpeMode))
{
    
}

mv::Workloads::~Workloads()
{
}

mv::Workload& mv::Workloads::operator[](int nworkload)
{
    return const_cast<Workload&>(static_cast<const Workloads*>(this)->operator[](nworkload));
}

bool mv::Workloads::operator < (const mv::Workloads& other) const
{
    /* Sort the workloads based on mean Execution cycles then workloads count */
    
    //mean of higher/lower execution cycles
    float lhs_avg = (executionCycles_[0] + executionCycles_[1]) / 2;
    float rhs_avg = (other.getExecutionCycles()[0] + other.getExecutionCycles()[1]) / 2;

    if (lhs_avg == rhs_avg)
        return executionCycles_.size() < other.getWorkloads().size();
    else
        return lhs_avg < rhs_avg;
}


const mv::Workload& mv::Workloads::operator[](int nworkload) const
{

    if (nworkload >= static_cast<int>(workloads_.size()) || static_cast<int>(workloads_.size()) + nworkload < 0)
        throw ArgumentError(*this, "index subscript", std::to_string(nworkload),
            "Exceeds the dimensionality " + std::to_string(nWorkloads()));

    if (nworkload < 0)
        return workloads_[workloads_.size() + nworkload];

    return workloads_[nworkload];

}

std::size_t mv::Workloads::nWorkloads() const
{
    return workloads_.size();
}

const std::vector<mv::Workload>& mv::Workloads::getWorkloads() const
{
    return workloads_;
}

std::string mv::Workloads::toString() const
{
    std::string output = "{";
    
    for (std::size_t i = 0; i < this->nWorkloads(); ++i) {
        output += "MinX " + std::to_string(this->workloads_[i].MinX) + ", ";
        output += "MaxX " + std::to_string(this->workloads_[i].MaxX) + ", ";
        output += "MinY " + std::to_string(this->workloads_[i].MinY) + ", ";
        output += "MaxY " + std::to_string(this->workloads_[i].MaxY) + ", ";
        output += "MinZ " + std::to_string(this->workloads_[i].MinZ) + ", ";
        output += "MaxZ " + std::to_string(this->workloads_[i].MaxZ) + ", ";
        output += "MaxZ " + std::to_string(this->workloads_[i].MaxZ) + ", ";
        output += "WorkloadID " + std::to_string(this->workloads_[i].workloadID) + ", ";
        output += "ClusterID " + std::to_string(this->workloads_[i].clusterID) + ", ";
        }
        output += "}";

        return output;
}

std::string mv::Workloads::getLogID() const
{
    return "Workloads:" + toString();
}

double mv::Workloads::getAllWorkloadsVolume() const
{
    double volume = 0;
    for (std::size_t i = 0; i < this->nWorkloads(); ++i)
    {
        std::int16_t volX = this->workloads_[i].MaxX - this->workloads_[i].MinX;
        std::int16_t volY = this->workloads_[i].MaxY - this->workloads_[i].MinY;
        std::int16_t volZ = this->workloads_[i].MaxZ - this->workloads_[i].MinZ;
        //volume += (this->workloads_[i].MaxX - this->workloads_[i].MinX + 1) * (this->workloads_[i].MaxY - this->workloads_[i].MinY + 1) * (this->workloads_[i].MaxZ - this->workloads_[i].MinZ + 1);
        volume += std::max(volX, static_cast<std::int16_t>(1)) * std::max(volY, static_cast<std::int16_t>(1)) * std::max(volZ, static_cast<std::int16_t>(1));
    }
    return volume;
}

bool mv::Workloads::noOverlap() const
{
    bool noIntersect = true;
    for(std::size_t i=0; i< this->nWorkloads(); i++)
        {
            for(std::size_t j=0;j<this->nWorkloads();j++){
                if(i==j)
                {
                    continue;
                }
        // applying De Morgan's law ((A U B)' == A' ): Two rectangles donot overlap if one rectangle's minimum in a dimension is greater than the other rectangle's maximum in that dimension
        // check to be done for both the X and Y dimension.
                noIntersect = noIntersect &&
                             (this->workloads_[i].MinX > this->workloads_[j].MaxX ||
                              this->workloads_[j].MinX > this->workloads_[i].MaxX ||
                              this->workloads_[i].MinY > this->workloads_[j].MaxY ||
                              this->workloads_[j].MinY > this->workloads_[i].MaxY ||
                              this->workloads_[i].MinZ > this->workloads_[j].MaxZ ||
                              this->workloads_[j].MinZ > this->workloads_[i].MaxZ);
            
            }

        }
        return noIntersect; 
}

mv::Shape mv::Workloads::getShapefromMinMax() const
{
    // get the global min and max of the workloads
    std::int16_t minX=0, maxX=0, minY=0, maxY=0, minZ=0, maxZ = 0;
    for(std::size_t i=0; i< this->nWorkloads(); i++)
    {
        minX = minX < this->workloads_[i].MinX ? minX : this->workloads_[i].MinX;
        minY = minY < this->workloads_[i].MinY ? minY : this->workloads_[i].MinY;
        minZ = minZ < this->workloads_[i].MinZ ? minZ : this->workloads_[i].MinZ;
        maxX = maxX > this->workloads_[i].MaxX ? maxX : this->workloads_[i].MaxX;
        maxY = maxY > this->workloads_[i].MaxY ? maxY : this->workloads_[i].MaxY;
        maxZ = maxZ > this->workloads_[i].MaxZ ? maxZ : this->workloads_[i].MaxZ;
    }

    std::vector<std::size_t> minMax;
    minMax.push_back(maxX - minX);
    minMax.push_back(maxY - minY);
    minMax.push_back(maxZ - minZ);
    return mv::Shape(minMax);
}

/*
 * @brief Generates a vector of node numbers to be used to create the METIS adjacency structure.
 *        The sequence of nodes is per graph below. Note the order of the first 2 two rows. 
 * @return A vector of node numbers 
 */

/* The POC compiler generates a lattic structure of the tensor shape with the nodes numbered in this order
   * Example for tensor size 16x16
   * 
   *   0----2-----4----6------8
   *   |    |     |    |      |
   *   1----3-----5----7------9
   *   |    |     |    |      |
   *   10---11----12---13----14
   *   |    |     |    |      |
   *   15---16----17---18----19
   */
std::vector<int> mv::Workloads::generateMetisGraphNodeNumbers(void) {

    /*Generate sequence of node numberes for the lattic structure of the tensor shape*/
    std::vector<int> nodeNumbers  = mv::utils::generateSequence<int>(metisGraph_->m_numberTensorVertices);

    for(int i = 1; i < metisGraph_->m_xDim; i++) {
        nodeNumbers[i] = nodeNumbers[i-1] + 2; 
    }

    nodeNumbers[metisGraph_->m_xDim] = 1;
    for(int k = metisGraph_->m_xDim + 1; k < (metisGraph_->m_xDim * 2); k++) {
        nodeNumbers[k] = nodeNumbers[k-1] + 2; 
    }

    return nodeNumbers;
}

/*
 * @brief Creates a METIS adjacency structure of a graph as per 23/45 METIS manual. 
 * @brief Representing the lattic structure of the tensor shape (in the X-Y corrdinate) 
 * @param metisGraph - a struct containing necessary parameters to pass to METIS
 * @return None
 * 
 */

 /* The POC compiler generates a lattic structure of the tensor shape with the nodes numbered in this order
    McM compiler impliments the same numbering approach to ensure correctness
   * Example for tensor size 16x16
   * 
     * 0----2-----4----6-----8
     * |    |     |    |     |
     * 1----3-----5----7-----9
     * |    |     |    |     |
     * 10---11----12---13---14
     * |    |     |    |     |
     * 15---16----17---18---19
     */

void mv::Workloads::generateMetisGraph(void) {


    /*If the lattice structure has more than 1 column the node numbering will be like this the lattic graph above (first row even, second row odd)*/

    if((metisGraph_->m_xDim > 1) && (metisGraph_->m_yDim > 1)) {
    
        /*Generate sequence of node numberes for the lattic structure of the tensor shape*/
        auto nodeNumbers  = this->generateMetisGraphNodeNumbers();

        int adjncyIndex = 0;
        int xadjIndex = 0;
        int increment = 1;

        /* The first two rows of the lattic structure have a different order to the remaining rows (see graph).
        * There we need to populate the adjancy structures for the first two rows first seperately.
        */

        for (std::vector<int>::iterator it = nodeNumbers.begin(); it != (nodeNumbers.begin()+(metisGraph_->m_xDim * 2)); std::advance(it,increment)) {

            /*Top left node, i.e. 0*/ 
            if((*it%metisGraph_->m_xDim == 0) && (*it == 0)) {

                metisGraph_->xadj[xadjIndex] = adjncyIndex;
                xadjIndex++;
                metisGraph_->adjncy[adjncyIndex] = nodeNumbers[*it + metisGraph_->m_xDim]; 
                adjncyIndex++;
                metisGraph_->adjncy[adjncyIndex] = nodeNumbers[*it + 1];
                adjncyIndex++;
        }
   
        /*Top right node, i.e 8 in the example graph*/
        if(*it == ((metisGraph_->m_xDim * 2) - 2)) {

            metisGraph_->xadj[xadjIndex] = adjncyIndex;
            xadjIndex++;
            metisGraph_->adjncy[adjncyIndex] = *it - 2;
            adjncyIndex++;
            metisGraph_->adjncy[adjncyIndex] = *it + 1; 
            adjncyIndex++;
        }

        /*Middle nodes of the top row*/
        if((*it != 0) && (*it < ((metisGraph_->m_xDim * 2)-2)) && (*it%2 == 0)) {

            metisGraph_->xadj[xadjIndex] = adjncyIndex;
            xadjIndex++;
            metisGraph_->adjncy[adjncyIndex] = *it - 2;
            adjncyIndex++;
            metisGraph_->adjncy[adjncyIndex] = *it + 1;
            adjncyIndex++;
            metisGraph_->adjncy[adjncyIndex] = *it + 2; 
            adjncyIndex++;
        }

        /*Middle nodes of the second row*/
        if((*it != 0) && (*it != 1) && (*it < (metisGraph_->m_xDim * 2)) && (*it%2 != 0) && (*it != (metisGraph_->m_xDim * 2)-1)) {

            metisGraph_->xadj[xadjIndex] = adjncyIndex;
            xadjIndex++;
            metisGraph_->adjncy[adjncyIndex] = *it - 2; 
            adjncyIndex++;
            metisGraph_->adjncy[adjncyIndex] = *it - 1;
            adjncyIndex++;
            metisGraph_->adjncy[adjncyIndex] = nodeNumbers[std::distance(nodeNumbers.begin(), it) + metisGraph_->m_xDim];
            adjncyIndex++;
            metisGraph_->adjncy[adjncyIndex] = *it + 2; 
            adjncyIndex++;
        }
        
        /*second row first node i.e. 1*/
        if((*it == 1)) {

            metisGraph_->xadj[xadjIndex] = adjncyIndex;
            xadjIndex++;
            metisGraph_->adjncy[adjncyIndex] = *it - 1;
            adjncyIndex++;
            metisGraph_->adjncy[adjncyIndex] = nodeNumbers[(metisGraph_->m_xDim * 2)];
            adjncyIndex++;
            metisGraph_->adjncy[adjncyIndex] = *it + 2; 
            adjncyIndex++;
        }

        /*second row last node on right side*/
        if((*it == (metisGraph_->m_xDim * 2)-1)) {

            metisGraph_->xadj[xadjIndex] = adjncyIndex;
            xadjIndex++;
            metisGraph_->adjncy[adjncyIndex] = *it - 2;
            adjncyIndex++;
            metisGraph_->adjncy[adjncyIndex] = *it - 1;
            adjncyIndex++;
            metisGraph_->adjncy[adjncyIndex] = nodeNumbers[std::distance(nodeNumbers.begin(), it) + metisGraph_->m_xDim];
            adjncyIndex++;
        }

        /*Depending whether we are on the first or second row then we increment by a different amount*/
        /*First row*/
        if(*it%2 == 0) {
            increment = metisGraph_->m_xDim;
        }
        /*Second row*/
        else {
            increment = metisGraph_->m_xDim-1;
            increment = -increment;
        }
        /*If on the last node of the second row then we done, break*/ 
        if(*it == (metisGraph_->m_xDim * 2)-1)
            break;
        }

        /* The 3rd and ramining rows of the lattic structure have a different order to the first two rows (see graph).
        * There we need to populate the adjancy structures for these rows first seperately.
        */
        for (std::vector<int>::iterator it = (nodeNumbers.begin()+(metisGraph_->m_xDim * 2)); it != nodeNumbers.end(); it++) {

            /*Intermediate node left side*/ 
            if((*it%metisGraph_->m_xDim == 0) && ((*it + metisGraph_->m_xDim) < ((int)nodeNumbers.size() -1)) && ((*it) != 0)) {

                metisGraph_->xadj[xadjIndex] = adjncyIndex;
                xadjIndex++;
                metisGraph_->adjncy[adjncyIndex] = nodeNumbers[*it - metisGraph_->m_xDim];
                adjncyIndex++;
                metisGraph_->adjncy[adjncyIndex] = nodeNumbers[*it + metisGraph_->m_xDim]; 
                adjncyIndex++;
                metisGraph_->adjncy[adjncyIndex] = nodeNumbers[*it + 1];
                adjncyIndex++;
            }

            /*Bottom left node*/
            if((*it%metisGraph_->m_xDim == 0) && ((*it + metisGraph_->m_xDim) > ((int)nodeNumbers.size() -1)) && ((*it) != 0)) {

                metisGraph_->xadj[xadjIndex] = adjncyIndex;
                xadjIndex++;
                metisGraph_->adjncy[adjncyIndex] = nodeNumbers[*it - metisGraph_->m_xDim];
                adjncyIndex++;
                metisGraph_->adjncy[adjncyIndex] = nodeNumbers[*it + 1];
                adjncyIndex++;
            }

            /*Intermediate right side node*/
            if(((*it - (metisGraph_->m_xDim-1))%metisGraph_->m_xDim == 0) && ((*it - (*it -(metisGraph_->m_xDim-1))) == metisGraph_->m_xDim -1)  && ((*it-(metisGraph_->m_xDim-1) != 0))  && (*it %(nodeNumbers.size()-1) != 0)) {

                metisGraph_->xadj[xadjIndex] = adjncyIndex;
                xadjIndex++;
                metisGraph_->adjncy[adjncyIndex] = nodeNumbers[*it - metisGraph_->m_xDim];
                adjncyIndex++;
                metisGraph_->adjncy[adjncyIndex] = nodeNumbers[*it - 1];
                adjncyIndex++;
                metisGraph_->adjncy[adjncyIndex] = nodeNumbers[*it + metisGraph_->m_xDim]; 
                adjncyIndex++;
            }

            /*Bottm right node*/
            if(((*it - (metisGraph_->m_xDim-1))%metisGraph_->m_xDim == 0) && ((*it - (*it -(metisGraph_->m_xDim-1))) == metisGraph_->m_xDim -1) && (*it %(nodeNumbers.size()-1) == 0)) {

                metisGraph_->xadj[xadjIndex] = adjncyIndex;
                xadjIndex++;
                metisGraph_->adjncy[adjncyIndex] = nodeNumbers[*it - metisGraph_->m_xDim]; 
                adjncyIndex++;
                metisGraph_->adjncy[adjncyIndex] = nodeNumbers[*it - 1];
                adjncyIndex++;
                metisGraph_->xadj[xadjIndex] = adjncyIndex;
            }
        
            /*Middle nodes bottom row*/
            if(((*it)%metisGraph_->m_xDim != 0) && ((*it) > ((int)nodeNumbers.size()-1) - metisGraph_->m_xDim) && ((*it) != ((int)nodeNumbers.size()-1))) {

                metisGraph_->xadj[xadjIndex] = adjncyIndex;
                xadjIndex++;
                metisGraph_->adjncy[adjncyIndex] = nodeNumbers[*it - metisGraph_->m_xDim]; 
                adjncyIndex++;
                metisGraph_->adjncy[adjncyIndex] = nodeNumbers[*it - 1];
                adjncyIndex++;
                metisGraph_->adjncy[adjncyIndex] = nodeNumbers[*it + 1];
                adjncyIndex++;
            }

            /*Middle nodes not on bottom or top rows or the side columns*/
            if(((*it)%metisGraph_->m_xDim != 0) && ((*it) < ((int)nodeNumbers.size()-1) - metisGraph_->m_xDim) && ((*it) > (metisGraph_->m_xDim-1)) && ((*it+1)%metisGraph_->m_xDim != 0)) {

                metisGraph_->xadj[xadjIndex] = adjncyIndex;
                xadjIndex++;
                metisGraph_->adjncy[adjncyIndex] = nodeNumbers[*it - metisGraph_->m_xDim]; 
                adjncyIndex++;
                metisGraph_->adjncy[adjncyIndex] = nodeNumbers[*it - 1];
                adjncyIndex++;
                metisGraph_->adjncy[adjncyIndex] = nodeNumbers[*it + metisGraph_->m_xDim]; 
                adjncyIndex++;
                metisGraph_->adjncy[adjncyIndex] = nodeNumbers[*it + 1];
                adjncyIndex++;
            }
        }
    }
    /*There is only one column in the lattic and node are numbered in order like this*/
    /*
     * 0
     * | 
     * 1
     * |    
     * 2
     * |   
     * 3
     */
    else {
        
        /*Nodes in the graph*/
        std::vector<int> nodeNumbers  = mv::utils::generateSequence<int>(metisGraph_->m_numberTensorVertices);
        int adjncyIndex = 0;
        int xadjIndex = 0;

        for (std::vector<int>::iterator it = nodeNumbers.begin(); it != nodeNumbers.end(); it++) {

            if((*it) == 0) {
                metisGraph_->xadj[xadjIndex] = adjncyIndex;
                xadjIndex++;
                metisGraph_->adjncy[adjncyIndex] = 1;
                adjncyIndex++;
            }
            if((*it) == metisGraph_->m_yDim-1) {
                metisGraph_->xadj[xadjIndex] = adjncyIndex;
                xadjIndex++;
                metisGraph_->adjncy[adjncyIndex] = metisGraph_->m_yDim-2; 
                adjncyIndex++;
                metisGraph_->xadj[xadjIndex] = adjncyIndex;
            }
            if(((*it) > 0) && ((*it) < metisGraph_->m_yDim-1)) {
                metisGraph_->xadj[xadjIndex] = adjncyIndex;
                xadjIndex++;
                metisGraph_->adjncy[adjncyIndex] = *it -1; 
                adjncyIndex++;
                metisGraph_->adjncy[adjncyIndex] = *it + 1; 
                adjncyIndex++;

            
            }

        }
    }
} 

int mv::Workloads::partitionTensorWithMETIS(idx_t nWorkloads, const mv::pass::PassEntry& pass) 
{
    METIS_SetDefaultOptions(metisGraph_->options);

    pass.log(mv::Logger::MessageType::Debug, "The adjancy data for METIS is ");
    for(int i =0; i < 2*metisGraph_->m_numberTensorEdges; i++) 
        pass.log(mv::Logger::MessageType::Debug, std::to_string(metisGraph_->adjncy[i]));
    
    pass.log(mv::Logger::MessageType::Debug, "The xadj data for METIS is ");
    for(int i =0; i < (metisGraph_->m_numberTensorVertices + 1); i++) 
        pass.log(mv::Logger::MessageType::Debug, std::to_string(metisGraph_->xadj[i]));
    
    pass.log(mv::Logger::MessageType::Debug, "The vwgt data for METIS is ");
    for(int i =0; i < (metisGraph_->m_numberTensorVertices); i++) 
        pass.log(mv::Logger::MessageType::Debug, std::to_string(metisGraph_->vwgt[i]));
    
    /*METIS call*/
    int res = METIS_PartGraphRecursive(&metisGraph_->m_numberTensorVertices,&metisGraph_->nWeights, metisGraph_->xadj.get(), metisGraph_->adjncy.get(),
                    metisGraph_->vwgt.get(), NULL, NULL, &nWorkloads, NULL,
				    NULL, metisGraph_->options, &metisGraph_->objval, metisGraph_->part.get());

    pass.log(mv::Logger::MessageType::Debug, "Value of the objective function that was minimized by METIS (should be same as PoC compiler) is: " + std::to_string(metisGraph_->objval));

    /*Print node partition*/
    for(int part_i = 0; part_i < metisGraph_->m_numberTensorVertices; part_i++) 
            pass.log(mv::Logger::MessageType::Debug, "Node " + std::to_string(part_i) + " is in partition " + std::to_string(metisGraph_->part[part_i]));  
    
    return res;
}

/*TODO update*/
idx_t mv::Workloads::getNWorkloads(const mv::Shape& tensorShape, int nDPUxCluster) {
    
    return round(nDPUxCluster/2)*2; 
}


void mv::Workloads::populateWorkloadsFromPartitions(idx_t nWorkloads, const mv::pass::PassEntry& pass) 
{
    
    /*In some cases METIS might return a number or partitions (workloads) less than you specified (i.e. small tensor and large number of partitions*/
    /*This needs to be handled here for now assuming number of partitions is the number or workloads*/
            
    for(int workload = 0; workload < nWorkloads; workload++) { 
        
        workloads_.push_back(mv::Workload()); /*Add each workload (struct) to vector of workloads*/
                
        workloads_[workload].workloadID = workload;
        workloads_[workload].clusterID = 0;           /*WW09 deliverbale is 1 cluster*/
        workloads_[workload].MinZ = 0;                /*WW09 deliverbale is less than 16 channels*/
        workloads_[workload].MaxZ = tensorShape_[2];  //output channels
        workloads_[workload].padTop = 0;              /*These are zero in PoC compiler - relevant after WW09*/
        workloads_[workload].padBottom = 0;           /*These are zero in PoC compiler - relevant after WW09*/
        workloads_[workload].padLeft = 0;             /*These are zero in PoC compiler - relevant after WW09*/
        workloads_[workload].padRight = 0; /*These are zero in PoC compiler - relevant after WW09*/
                
        workloads_[workload].MPEMode = mv::Matrix;        /*Matrix is MPE Mode (4,4)*/
                
       /* Converting the paritions returned by METIS 
        * into tensor coordinates and populating these fields of workload 
        */

        using xyz_type = decltype(mv::Workload::MinX);

        // NB: references (just shorter aliases for WL coordinates)
        xyz_type& wl_min_x = workloads_[workload].MinX;
        xyz_type& wl_min_y = workloads_[workload].MinY;
        xyz_type& wl_max_x = workloads_[workload].MaxX;
        xyz_type& wl_max_y = workloads_[workload].MaxY; // all zeros

        wl_min_x = std::numeric_limits<xyz_type>::max(); // set wl_min x to 32767
        wl_min_y = std::numeric_limits<xyz_type>::max();
        wl_max_x = -1;
        wl_max_y = -1;
        int workload_points = 0;

        for (int i=0; i < metisGraph_->m_numberTensorVertices; i++) {
<<<<<<< HEAD

            std::cout << "node number is " << i << std::endl;
            std::cout << "total number of nodes  is " << metisGraph_->m_numberTensorVertices << ' '<< metisGraph_->m_numberTensorEdges <<std::endl;

            std::cout << "node number " << i << " is in partition " << std::to_string(metisGraph_->part[i]) << std::endl;
            std::cout<< "some values: " <<metisGraph_->node_coords[i].area() <<' '<< metisGraph_->m_xDim <<' '<<metisGraph_->m_yDim << std::endl;
=======
>>>>>>> 0aec5a82
            
            if (metisGraph_->part[i] == workload) {
                workload_points++;

                int min_x = metisGraph_->node_coords[i].min_x();
                int max_x = metisGraph_->node_coords[i].max_x();
                int min_y = metisGraph_->node_coords[i].min_y();
                int max_y = metisGraph_->node_coords[i].max_y();

                // NB: guard calling to std::min/max with parentheses,
                //     as they may mess with same-named macro on Windows
                wl_min_x = (std::min)(wl_min_x, static_cast<xyz_type>(min_x));
                wl_max_x = (std::max)(wl_max_x, static_cast<xyz_type>(max_x));
                wl_min_y = (std::min)(wl_min_y, static_cast<xyz_type>(min_y));
                wl_max_y = (std::max)(wl_max_y, static_cast<xyz_type>(max_y));
            }
        }
<<<<<<< HEAD
        /*------------------------------------------------------------------------------------------------------------
        1. check if the area of the rectangle and number of elements match, if matches, then the polygon is a rectangle
        2. If isn't equal, missing part of the rectangle could be at the vertex or/and along the edges
        3. get the list of 'interesting points' - these points are the ones that are 1) closest to the missing vertices or/and 2) the inner points
        on the (cut) edge. Below is a possible metis partition with AD edge of the rectangle ABCD that has A1A2 cut out and A3D cut out. The interesting points are at the corners
        which are A1, A2, A3, and C1
        5. 

        A* * * * * * *A1       A2* * * *A3      D
         *           *           *     *
         *           * * * * * * *     * * * * *C1
         *                                     *
        B* * * * * * * * * * * * * * * * * * * *C
        ------------------------------------------------------------------------------------------------------------
        */
        { 
            // check if the area is equal to the number of points            if (workloads_[workload].area == metisGraph_->part
        std::cout<<" number of points in the workload: "<<workload_points<<" "<<workload<<std::endl;
        std::cout<< "area: " <<workloads_[workload].area()<<std::endl;
        if (workload_points != workloads_[workload].area())
        {
            // find interesting points

        }
        }
=======

        /* Need to detect if we are at the edge of tensor, if we are then subtract one as pixels start at 0*/
        if(wl_max_x == metisGraph_->tensorXDim) 
            wl_max_x = wl_max_x - 1;
        
        if(wl_max_y == metisGraph_->tensorYDim)
            wl_max_y = wl_max_y - 1;
        
        /*Need to detect if the workload border is in the middle of tensor, if so then subtract n_elem_x or n_elem_y */
        if((wl_max_x < metisGraph_->tensorXDim) && (wl_max_x <  (metisGraph_->tensorXDim-1)))
            wl_max_x = wl_max_x - metisGraph_->n_elem_x;
        
        if((wl_max_y < metisGraph_->tensorYDim) && (wl_max_y <  (metisGraph_->tensorYDim-1)))
            wl_max_y = wl_max_y - metisGraph_->n_elem_y;

>>>>>>> 0aec5a82
        pass.log(mv::Logger::MessageType::Debug, "\nworkload: " + std::to_string(workload));
        pass.log(mv::Logger::MessageType::Debug, " min_x: " + std::to_string(workloads_[workload].MinX));
        pass.log(mv::Logger::MessageType::Debug, " max_x: " + std::to_string(workloads_[workload].MaxX));
        pass.log(mv::Logger::MessageType::Debug, " min_y: " + std::to_string(workloads_[workload].MinY));
        pass.log(mv::Logger::MessageType::Debug, " max_y: " + std::to_string(workloads_[workload].MaxY));
        pass.log(mv::Logger::MessageType::Debug, " min_z: " + std::to_string(workloads_[workload].MinZ));
        pass.log(mv::Logger::MessageType::Debug, " max_z: " + std::to_string(workloads_[workload].MaxZ));
    }
}

mv::CostFunctions mv::Workloads::getCostFunction(mv::Element& passDesc) const
{
    /*parse CostFunction from Comp Descriptor*/
    mv::CostFunctions costFunction = mv::CostFunctions::Balanced; //default
    if (passDesc.hasAttr("costfunction")) 
    {
        std::string sCostFunction = passDesc.get<std::string>("costfunction");
        if (sCostFunction == "balanced")
            costFunction = mv::CostFunctions::Balanced;
        else if (sCostFunction == "criticalpath")
            costFunction = mv::CostFunctions::CriticalPath;
        else if (sCostFunction == "minmax")
            costFunction = mv::CostFunctions::MinMaxWorkloads;
        else if (sCostFunction == "greedy")
            costFunction = mv::CostFunctions::Greedy;
        else 
            this->log(mv::Logger::MessageType::Warning, "Could not parse the Cost Function type (only \"balanced | criticalpath | minmax | greedy\" currently supported). Using \"Balanced\"...");
    }
    else 
        this->log(mv::Logger::MessageType::Info, "No Cost Function specified in descriptor, using \"Balanced\"...");
    return costFunction;
}

std::vector<std::string> mv::Workloads::getTensorSplitAlgorithms(mv::Element& passDesc) const
{
    /*parse TensorSplitAlgorithms from Compilation Descriptor*/
    std::vector<std::string> algorithms = {"Metis", "Rectangle", "Z-Tiling"}; //default
    if (passDesc.hasAttr("TensorSplitAlgorithms")) 
    {
        algorithms.clear();
        std::string sAlgorithms = passDesc.get<std::string>("TensorSplitAlgorithms");
        std::stringstream ss(sAlgorithms);
        while( ss.good() )
        {
            std::string tempStr;
            std::getline(ss, tempStr, ',');
            if (tempStr=="Metis" || tempStr=="Rectangle" || tempStr=="Z-Tiling")
                algorithms.push_back(tempStr);
            else
                this->log(mv::Logger::MessageType::Warning, "Could not parse the TensorSplitAlgorithms type (only \"Metis, Rectangle, Z-Tiling\" currently supported).");
        }
    }
    else 
        this->log(mv::Logger::MessageType::Info, "No TensorSplitAlgorithms specified in descriptor, using  \"Metis, Rectangle, Z-Tiling\"...");
    
    //if parsing problem, return all 3
    if (algorithms.size() == 0)
        algorithms = {"Metis", "Rectangle", "Z-Tiling"};
    return algorithms;
}

std::vector<float> mv::Workloads::getExecutionCycles() const
{
    return executionCycles_;
}

void mv::Workloads::setExecutionCycles(std::vector<float> val)
{
    executionCycles_ = val;
}

void mv::Workloads::generateExecutionCycles(std::vector<mv::Data::TensorIterator>& outputTensor, int nDPUxCluster, CostFunctions costFunction)
{
    // notes from POC compiler:  Execution time is bounded by
    //      sum(WL)/DPU <= T <= max(WL_max)*(P-1)/P
    if (nDPUxCluster < 1)
        throw mv::ArgumentError("Generate Workloads Pass", "nDPUxCluster", std::to_string(nDPUxCluster), "Invalid number of DPUs");

    std::vector<float> workloadsExecutionCycles;
    if (validateWorkloads(outputTensor))
    {   
        for(std::vector<mv::Workload>::iterator itWL = workloads_.begin(); itWL != workloads_.end(); ++itWL) 
        {
            std::pair <int,int> mpeMode (4, 4);
            if(itWL->MPEMode != mv::Matrix)
                mpeMode = {1,16};
            float height = itWL->MaxY - itWL->MinY; // + mpeMode.first;
            float width = itWL->MaxX - itWL->MinX; // + mpeMode.second;

            float sumExeCycles = ceil(outputTensor[0]->getShape()[2]/16.0) * ceil(height / mpeMode.first) * ceil(width / mpeMode.second);
            workloadsExecutionCycles.push_back(sumExeCycles);
        }
    }
    else
    {   //workload not schedulable
        workloadsExecutionCycles = {INFINITY};
    }
    
    float critical_wl = *std::max_element(workloadsExecutionCycles.begin(), workloadsExecutionCycles.end());
    //float lower_wl = *std::min_element(workloadsExecutionCycles.begin(), workloads_execution_cycles.end());

    float wl_sum = float(0);
    for (auto& cycles : workloadsExecutionCycles)
        wl_sum += cycles;

    float min_range = wl_sum/nDPUxCluster;
    float max_range = wl_sum/nDPUxCluster + critical_wl;

    if (costFunction == CostFunctions::Balanced)
    {
        float balancing = float(0.0);
        if (!std::isinf(wl_sum))
            balancing = wl_sum/(ceil(wl_sum/nDPUxCluster) * nDPUxCluster);

        executionCycles_ = {-balancing, -balancing};
    }
    else if(costFunction == CostFunctions::MinMaxWorkloads)
        executionCycles_ = {min_range, max_range};

    else if(costFunction == CostFunctions::CriticalPath)
    {
        if (nDPUxCluster == 1)
            executionCycles_ = {min_range, min_range};
        else
            executionCycles_ = {max_range, max_range};
    }

    else if(costFunction == CostFunctions::Greedy)
    {
        if (std::isinf(wl_sum))
            executionCycles_ = {INFINITY, INFINITY};
        else
        {
            float greedy = greedyTaskAssignment(nDPUxCluster, workloadsExecutionCycles);
            executionCycles_ = {greedy, greedy};
        }
    }
    else
        throw mv::ArgumentError("Generate Workloads Pass", "costFunction", "unknown", "Unsupported cost function");
}


/**
 * @brief
 * @param nProcessors is the number of computing resources
 * @param workloadCosts vector of workload costs
 */
float mv::Workloads::greedyTaskAssignment(int nProcessors, std::vector<float>& workloadCosts)
{
    std::priority_queue<int, std::vector<int>, std::greater<int> > exeCycles; //ascending sizes
    for (int i=0; i<nProcessors; ++i)
        exeCycles.push(0);
    
    for (size_t idxWorkload=0; idxWorkload<workloadCosts.size(); ++idxWorkload)
    {
        int smallestTime = exeCycles.top();
        exeCycles.pop();
        exeCycles.push(smallestTime + workloadCosts[idxWorkload]);
    }
    
    //return max value (ie, last value) in queue
    for (int i=0; i<nProcessors-1; ++i)
        exeCycles.pop();
    return exeCycles.top();
}


bool mv::Workloads::validateWorkloads(std::vector<mv::Data::TensorIterator>& inputTensor)
{
    return validateWorkloads(inputTensor[0]->getShape());
}

// Consider shapes equal if all dimensions equal but maybe 'N',
// e.g.: compare "NCWH" versus "CHW" by comparing 'C', 'H', 'W'
// Consider "CHW" and "HW" shapes equal is channels number = 1
// FIXME: need to know tensor orders to identify 'C', 'H', 'W'
//       (yet assume orders same: either "NCHW", "CHW" or "HW")
static bool equalShapes(const mv::Shape& a, const mv::Shape& b)
{
    auto m = (std::min)(a.ndims(), b.ndims());
    auto M = (std::max)(a.ndims(), b.ndims());

    if (m < 2 || m > 4 || M > 4)
        return false; // unsupported orders

    // ignore 4th dimension which must be 'N'
    for (unsigned i=0; i < m && i < 3; i++)
        if (a[i] != b[i])
            return false;

    auto& c = a.ndims() > b.ndims() ? a : b;

    // test channels (if compare CHW vs HW)
    for (unsigned i=m; i < M && i < 3; i++)
        if (c[i] != 1)
            return false;

    return true;
}

// Compute shape's volume without 'N' (batch) dimension
static size_t getTensorSize(const  mv::Shape & shape,
                            const std::string& order = "")
{
    // FIXME: analyze tensor's order to find which is 'N'
    //    (now assume order is "NCHW", or "CHW", or "HW")
    assert(order == "NCHW" || order == "CHW" || order == "HW" || order == "");

    size_t size = 1;
    for (unsigned i=0; i < shape.ndims() && i < 3; i++)
        size *= shape[i];

    return size;
}

bool mv::Workloads::validateWorkloads(const mv::Shape& shape)
{
    //    Check if the generated workloads are valid
    //    Check 1: the union of the workload have to make the whole tensor
    //          - Same Volume
    //          - Same vertices
    //    Check 2: no workload intersection

    // Check 0: empty workloads are not valid
    // Using size_t variable (nWorkloads) below, you may see a warning. Casting to double or int is unnecessary
    if (workloads_.size()  == 0)
    {
        this->log(mv::Logger::MessageType::Debug, "METIS partition failed because of total number of the partitions <=0");
        return false;
    }

    // Check 1: Volume of the tensor = sum of volumes of the individual workloads
    double vol = this->getAllWorkloadsVolume();
    std::size_t totalVol = getTensorSize(shape); // shape.totalSize() is wrong here as it counts 'N' (batch) dimension
    if (vol != totalVol)
    {
        this->log(mv::Logger::MessageType::Warning, "METIS partition failed because of volume differences. Original Tensor: " + 
                    std::to_string(shape.totalSize()) + " Partitioned Tensor: " + std::to_string(this->getAllWorkloadsVolume()));
        return false;
    }

    // Check for same vertices for each of the X, Y and X dimensions. This is done by comparing the shape of the inputTensor and min max of (all) workloads
    if (!equalShapes(this->getShapefromMinMax(), shape))
    {
        this->log(mv::Logger::MessageType::Warning, "METIS partition failed because vertices/bounds different between Original Tensor " + 
                                     shape.toString() + " and Partitioned Tensor " + this->getShapefromMinMax().toString());
        return false;
    }

    // Check 2: No intersection between workloads.
    // if (!this->noOverlap())
    // {
    //     this->log(mv::Logger::MessageType::Debug, "METIS partition failed because of overlap of paritions");
    //     return false;
    // }

    return true;
}

void mv::Workloads::addWorkload(mv::Workload workload)
{
    this->workloads_.push_back(workload);
}

//----------------------------------------------------------------------
//
//   Rectangle Heuristic
//
//----------------------------------------------------------------------


namespace mv {

    struct Shape2D
    {
        unsigned H; // height, aka X
        unsigned W; // width,      Y
    };

    using WorkloadContext = Shape2D;
    using WorkloadShape   = Shape2D;

    struct PaddingVariant
    {
        double          efficiency;
        WorkloadShape   original;
        WorkloadShape   reduced;
        WorkloadContext context;
    };


    // Elementary workload shapes
    using  WorkloadContextList = std::vector<WorkloadContext>;
    static WorkloadContextList context_list = {{4,  4}, {16, 1}}; // height x width


    static unsigned divRoundUp(unsigned x, unsigned m) { return (x + m - 1) / m; } // e.g. div(1, 2) = 0.5 -> 1
    static unsigned padRoundUp(unsigned x, unsigned m) { return divRoundUp(x, m) * m; } // pad(1, 2)       -> 2


    static double estimateEfficiency(const WorkloadShape& original,
                                     const WorkloadShape& padded)
    {
        double o_volume = original.H * original.W;
        double p_volume =   padded.H *   padded.W;
        return o_volume / p_volume;
    }


    static PaddingVariant selectPadding(const WorkloadShape      & original,
                                        const WorkloadContextList& context_list)
    {
        double best_efficiency = 0;
        PaddingVariant best_variant; // undefined

        for (auto context : context_list)
        {
            WorkloadShape padded;
            padded.H = padRoundUp(original.H, context.H);
            padded.W = padRoundUp(original.W, context.W);

            auto efficiency = estimateEfficiency(original, padded);

            if (best_efficiency < efficiency)
            {
                best_efficiency = efficiency;

                WorkloadShape reduced;
                reduced.H = padded.H / context.H;
                reduced.W = padded.W / context.W;
                best_variant = {efficiency, original, reduced, context};
            }
        }

        return best_variant;
    }

    static bool split_over_h = true;
    static bool split_over_w = true;

    static bool split_symmetric = false;

    using SplitFactors = std::pair<unsigned, unsigned>;
    using SplitFactorsList = std::vector<SplitFactors>;

    // enlist factors of N (who evenly divides value N)
    static SplitFactorsList getSplitFactors(unsigned N)
    {
        SplitFactorsList factors;
        unsigned i_max = std::ceil(std::sqrt(N));
        for (unsigned i=1; i <= i_max; i++)
        {
            if (N % i == 0)
            {
                unsigned j = N / i;
                SplitFactors f = std::make_pair(i, j);
                factors.push_back(f);
            }
        }
        return factors;
    }

    // lower estimate is better
    // w, h -- tensor shape
    // x, y -- split factors
    static double estimateSplitBalance(unsigned W, unsigned H, unsigned X, unsigned Y)
    {
        // FIXME: POC maps W, H to X, Y (I guess it must map W, H to Y, X)
        if (!split_over_h && Y > 1)
            return INFINITY;
        if (!split_over_w && X > 1)
            return INFINITY;
        if (H < Y || W < X)
            return INFINITY;
        return (W/X)*H + (H/Y)*W;
    }

    struct SplitVariant
    {
        SplitFactors factors;
        double cost_estimate;
    };

    static SplitVariant getBestSplitSymmetric(unsigned W, unsigned H, unsigned N)
    {
        SplitVariant best_variant;
        best_variant.cost_estimate = INFINITY;

        SplitFactorsList factors = getSplitFactors(N);
        for (auto f: factors)
        {
            auto X = std::get<0>(f);
            auto Y = std::get<1>(f);

            double cost0 = estimateSplitBalance(W, H, X, Y);
            if (best_variant.cost_estimate > cost0)
            {
                best_variant.cost_estimate = cost0;
                best_variant.factors = std::make_pair(X, Y);
            }

            double cost1 = estimateSplitBalance(W, H, Y, X);
            if (best_variant.cost_estimate > cost1)
            {
                best_variant.cost_estimate = cost1;
                best_variant.factors = std::make_pair(Y, X);
            }
        }

        return best_variant;
    }

    struct SplitSlice
    {
        unsigned x0, x1;
        unsigned y0, y1;
    };

    using SplitSliceList = std::vector<SplitSlice>;

    struct SplitSliceVariant
    {
        SplitSliceList slice_list;
        double      cost_estimate;
    };

    static SplitSliceVariant splitSliceSymmetric(unsigned W, unsigned H, unsigned N)
    {
        SplitVariant best_variant = getBestSplitSymmetric(W, H, N);
        double& cost_estimate = best_variant.cost_estimate;
        SplitFactors& factors = best_variant.factors;
        unsigned X = std::get<0>(factors);
        unsigned Y = std::get<1>(factors);

        SplitSliceVariant slice_list_variant;
        slice_list_variant.cost_estimate = cost_estimate;

        if (std::isinf(cost_estimate))
            return slice_list_variant; // empty slice list

        //FIXME: POC associates W, H with X, Y (I guss must associate with Y, X)

        unsigned dx = std::ceil(static_cast<double>(W) / X);
        unsigned dy = std::ceil(static_cast<double>(H) / Y);

        SplitSliceList slice_list; // empty
        for (unsigned x=0; x * dx < W; x++)
        for (unsigned y=0; y * dy < H; y++)
        {
            SplitSlice slice;
            slice.x0 = x * dx;
            slice.y0 = y * dy;
            slice.x1 = (std::min)((x + 1)*dx, W);
            slice.y1 = (std::min)((y + 1)*dy, H);
            slice_list.push_back(slice);
        }

        slice_list_variant.slice_list = slice_list;
        return slice_list_variant;
    }

    struct SplitVariantNonSymmetric : public SplitVariant
    {
        unsigned xss, yss;
        char mode;
    };

    static SplitVariantNonSymmetric getBestSplitNonSymmetric(unsigned W, unsigned H, unsigned N)
    {
        SplitVariantNonSymmetric best_variant;
        best_variant.cost_estimate = INFINITY; // worst

        SplitFactorsList factors = getSplitFactors(N - 1);
        for (auto f : factors)
        {
            auto K = std::get<0>(f);
            auto P = std::get<1>(f);
            if (K > P)
                std::swap(K, P); // ensure X <= Y

            if (K == 1)
                continue;

            unsigned a1 = std::ceil((std::max)(H, W) * static_cast<double>(K + 1) / N);
            unsigned a2 = std::ceil((std::min)(H, W) / static_cast<double>(K + 1));

            unsigned a3 = std::floor((std::min)(H, W) * static_cast<double>(K + 1) / N);
            unsigned a4 =  std::ceil((std::max)(H, W) / static_cast<double>(K + 1));

            if (H >= W)
            {
                double cost0 = estimateSplitBalance(    a3, H,   1, K+1)
                             + estimateSplitBalance(W - a3, H, P-1, K);
                if (best_variant.cost_estimate > cost0)
                {
                    best_variant.cost_estimate = cost0;
                    best_variant.factors = std::make_pair(P, K);
                    best_variant.xss = a3;
                    best_variant.yss = a4;
                    best_variant.mode = 'H';
                }

                double cost1 = estimateSplitBalance(W,     a1, K+1, 1)
                             + estimateSplitBalance(W, H - a1, K  , P-1);
                if (best_variant.cost_estimate > cost1)
                {
                    best_variant.cost_estimate = cost1;
                    best_variant.factors = std::make_pair(K, P);
                    best_variant.xss = a2;
                    best_variant.yss = a1;
                    best_variant.mode = 'W';
                }
            }
            else // if H < W
            {
                double cost2 = estimateSplitBalance(    a1, H,   1, K+1)
                             + estimateSplitBalance(W - a1, H, P-1, K);
                if (best_variant.cost_estimate > cost2)
                {
                    best_variant.cost_estimate = cost2;
                    best_variant.factors = std::make_pair(P, K);
                    best_variant.xss = a1;
                    best_variant.yss = a2;
                    best_variant.mode = 'H';
                }

                double cost3 = estimateSplitBalance(W,     a3, K+1, 1)
                             + estimateSplitBalance(W, H - a3, K  , P-1);
                if (best_variant.cost_estimate > cost3)
                {
                    best_variant.cost_estimate = cost3;
                    best_variant.factors = std::make_pair(K, P);
                    best_variant.xss = a4;
                    best_variant.yss = a3;
                    best_variant.mode = 'W';
                }
            }
        }

        return best_variant;
    }

    static SplitSliceVariant splitSliceNonSymmetric(unsigned W, unsigned H, unsigned N)
    {
        SplitVariantNonSymmetric best_split = getBestSplitNonSymmetric(W, H, N);
        double& cost_estimate = best_split.cost_estimate;
        SplitFactors& factors = best_split.factors;
        unsigned X = std::get<0>(factors);
        unsigned Y = std::get<1>(factors);
        unsigned xss = best_split.xss;
        unsigned yss = best_split.yss;
        char mode = best_split.mode;

        SplitSliceVariant slice_list_variant;
        slice_list_variant.cost_estimate = cost_estimate;

        if (std::isinf(cost_estimate))
            return slice_list_variant; // no slicing in fact

        //FIXME: POC associates W, H with X, Y (I guss must associate with Y, X)

        unsigned x_start = 0;
        unsigned y_start = 0;
        SplitSliceList slice_list; // empty

        if (mode == 'H')
        {
            for (unsigned y=0; y < Y+1; y++)
            {
                SplitSlice slice;
                slice.x0 = 0;
                slice.x1 = xss;
                slice.y0 = y * yss;
                slice.y1 = (std::min)((y + 1)*yss, H);
                slice_list.push_back(slice);
            }
            x_start = xss;
            Y -= 1;
        }
        else // if mode == 'W'
        {
            for (unsigned x=0; x < X+1; x++)
            {
                SplitSlice slice;
                slice.x0 = x * xss;
                slice.x1 = (std::min)((x + 1)*xss, W);
                slice.y0 = 0;
                slice.y1 = yss;
                slice_list.push_back(slice);
            }
            y_start = yss;
            X -= 1;
        }

        unsigned x_size = std::ceil(static_cast<double>(W - x_start) / X);
        unsigned y_size = std::ceil(static_cast<double>(H - y_start) / Y);

        for (unsigned x=0; x < X; x++)
            for (unsigned y=0; y < Y; y++)
            {
                SplitSlice slice;
                slice.x0 = x*x_size + x_start;
                slice.y0 = y*y_size + y_start;
                slice.x1 = (std::min)((x+1)*x_size + x_start, W);
                slice.y1 = (std::min)((y+1)*y_size + y_start, H);
                slice_list.push_back(slice);
            }

        slice_list_variant.slice_list = slice_list; // maybe std::move()
        return slice_list_variant;
    }

    using  WorkloadList = std::vector<Workload>;
    static WorkloadList generateWorkloadsFromSlices(const SplitSliceList& slice_list,
                                                    const PaddingVariant& padding,
                                                    unsigned Z=0)
    {
        WorkloadList workload_list;

        // FIXME: probably map W, H to Y, X (POC maps to X, Y)
        unsigned x_coef = std::ceil(static_cast<double>(padding.original.W) / padding.reduced.W);
        unsigned y_coef = std::ceil(static_cast<double>(padding.original.H) / padding.reduced.H);

        for (auto slice : slice_list)
        {
            unsigned x_min = slice.x0 * x_coef;
            unsigned y_min = slice.y0 * y_coef;
            unsigned x_max = slice.x1 * x_coef;
            unsigned y_max = slice.y1 * y_coef;

            Workload workload;

            workload.MinX = x_min;
            workload.MinY = y_min;
            workload.MaxX = (std::min)(x_max - 1, padding.original.W - 1);
            workload.MaxY = (std::min)(y_max - 1, padding.original.H - 1);

            // TODO: implement partitioning by Z (aka C=channels)
            workload.MinZ = 0;
            workload.MaxZ = Z ? Z - 1: 0;

            // FIXME: setup workload id
            // FIXME: adjust workloads padding
            workload_list.push_back(workload);
        }

        return workload_list;
    }

} // namespace mv


int mv::Workloads::partitionTensorWithRectangleHeuristic(idx_t nWorkloads, const mv::pass::PassEntry &pass)
{
    pass.log(mv::Logger::MessageType::Debug, "RectangleHeuristic: layer=" + layerName_);

    // FIXME: need to know tensor order to find its dimensions: width, height,...
    // HACK: assume tensor order is "NCHW", so width=shape[0] and height=shape[1]
    unsigned C, H, W;
    if (tensorShape_.ndims() < 2) {
        pass.log(mv::Logger::MessageType::Error,
                 "RectangleHeuristic: too few tensor ndims=" + std::to_string(tensorShape_.ndims()));
        return METIS_ERROR;
    }
    W = tensorShape_[0];
    H = tensorShape_[1];
    C = tensorShape_.ndims() >= 3 ? tensorShape_[2] : 0;

    //
    // FIXME: POC compiler associates W, H with X, Y (I guess must be Y, X instead of X, Y)
    //
    WorkloadShape original_shape;
    original_shape.W = W; // width, aka X
    original_shape.H = H; // height,    Y
    pass.log(mv::Logger::MessageType::Debug, "RectangleHeuristic: original_height=" + std::to_string(original_shape.H)
                                                             + ", original_width="  + std::to_string(original_shape.W));
    auto best_padding = selectPadding(original_shape, context_list);
    auto& reduced_shape = best_padding.reduced;
    pass.log(mv::Logger::MessageType::Debug, "RectangleHeuristic: reduced_height=" + std::to_string(reduced_shape.H)
                                                             + ", reduced_width="  + std::to_string(reduced_shape.W));

    SplitSliceVariant slicing_variant = splitSliceSymmetric(reduced_shape.W, reduced_shape.H, nWorkloads);
    if (!split_symmetric)
    {
        SplitSliceVariant slicing_variant_2 = splitSliceNonSymmetric(reduced_shape.W, reduced_shape.H, nWorkloads);
        if (slicing_variant.cost_estimate > slicing_variant_2.cost_estimate)
            slicing_variant = slicing_variant_2;
    }
    if (std::isinf(slicing_variant.cost_estimate))
    {
        pass.log(mv::Logger::MessageType::Debug, "RectangleHeuristic: cannot slice!");
        return METIS_ERROR;
    }
    SplitSliceList& slice_list = slicing_variant.slice_list;
    pass.log(mv::Logger::MessageType::Debug, "RectangleHeuristic: slices=" + std::to_string(slice_list.size()));

    //
    // FIXME: see details inside code of generateWorkloadsFromSlices()
    //
    workloads_ = generateWorkloadsFromSlices(slice_list, best_padding, C);
    pass.log(mv::Logger::MessageType::Debug, "RectangleHeuristic: done");

    return METIS_OK;
}<|MERGE_RESOLUTION|>--- conflicted
+++ resolved
@@ -517,15 +517,12 @@
         int workload_points = 0;
 
         for (int i=0; i < metisGraph_->m_numberTensorVertices; i++) {
-<<<<<<< HEAD
-
-            std::cout << "node number is " << i << std::endl;
-            std::cout << "total number of nodes  is " << metisGraph_->m_numberTensorVertices << ' '<< metisGraph_->m_numberTensorEdges <<std::endl;
-
-            std::cout << "node number " << i << " is in partition " << std::to_string(metisGraph_->part[i]) << std::endl;
-            std::cout<< "some values: " <<metisGraph_->node_coords[i].area() <<' '<< metisGraph_->m_xDim <<' '<<metisGraph_->m_yDim << std::endl;
-=======
->>>>>>> 0aec5a82
+
+//            std::cout << "node number is " << i << std::endl;
+//            std::cout << "total number of nodes  is " << metisGraph_->m_numberTensorVertices << ' '<< metisGraph_->m_numberTensorEdges <<std::endl;
+
+//            std::cout << "node number " << i << " is in partition " << std::to_string(metisGraph_->part[i]) << std::endl;
+//            std::cout<< "some values: " <<metisGraph_->node_coords[i].area() <<' '<< metisGraph_->m_xDim <<' '<<metisGraph_->m_yDim << std::endl;
             
             if (metisGraph_->part[i] == workload) {
                 workload_points++;
@@ -543,7 +540,26 @@
                 wl_max_y = (std::max)(wl_max_y, static_cast<xyz_type>(max_y));
             }
         }
-<<<<<<< HEAD
+
+            wl_max_x = wl_max_x - 1;
+            wl_max_y = wl_max_y - 1;
+        //    wl_max_x = wl_max_x - 1;
+        //    wl_max_x = wl_max_x - 1;
+        /* Need to detect if we are at the edge of tensor, if we are then subtract one as pixels start at 0*/
+        //if(wl_max_x == metisGraph_->tensorXDim) 
+        //    wl_max_x = wl_max_x - 1;
+        
+        //if(wl_max_y == metisGraph_->tensorYDim)
+        //    wl_max_y = wl_max_y - 1;
+        
+        /*Need to detect if the workload border is in the middle of tensor, if so then subtract n_elem_x or n_elem_y */
+     //   if((wl_max_x < metisGraph_->tensorXDim) && (wl_max_x <  (metisGraph_->tensorXDim-1)))
+     //       wl_max_x = wl_max_x - metisGraph_->n_elem_x;
+        
+     //   if((wl_max_y < metisGraph_->tensorYDim) && (wl_max_y <  (metisGraph_->tensorYDim-1)))
+     //       wl_max_y = wl_max_y - metisGraph_->n_elem_y;
+
+
         /*------------------------------------------------------------------------------------------------------------
         1. check if the area of the rectangle and number of elements match, if matches, then the polygon is a rectangle
         2. If isn't equal, missing part of the rectangle could be at the vertex or/and along the edges
@@ -569,23 +585,7 @@
 
         }
         }
-=======
-
-        /* Need to detect if we are at the edge of tensor, if we are then subtract one as pixels start at 0*/
-        if(wl_max_x == metisGraph_->tensorXDim) 
-            wl_max_x = wl_max_x - 1;
-        
-        if(wl_max_y == metisGraph_->tensorYDim)
-            wl_max_y = wl_max_y - 1;
-        
-        /*Need to detect if the workload border is in the middle of tensor, if so then subtract n_elem_x or n_elem_y */
-        if((wl_max_x < metisGraph_->tensorXDim) && (wl_max_x <  (metisGraph_->tensorXDim-1)))
-            wl_max_x = wl_max_x - metisGraph_->n_elem_x;
-        
-        if((wl_max_y < metisGraph_->tensorYDim) && (wl_max_y <  (metisGraph_->tensorYDim-1)))
-            wl_max_y = wl_max_y - metisGraph_->n_elem_y;
-
->>>>>>> 0aec5a82
+
         pass.log(mv::Logger::MessageType::Debug, "\nworkload: " + std::to_string(workload));
         pass.log(mv::Logger::MessageType::Debug, " min_x: " + std::to_string(workloads_[workload].MinX));
         pass.log(mv::Logger::MessageType::Debug, " max_x: " + std::to_string(workloads_[workload].MaxX));
