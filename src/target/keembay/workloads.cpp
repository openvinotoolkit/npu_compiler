#include "include/mcm/target/keembay/workloads.hpp"
#include "include/mcm/base/exception/argument_error.hpp"
#include "include/mcm/utils/data_generator.hpp"
#include <algorithm>
#include <metis.h>
#include <sstream>

mv::Workloads::~Workloads()
{
}

mv::Workloads::Workloads(const std::string& name, const mv::Shape& tensorShape):
    layerName_(name), tensorShape_(tensorShape)
{
}

mv::Workloads::Workloads(const std::string& name, const mv::Shape& tensorShape, mv::DPUMode& mpeMode):
    layerName_(name), tensorShape_(tensorShape),
    metisGraph_(new MetisGraphStructure(tensorShape, mpeMode))
{
}

std::shared_ptr<mv::MetisGraphStructure> mv::Workloads::getMetisGraph()
{
    return  metisGraph_;
}

mv::Workload& mv::Workloads::operator[](int nworkload)
{
    return const_cast<Workload&>(static_cast<const Workloads*>(this)->operator[](nworkload));
}

bool mv::Workloads::operator < (const mv::Workloads& other) const
{
    /* Sort the workloads based on mean Execution cycles then workloads count */

    //mean of higher/lower execution cycles
    float lhs_avg = (executionCycles_[0] + executionCycles_[1]) / 2;
    float rhs_avg = (other.getExecutionCycles()[0] + other.getExecutionCycles()[1]) / 2;

    if (lhs_avg == rhs_avg)
        return executionCycles_.size() < other.getWorkloads().size();
    else
        return lhs_avg < rhs_avg;
}

const mv::Workload& mv::Workloads::operator[](int nworkload) const
{

    if (nworkload >= static_cast<int>(workloads_.size()) || static_cast<int>(workloads_.size()) + nworkload < 0)
        throw ArgumentError(*this, "index subscript", std::to_string(nworkload),
            "Exceeds the dimensionality " + std::to_string(nWorkloads()));

    if (nworkload < 0)
        return workloads_[workloads_.size() + nworkload];

    return workloads_[nworkload];

}

std::size_t mv::Workloads::nWorkloads() const
{
    return workloads_.size();
}

const std::vector<mv::Workload>& mv::Workloads::getWorkloads() const
{
    return workloads_;
}

std::string mv::Workloads::toString() const
{
    return std::to_string(this->nWorkloads());
}

std::string mv::Workloads::toLongString() const
{
    std::string output = "{";

    for (std::size_t i = 0; i < this->nWorkloads(); ++i) {
        output += "MinX " + std::to_string(this->workloads_[i].MinX) + ", ";
        output += "MaxX " + std::to_string(this->workloads_[i].MaxX) + ", ";
        output += "MinY " + std::to_string(this->workloads_[i].MinY) + ", ";
        output += "MaxY " + std::to_string(this->workloads_[i].MaxY) + ", ";
        output += "MinZ " + std::to_string(this->workloads_[i].MinZ) + ", ";
        output += "MaxZ " + std::to_string(this->workloads_[i].MaxZ) + ", ";
        output += "MaxZ " + std::to_string(this->workloads_[i].MaxZ) + ", ";
        output += "WorkloadID " + std::to_string(this->workloads_[i].workloadID) + ", ";
        output += "ClusterID " + std::to_string(this->workloads_[i].clusterID) + ", ";
        output += "MPEMode " + std::to_string(this->workloads_[i].MPEMode) + ", ";
        }
        output += "}";

        return output;
}

std::string mv::Workloads::getLogID() const
{
    return "Workloads:" + toString();
}

double mv::Workloads::getAllWorkloadsVolume() const
{
    double volume = 0;
    for (std::size_t i = 0; i < this->nWorkloads(); ++i)
    {
        auto volX = this->workloads_[i].MaxX - this->workloads_[i].MinX + 1;
        auto volY = this->workloads_[i].MaxY - this->workloads_[i].MinY + 1;
        auto volZ = this->workloads_[i].MaxZ - this->workloads_[i].MinZ + 1;
        volume += volX * volY * volZ;
    }
    return volume;
}

bool mv::Workloads::noOverlap() const
{
    bool noIntersect = true;
    for(std::size_t i=0; i< this->nWorkloads(); i++)
        {
            for(std::size_t j=0;j<this->nWorkloads();j++){
                if(i==j)
                {
                    continue;
                }
        // applying De Morgan's law ((A U B)' == A' ): Two rectangles donot overlap if one rectangle's minimum in a dimension is greater than the other rectangle's maximum in that dimension
        // check to be done for both the X and Y dimension.
                noIntersect = noIntersect &&
                             (this->workloads_[i].MinX > this->workloads_[j].MaxX ||
                              this->workloads_[j].MinX > this->workloads_[i].MaxX ||
                              this->workloads_[i].MinY > this->workloads_[j].MaxY ||
                              this->workloads_[j].MinY > this->workloads_[i].MaxY ||
                              this->workloads_[i].MinZ > this->workloads_[j].MaxZ ||
                              this->workloads_[j].MinZ > this->workloads_[i].MaxZ);

            }

        }
        return noIntersect;
}

mv::Shape mv::Workloads::getShapefromMinMax() const
{
    // get the global min and max of the workloads
    std::int16_t minX=0, maxX=0, minY=0, maxY=0, minZ=0, maxZ = 0;
    for(std::size_t i=0; i< this->nWorkloads(); i++)
    {
        minX = minX < this->workloads_[i].MinX ? minX : this->workloads_[i].MinX;
        minY = minY < this->workloads_[i].MinY ? minY : this->workloads_[i].MinY;
        minZ = minZ < this->workloads_[i].MinZ ? minZ : this->workloads_[i].MinZ;
        maxX = maxX > this->workloads_[i].MaxX ? maxX : this->workloads_[i].MaxX;
        maxY = maxY > this->workloads_[i].MaxY ? maxY : this->workloads_[i].MaxY;
        maxZ = maxZ > this->workloads_[i].MaxZ ? maxZ : this->workloads_[i].MaxZ;
    }

    std::vector<std::size_t> minMax;
    minMax.push_back(maxX - minX + 1);
    minMax.push_back(maxY - minY + 1);
    minMax.push_back(maxZ - minZ + 1);
    return mv::Shape(minMax);
}

/*
 * @brief Generates a vector of node numbers to be used to create the METIS adjacency structure.
 *        The sequence of nodes is per graph below. Note the order of the first 2 two rows.
 * @return A vector of node numbers
 */

/* The POC compiler generates a lattic structure of the tensor shape with the nodes numbered in this order
   * Example for tensor size 16x16
   *
   *   0----2-----4----6------8
   *   |    |     |    |      |
   *   1----3-----5----7------9
   *   |    |     |    |      |
   *   10---11----12---13----14
   *   |    |     |    |      |
   *   15---16----17---18----19
   */
std::vector<int> mv::Workloads::generateMetisGraphNodeNumbers(void) {

    /*Generate sequence of node numberes for the lattic structure of the tensor shape*/
    std::vector<int> nodeNumbers  = mv::utils::generateSequence<int>(metisGraph_->m_numberTensorVertices);

    for(int i = 1; i < metisGraph_->m_xDim; i++) {
        nodeNumbers[i] = nodeNumbers[i-1] + 2;
    }

    nodeNumbers[metisGraph_->m_xDim] = 1;
    for(int k = metisGraph_->m_xDim + 1; k < (metisGraph_->m_xDim * 2); k++) {
        nodeNumbers[k] = nodeNumbers[k-1] + 2;
    }

    return nodeNumbers;
}

/*
 * @brief Creates a METIS adjacency structure of a graph as per 23/45 METIS manual.
 * @brief Representing the lattic structure of the tensor shape (in the X-Y corrdinate)
 * @param metisGraph - a struct containing necessary parameters to pass to METIS
 * @return None
 *
 */

 /* The POC compiler generates a lattic structure of the tensor shape with the nodes numbered in this order
    McM compiler impliments the same numbering approach to ensure correctness
   * Example for tensor size 16x16
   *
     * 0----2-----4----6-----8
     * |    |     |    |     |
     * 1----3-----5----7-----9
     * |    |     |    |     |
     * 10---11----12---13---14
     * |    |     |    |     |
     * 15---16----17---18---19
     */

void mv::Workloads::generateMetisGraph(void) {


    /*If the lattice structure has more than 1 column the node numbering will be like this the lattic graph above (first row even, second row odd)*/

    if((metisGraph_->m_xDim > 1) && (metisGraph_->m_yDim > 1)) {

        /*Generate sequence of node numberes for the lattic structure of the tensor shape*/
        auto nodeNumbers  = this->generateMetisGraphNodeNumbers();

        int adjncyIndex = 0;
        int xadjIndex = 0;
        int increment = 1;

        /* The first two rows of the lattic structure have a different order to the remaining rows (see graph).
        * There we need to populate the adjancy structures for the first two rows first seperately.
        */

        for (std::vector<int>::iterator it = nodeNumbers.begin(); it != (nodeNumbers.begin()+(metisGraph_->m_xDim * 2)); std::advance(it,increment)) {

            /*Top left node, i.e. 0*/
            if((*it%metisGraph_->m_xDim == 0) && (*it == 0)) {

                metisGraph_->xadj[xadjIndex] = adjncyIndex;
                xadjIndex++;
                metisGraph_->adjncy[adjncyIndex] = nodeNumbers[*it + metisGraph_->m_xDim];
                adjncyIndex++;
                metisGraph_->adjncy[adjncyIndex] = nodeNumbers[*it + 1];
                adjncyIndex++;
        }

        /*Top right node, i.e 8 in the example graph*/
        if(*it == ((metisGraph_->m_xDim * 2) - 2)) {

            metisGraph_->xadj[xadjIndex] = adjncyIndex;
            xadjIndex++;
            metisGraph_->adjncy[adjncyIndex] = *it - 2;
            adjncyIndex++;
            metisGraph_->adjncy[adjncyIndex] = *it + 1;
            adjncyIndex++;
        }

        /*Middle nodes of the top row*/
        if((*it != 0) && (*it < ((metisGraph_->m_xDim * 2)-2)) && (*it%2 == 0)) {

            metisGraph_->xadj[xadjIndex] = adjncyIndex;
            xadjIndex++;
            metisGraph_->adjncy[adjncyIndex] = *it - 2;
            adjncyIndex++;
            metisGraph_->adjncy[adjncyIndex] = *it + 1;
            adjncyIndex++;
            metisGraph_->adjncy[adjncyIndex] = *it + 2;
            adjncyIndex++;
        }

        /*Middle nodes of the second row*/
        if((*it != 0) && (*it != 1) && (*it < (metisGraph_->m_xDim * 2)) && (*it%2 != 0) && (*it != (metisGraph_->m_xDim * 2)-1)) {

            metisGraph_->xadj[xadjIndex] = adjncyIndex;
            xadjIndex++;
            metisGraph_->adjncy[adjncyIndex] = *it - 2;
            adjncyIndex++;
            metisGraph_->adjncy[adjncyIndex] = *it - 1;
            adjncyIndex++;
            metisGraph_->adjncy[adjncyIndex] = nodeNumbers[std::distance(nodeNumbers.begin(), it) + metisGraph_->m_xDim];
            adjncyIndex++;
            metisGraph_->adjncy[adjncyIndex] = *it + 2;
            adjncyIndex++;
        }

        /*second row first node i.e. 1*/
        if((*it == 1)) {

            metisGraph_->xadj[xadjIndex] = adjncyIndex;
            xadjIndex++;
            metisGraph_->adjncy[adjncyIndex] = *it - 1;
            adjncyIndex++;
            if(metisGraph_->m_yDim > 2 ) { /*if number lattic has more than 2 rows. Only a 7x7 tensor will have only 2 rows*/
                metisGraph_->adjncy[adjncyIndex] = nodeNumbers[(metisGraph_->m_xDim * 2)];
                adjncyIndex++;
            }
            metisGraph_->adjncy[adjncyIndex] = *it + 2;
            adjncyIndex++;
        }

        /*second row last node on right side*/
        if((*it == (metisGraph_->m_xDim * 2)-1)) {

            metisGraph_->xadj[xadjIndex] = adjncyIndex;
            xadjIndex++;
            metisGraph_->adjncy[adjncyIndex] = *it - 2;
            adjncyIndex++;
            metisGraph_->adjncy[adjncyIndex] = *it - 1;
            adjncyIndex++;
            if(metisGraph_->m_yDim > 2 ) { /*if number lattic has more than 2 rows. Only a 7x7 tensor will have only 2 rows*/
                metisGraph_->adjncy[adjncyIndex] = nodeNumbers[std::distance(nodeNumbers.begin(), it) + metisGraph_->m_xDim];
                adjncyIndex++;
            }
            else
                metisGraph_->xadj[xadjIndex] = adjncyIndex;
        }

        /*Depending whether we are on the first or second row then we increment by a different amount*/
        /*First row*/
        if(*it%2 == 0) {
            increment = metisGraph_->m_xDim;
        }
        /*Second row*/
        else {
            increment = metisGraph_->m_xDim-1;
            increment = -increment;
        }
        /*If on the last node of the second row then we're done, break*/
        if(*it == (metisGraph_->m_xDim * 2)-1)
            break;
        }

        /* The 3rd and ramining rows of the lattic structure have a different order to the first two rows (see graph).
        * There we need to populate the adjancy structures for these rows first seperately.
        */
        for (std::vector<int>::iterator it = (nodeNumbers.begin()+(metisGraph_->m_xDim * 2)); it != nodeNumbers.end(); it++) {

            /*Intermediate node left side*/
            if((*it%metisGraph_->m_xDim == 0) && ((*it + metisGraph_->m_xDim) < ((int)nodeNumbers.size() -1)) && ((*it) != 0)) {

                metisGraph_->xadj[xadjIndex] = adjncyIndex;
                xadjIndex++;
                metisGraph_->adjncy[adjncyIndex] = nodeNumbers[*it - metisGraph_->m_xDim];
                adjncyIndex++;
                metisGraph_->adjncy[adjncyIndex] = nodeNumbers[*it + metisGraph_->m_xDim];
                adjncyIndex++;
                metisGraph_->adjncy[adjncyIndex] = nodeNumbers[*it + 1];
                adjncyIndex++;
            }

            /*Bottom left node*/
            if((*it%metisGraph_->m_xDim == 0) && ((*it + metisGraph_->m_xDim) > ((int)nodeNumbers.size() -1)) && ((*it) != 0)) {

                metisGraph_->xadj[xadjIndex] = adjncyIndex;
                xadjIndex++;
                metisGraph_->adjncy[adjncyIndex] = nodeNumbers[*it - metisGraph_->m_xDim];
                adjncyIndex++;
                metisGraph_->adjncy[adjncyIndex] = nodeNumbers[*it + 1];
                adjncyIndex++;
            }

            /*Intermediate right side node*/
            if(((*it - (metisGraph_->m_xDim-1))%metisGraph_->m_xDim == 0) && ((*it - (*it -(metisGraph_->m_xDim-1))) == metisGraph_->m_xDim -1)  && ((*it-(metisGraph_->m_xDim-1) != 0))  && (*it %(nodeNumbers.size()-1) != 0)) {

                metisGraph_->xadj[xadjIndex] = adjncyIndex;
                xadjIndex++;
                metisGraph_->adjncy[adjncyIndex] = nodeNumbers[*it - metisGraph_->m_xDim];
                adjncyIndex++;
                metisGraph_->adjncy[adjncyIndex] = nodeNumbers[*it - 1];
                adjncyIndex++;
                metisGraph_->adjncy[adjncyIndex] = nodeNumbers[*it + metisGraph_->m_xDim];
                adjncyIndex++;
            }

            /*Bottm right node*/
            if(((*it - (metisGraph_->m_xDim-1))%metisGraph_->m_xDim == 0) && ((*it - (*it -(metisGraph_->m_xDim-1))) == metisGraph_->m_xDim -1) && (*it %(nodeNumbers.size()-1) == 0)) {

                metisGraph_->xadj[xadjIndex] = adjncyIndex;
                xadjIndex++;
                metisGraph_->adjncy[adjncyIndex] = nodeNumbers[*it - metisGraph_->m_xDim];
                adjncyIndex++;
                metisGraph_->adjncy[adjncyIndex] = nodeNumbers[*it - 1];
                adjncyIndex++;
                metisGraph_->xadj[xadjIndex] = adjncyIndex;
            }

            /*Middle nodes bottom row*/
            if(((*it)%metisGraph_->m_xDim != 0) && ((*it) > ((int)nodeNumbers.size()-1) - metisGraph_->m_xDim) && ((*it) != ((int)nodeNumbers.size()-1))) {

                metisGraph_->xadj[xadjIndex] = adjncyIndex;
                xadjIndex++;
                metisGraph_->adjncy[adjncyIndex] = nodeNumbers[*it - metisGraph_->m_xDim];
                adjncyIndex++;
                metisGraph_->adjncy[adjncyIndex] = nodeNumbers[*it - 1];
                adjncyIndex++;
                metisGraph_->adjncy[adjncyIndex] = nodeNumbers[*it + 1];
                adjncyIndex++;
            }

            /*Middle nodes not on bottom or top rows or the side columns*/
            if(((*it)%metisGraph_->m_xDim != 0) && ((*it) < ((int)nodeNumbers.size()-1) - metisGraph_->m_xDim) && ((*it) > (metisGraph_->m_xDim-1)) && ((*it+1)%metisGraph_->m_xDim != 0)) {

                metisGraph_->xadj[xadjIndex] = adjncyIndex;
                xadjIndex++;
                metisGraph_->adjncy[adjncyIndex] = nodeNumbers[*it - metisGraph_->m_xDim];
                adjncyIndex++;
                metisGraph_->adjncy[adjncyIndex] = nodeNumbers[*it - 1];
                adjncyIndex++;
                metisGraph_->adjncy[adjncyIndex] = nodeNumbers[*it + metisGraph_->m_xDim];
                adjncyIndex++;
                metisGraph_->adjncy[adjncyIndex] = nodeNumbers[*it + 1];
                adjncyIndex++;
            }
        }
    }
    /*There is only one column in the lattic and node are numbered in order like this*/
    /*
     * 0
     * |
     * 1
     * |
     * 2
     * |
     * 3
     */
    else {

        /*Nodes in the graph*/
        std::vector<int> nodeNumbers  = mv::utils::generateSequence<int>(metisGraph_->m_numberTensorVertices);
        int adjncyIndex = 0;
        int xadjIndex = 0;

        for (std::vector<int>::iterator it = nodeNumbers.begin(); it != nodeNumbers.end(); it++) {

            if((*it) == 0) {
                metisGraph_->xadj[xadjIndex] = adjncyIndex;
                xadjIndex++;
                metisGraph_->adjncy[adjncyIndex] = 1;
                adjncyIndex++;
            }
            if((*it) == metisGraph_->m_yDim-1) {
                metisGraph_->xadj[xadjIndex] = adjncyIndex;
                xadjIndex++;
                metisGraph_->adjncy[adjncyIndex] = metisGraph_->m_yDim-2;
                adjncyIndex++;
                metisGraph_->xadj[xadjIndex] = adjncyIndex;
            }
            if(((*it) > 0) && ((*it) < metisGraph_->m_yDim-1)) {
                metisGraph_->xadj[xadjIndex] = adjncyIndex;
                xadjIndex++;
                metisGraph_->adjncy[adjncyIndex] = *it -1;
                adjncyIndex++;
                metisGraph_->adjncy[adjncyIndex] = *it + 1;
                adjncyIndex++;
            }

        }
    }
}

/**
 * @brief Generate a pool of possible workload number for a tensor
 * @param A tensor
 * @param Maximum number or workloads
 * @return A pool of possible splits (possible workloads)
 */
const std::vector<int> mv::Workloads::getWorkloadSplitPool(const Tensor& tensor, int nDPUxCluster, mv::DPUModeList dpuModeList, int maxSplits)
{
    std::vector<int> splitPool = {1};
    std::vector<int> maxSplitsXY;

    /*maxSplitsXY*/
    double xDim = tensor.getShape()[0];
    double yDim = tensor.getShape()[1];

    for(std::size_t i = 0; i < dpuModeList.size(); i++)
        maxSplitsXY.push_back(ceil((yDim/dpuModeList[i].H)  * ceil(xDim/dpuModeList[i].W)));

    /*maxSplitsZ*/
    int maxSplitsZ = ceil(tensor.getShape()[2]/16);

    /*Z splits*/
    if((maxSplitsZ < maxSplits) && (maxSplitsZ >1))
    {
        splitPool.push_back(maxSplitsZ);
        do
        {
            maxSplitsZ = maxSplitsZ >> 1;
            splitPool.push_back(maxSplitsZ);
        }
        while ((maxSplitsZ >> 1) > 1);
    }

    /*DpuMul splits*/
    for(int i = nDPUxCluster; i <= (maxSplits - nDPUxCluster) ; i+=nDPUxCluster)
        splitPool.push_back(i);

    /*XY splits*/
    for(std::size_t i = 0; i < dpuModeList.size(); i++) {
        for(int j = 0; j < (int)ceil(log2(maxSplitsXY[i])); j++)
            if(((maxSplitsXY[i]%(int)std::pow(2,j)) == 0) && (maxSplitsXY[i]/(std::pow(2,j)) <= maxSplits))
            splitPool.push_back(maxSplitsXY[i]/std::pow(2,j));
    }

    /*sort*/
    sort(splitPool.begin(), splitPool.end());

    /*Erase duplicates*/
    splitPool.erase(std::unique( splitPool.begin(), splitPool.end() ), splitPool.end());

    /*If the split pool is empty then make the default number of workloads be 4*/
    if(splitPool.empty())
        splitPool.push_back(4);

    return splitPool;
}


void mv::Workloads::populateWorkloadsFromPartitions(idx_t nWorkloads, const mv::pass::PassEntry& pass, mv::DPUMode& mpe_mode)
{
    std::vector<std::vector<mv::Workload>> listOfworkloadLists;

    for(int workload = 0; workload < nWorkloads; workload++) {

        workloads_.push_back(mv::Workload()); /*Add each workload (struct) to vector of workloads*/

       /* Converting the paritions returned by METIS
        * into tensor coordinates and populating these fields of workload
        */

        using xyz_type = decltype(mv::Workload::MinX);

        // NB: references (just shorter aliases for WL coordinates)
        xyz_type& wl_min_x = workloads_[workload].MinX;
        xyz_type& wl_min_y = workloads_[workload].MinY;
        xyz_type& wl_max_x = workloads_[workload].MaxX;
        xyz_type& wl_max_y = workloads_[workload].MaxY; // all zeros

        wl_min_x = std::numeric_limits<xyz_type>::max(); // set wl_min x to 32767
        wl_min_y = std::numeric_limits<xyz_type>::max();
        wl_max_x = -1;
        wl_max_y = -1;

        for (int i=0; i < metisGraph_->m_numberTensorVertices; i++) {

            if (metisGraph_->part[i] == workload) {

                int min_x = metisGraph_->node_coords[i].min_x();
                int max_x = metisGraph_->node_coords[i].max_x();
                int min_y = metisGraph_->node_coords[i].min_y();
                int max_y = metisGraph_->node_coords[i].max_y();

                //points vector below in workloads stores all the points belonging to the workload.
                //Note: Each rectangle of mpeMode shape is stored with only 4 co-ordinates, the vertices
                //so, 16 elements are inside the mpeMode rectangle (4X4 or 16x1), represented by a rectangle of 4 vertices
                //Important note: the vertices correspond to the corner elements of the 16 element rectangle
                //so for a 4x4 rectangle, vertex co-ordinates could be (0,0) (0.3) (3,0) (3,3)
                //the rectangle is inclusive of the points at the vertices
                workloads_[workload].points.push_back(std::make_pair(min_x,min_y));
                workloads_[workload].points.push_back(std::make_pair(min_x,max_y-1));
                workloads_[workload].points.push_back(std::make_pair(max_x-1,min_y));
                workloads_[workload].points.push_back(std::make_pair(max_x-1,max_y-1));
                // NB: guard calling to std::min/max with parentheses,
                //     as they may mess with same-named macro on Windows
                wl_min_x = (std::min)(wl_min_x, static_cast<xyz_type>(min_x));
                wl_max_x = (std::max)(wl_max_x, static_cast<xyz_type>(max_x));
                wl_min_y = (std::min)(wl_min_y, static_cast<xyz_type>(min_y));
                wl_max_y = (std::max)(wl_max_y, static_cast<xyz_type>(max_y));
            }
        }

        /*At the edge of the x dimension*/
        if(wl_max_x == metisGraph_->tensorXDim)
            wl_max_x = wl_max_x - 1;

        /*At the edge of the y dimension*/
        if(wl_max_y == metisGraph_->tensorYDim)
            wl_max_y = wl_max_y - 1;

        /*Now Need to detect if the workload border is in the middle of tensor, if so then subtract n_elem_x or n_elem_y */

        /*Workload border in the middle of the tensor therefore subtract 1 from x dimension*/
        if((wl_max_x < metisGraph_->tensorXDim) && (wl_max_x <  (metisGraph_->tensorXDim-1)))
            wl_max_x = wl_max_x - 1;

        /*Workload border in the middle of the tensor therefore subtract 1 from max_y and add 1 to min_y (think bottom left)*/
        if((wl_max_y < metisGraph_->tensorYDim) && (wl_max_y <  (metisGraph_->tensorYDim-1)) && (wl_max_y !=  (metisGraph_->tensorYDim-1)) && (wl_min_y !=  0)) {
             wl_max_y = wl_max_y - 1;
        }

        /*Workload border in the middle of the tensor therefore subtract 1 from max_y and no need to change min_y as it is already 0 (think top left)*/
        if((wl_max_y < metisGraph_->tensorYDim) && (wl_max_y <  (metisGraph_->tensorYDim-1)) && (wl_max_y !=  (metisGraph_->tensorYDim-1)) && (wl_min_y ==  0)) {
             wl_max_y = wl_max_y - 1;
        }

        // the workload vertices are nothing but min max values of the workload. if the workload is a rectangle
        //the minmax values are true vertices. If not, the vertices may not really exist in the workload
        // as the vertices are created using the MinX, MinY, MaxX, MaxY of all the coordinates of entire workload

        /*Starting polygon logic*/
        workloads_[workload].vertices.push_back(std::make_pair(wl_min_x, wl_min_y));
        workloads_[workload].vertices.push_back(std::make_pair(wl_min_x, wl_max_y));
        workloads_[workload].vertices.push_back(std::make_pair(wl_max_x, wl_min_y));
        workloads_[workload].vertices.push_back(std::make_pair(wl_max_x, wl_max_y));
        workloads_[workload].MinZ = 0;
        workloads_[workload].MaxZ = tensorShape_[2]-1;

        /*These should be set in the polygon logic*/
        if (mpe_mode.H == 4)
            workloads_[workload].MPEMode = mv::MPE_Mode::Matrix;
        else
            workloads_[workload].MPEMode = mv::MPE_Mode::Vector;

        //add to the 'listOfworkloadLists' vector, the returned list of workloads from the polygonworkloadsplit function
        listOfworkloadLists.push_back(mv::Workloads::polygonWorkloadSplit(pass, workloads_[workload], workloads_, mpe_mode));

    }

    workloads_.clear();

    /*adding the rectangle workloads into workloads_ list*/
    for (auto listIt = listOfworkloadLists.begin(); listIt != listOfworkloadLists.end(); listIt++) {
        for (auto it = listIt->begin(); it != listIt->end(); it++) {
            /*These should be set in the polygon logic*/
            if (mpe_mode.H == 4)
                it->MPEMode = mv::MPE_Mode::Matrix;
            else
                it->MPEMode = mv::MPE_Mode::Vector;

            it->MinZ = 0;
            it->MaxZ = tensorShape_[2]-1;

            workloads_.push_back(*it);
        }
    }


    for(int workload = 0; workload < workloads_.size(); workload++) {

        pass.log(mv::Logger::MessageType::Debug, "\nworkload: " + std::to_string(workload));
        pass.log(mv::Logger::MessageType::Debug, " max_x: " + std::to_string(workloads_[workload].MaxX));
        pass.log(mv::Logger::MessageType::Debug, " min_x: " + std::to_string(workloads_[workload].MinX));
        pass.log(mv::Logger::MessageType::Debug, " max_y: " + std::to_string(workloads_[workload].MaxY));
        pass.log(mv::Logger::MessageType::Debug, " min_y: " + std::to_string(workloads_[workload].MinY));
        pass.log(mv::Logger::MessageType::Debug, " min_z: " + std::to_string(workloads_[workload].MinZ));
        pass.log(mv::Logger::MessageType::Debug, " max_z: " + std::to_string(workloads_[workload].MaxZ));

    }
}

std::vector<mv::Workload> mv::Workloads::polygonWorkloadSplit(const mv::pass::PassEntry &pass, mv::Workload &workload, std::vector<mv::Workload> &workloads_, mv::DPUMode &mpe_mode)
{

    /*------------------------------------------------------------------------------------------------------------
        1.Missing part of the rectangle could be at the vertex or/and along the edges.Note, current status is supporting only the 'points not in workload'
        being at the vertices. Need to support the case where the missing points may be on the perimeter but not the edge
        2. If there are no points in the 'points not in the workload', it means the workload is already a rectangle.
        3. get the list of 'interesting points' - these points are the ones that are 1) closest to the missing vertices or/and 2) the inner points
        on the (cut) edge. Below is a possible metis partition with AD edge of the rectangle ABCD that has A1A2 cut out and A3D cut out. The interesting points are at the corners
        which are A1, A2, A3, and C1. Current implementation is only supporting missing point at vertex, so D (and A3,C1) but not A1,A2.
        4. For each interesting point, recursively partitions are made till each of the partition is a rectangle
        5. Select the parition scheme that gives minimum number of rectangles
        A* * * * * * *A1       A2* * * *A3      D
         *           *           *     *
         *           * * * * * * *     * * * * *C1
         *                                     *
        B* * * * * * * * * * * * * * * * * * * *C
        ------------------------------------------------------------------------------------------------------------
        */
    using xyz_type = decltype(mv::Workload::MinX);
    std::vector<mv::Workload> workloadFromAreaCheck, finalWorkloadList;
    std::vector<std::pair<int16_t, int16_t>> points_not_in_wl;
    //NB: Interesting points has a boolen value. This value indicates whether the point is at the end of a partition or at the beginning. If starting,
    // then the point has to be included in the partition
    std::vector<std::pair<std::pair<int16_t, int16_t>, bool>> interesting_points;
    // find if any vertices are missing
    for (auto it = begin(workload.vertices); it != end(workload.vertices); ++it)
    {
        if (std::find(workload.points.begin(), workload.points.end(), std::make_pair(it->first, it->second)) == workload.points.end())
        {
            {
                points_not_in_wl.push_back(*it);
            }
        }
    }
    if (points_not_in_wl.empty())
    {
        workloadFromAreaCheck.push_back(workload);
        return workloadFromAreaCheck;

    }
    // interesting points calculation
    int16_t diff1, diff2;
    std::pair<int16_t, int16_t> save1, save2;
    bool intPoint1isAtstart, intPoint2isAtstart;
    for (auto it = points_not_in_wl.begin(); it != points_not_in_wl.end(); it++)
    {
        intPoint1isAtstart = false;
        intPoint2isAtstart = false;
        diff1 = INT16_MAX;
        diff2 = INT16_MAX;
        for (auto all_it = workload.points.begin(); all_it != workload.points.end(); all_it++)
        {
            // check the points that are on the perimeter. Check all the workload points that have same 'x'
            if (it->first == all_it->first)
            {
                // find the closest point (of the workload) to the 'points not in wl'
                if (diff1 > abs(it->second - all_it->second))
                {
                    diff1 = abs(it->second - all_it->second);
                    save1 = *all_it;
                    //            // point (no matter if it is closer to Ymin or Ymax), to have boolean as 'true' so that the point always is included in the right partition
                    if ((it->second < all_it->second))
                        intPoint1isAtstart = true;
                }
            }
            // check the points that are on the perimeter. Check all the workload points that have same 'y'
            else if (it->second == all_it->second)
            {
                // find the closest point (of the workload) to the 'points not in wl'
                if (diff2 > abs(it->first - all_it->first))
                {
                    diff2 = abs(it->first - all_it->first);
                    save2 = *all_it;
                    if (it->first < all_it->first)
                        intPoint2isAtstart = true;
                }
            }
        }
        interesting_points.push_back(std::make_pair(save1, intPoint1isAtstart));
        interesting_points.push_back(std::make_pair(save2, intPoint2isAtstart));
    }

    idx_t templistSize = INT16_MAX;
    for (auto int_it = interesting_points.begin(); int_it != interesting_points.end(); int_it++)
    {
        workloadFromAreaCheck = mv::Workloads::workloadSplitHelper(pass, workload, *int_it, mpe_mode);
        if (templistSize > workloadFromAreaCheck.size())
        {
            finalWorkloadList = workloadFromAreaCheck;
            templistSize = workloadFromAreaCheck.size();
        }
    }

    return finalWorkloadList;
}

std::vector<mv::Workload> mv::Workloads::workloadSplitHelper(const mv::pass::PassEntry &pass, mv::Workload &workload, std::pair<std::pair<int16_t, int16_t>, bool> &interesting_point, mv::DPUMode &mpe_mode)
{
    mv::Workload workload_partition_1, workload_partition_2;
    workload_partition_1.points.clear();
    workload_partition_2.points.clear();
    // compared to POC, a change is made here to include the comparison of workload min and max values.
    // two possible scenarios: split along X or Y (== comparison along Y and X)
    // split along X is needed, if the interesting point is on the workload Ymin or Ymax
    // split along Y is needed, if the interesting point is on the workload Xmin or Xmax

    if ((workload.MinX == interesting_point.first.first) || (workload.MaxX == interesting_point.first.first))
    {
        if (interesting_point.second)
        {
            for (auto it_all = workload.points.begin(); it_all != workload.points.end(); it_all++)
            {
                if (it_all->second >= (interesting_point.first.second))
                    workload_partition_1.points.push_back(*it_all);
                else
                    workload_partition_2.points.push_back(*it_all);
            }
        }
        else if (not interesting_point.second)
        {
            for (auto it_all = workload.points.begin(); it_all != workload.points.end(); it_all++)
            {
                if (it_all->second > (interesting_point.first.second))
                    workload_partition_1.points.push_back(*it_all);
                else
                    workload_partition_2.points.push_back(*it_all);
            }
        }
    }
    else if (workload.MaxY >= 0)
    {
        if (interesting_point.second)
        {
            for (auto it_all = workload.points.begin(); it_all != workload.points.end(); it_all++)
            {
                if (it_all->first >= (interesting_point.first.first))
                    workload_partition_1.points.push_back(*it_all);
                else
                    workload_partition_2.points.push_back(*it_all);
            }
        }
        else if (not interesting_point.second)
        {
            for (auto it_all = workload.points.begin(); it_all != workload.points.end(); it_all++)
            {
                if (it_all->first > (interesting_point.first.first))
                    workload_partition_1.points.push_back(*it_all);
                else
                    workload_partition_2.points.push_back(*it_all);
            }
        }
    }


    workload_partition_1.setMinMaxAndVertices();
    workload_partition_2.setMinMaxAndVertices();
    std::vector<mv::Workload> final1;
    std::vector<mv::Workload> finalWorkloadList;

    // add what happens if the partitions are empty --- same as POC. This can be tricky as the size of hte vector in points total
    // may be the max number of elements allowed for that vector type
    // Add a 'throw exception' condition below
    if (workload_partition_1.pointsTotal() == 0 || workload_partition_2.pointsTotal() == 0) {
        pass.log(mv::Logger::MessageType::Warning, "Inside workload splitter into rectangles. workload parition with zero points can't exist, this should produce invalid workloads");
        return finalWorkloadList;
    }

    final1 = mv::Workloads::polygonWorkloadSplit(pass, workload_partition_2, workloads_, mpe_mode);
    finalWorkloadList = mv::Workloads::polygonWorkloadSplit(pass, workload_partition_1, workloads_, mpe_mode);
    finalWorkloadList.insert(finalWorkloadList.end(), final1.begin(), final1.end());

    return finalWorkloadList;
}

  /**
    * @brief Returns the cost function to use for execution cycles
    */
mv::CostFunctions mv::Workloads::getCostFunction(mv::Element& passDesc, const mv::pass::PassEntry& pass)
{
    /*parse CostFunction from Comp Descriptor*/
    mv::CostFunctions costFunction = mv::CostFunctions::Balanced; //default
    if (passDesc.hasAttr("costfunction"))
    {
        std::string sCostFunction = passDesc.get<std::string>("costfunction");
        if (sCostFunction == "balanced")
            costFunction = mv::CostFunctions::Balanced;
        else if (sCostFunction == "criticalpath")
            costFunction = mv::CostFunctions::CriticalPath;
        else if (sCostFunction == "minmax")
            costFunction = mv::CostFunctions::MinMaxWorkloads;
        else if (sCostFunction == "greedy")
            costFunction = mv::CostFunctions::Greedy;
        else
            pass.log(mv::Logger::MessageType::Warning, "Could not parse the Cost Function type (only \"balanced | criticalpath | minmax | greedy\" currently supported). Using \"Balanced\"...");
    }
    else
        pass.log(mv::Logger::MessageType::Info, "No Cost Function specified in descriptor, using \"Balanced\"...");
    return costFunction;
}

std::vector<float> mv::Workloads::getExecutionCycles() const
{
    return executionCycles_;
}

float mv::Workloads::getMeanExecutionCycles() const
{
    return meanExecutionCycles_;
}

void mv::Workloads::setExecutionCycles(std::vector<float> val)
{
    executionCycles_ = val;
}

void mv::Workloads::generateExecutionCycles(std::vector<mv::Workloads>& workloadsVector, int nDPUxCluster, CostFunctions costFunction, float pixelCost)
{
    /* Execution time is bounded by
     * sum(WL)/DPU <= T <= max(WL_max)*(P-1)/P
    */

    /*Individual workload execution cycles*/
    std::vector<float> workloadsExecutionCycles;
    float min_range = 0;
    float max_range = 0;
    float sumExeCycles = 0;
    float workload_sum_  = 0;

    if (nDPUxCluster < 1)
        throw mv::ArgumentError("Generate Workloads Pass", "nDPUxCluster", std::to_string(nDPUxCluster), "Invalid number of DPUs");

    /*For each workload instance*/
    for(auto itWorkloads = workloadsVector.begin(); itWorkloads != workloadsVector.end(); itWorkloads++) {

        workloadsExecutionCycles.clear();
        min_range = 0;
        max_range = 0;
        sumExeCycles = 0;
        workload_sum_  = 0;

        /*Calculate the cost for each of the individual workloads (rectangles) */
        for(auto itworkload = itWorkloads->workloads_.begin(); itworkload != itWorkloads->workloads_.end(); ++itworkload) {
<<<<<<< HEAD
=======

>>>>>>> 7174630f
            std::pair <int,int> mpeMode (4, 4);

            if(itworkload->MPEMode != mv::Matrix)
                mpeMode = {1,16};

            float height = (itworkload->MaxY+1) - itworkload->MinY; // + mpeMode.first;
            float width = (itworkload->MaxX+1) - itworkload->MinX; // + mpeMode.second;

<<<<<<< HEAD
            float sumExeCycles = ceil(itWorkloads->tensorShape_[2]/16.0) * ceil(height / mpeMode.first) * ceil(width / mpeMode.second);
=======
            sumExeCycles = ceil((itworkload->MaxZ-itworkload->MinZ)/16.0) * ceil(height / mpeMode.first) * ceil(width / mpeMode.second) * pixelCost;
>>>>>>> 7174630f
            workloadsExecutionCycles.push_back(sumExeCycles);
        }

        /*Critical workload*/
        itWorkloads->critical_workload_ = *std::max_element(workloadsExecutionCycles.begin(), workloadsExecutionCycles.end());

        /*Workload sum*/
        for (auto& cycles : workloadsExecutionCycles)
            itWorkloads->workload_sum_ += cycles;

<<<<<<< HEAD
        float min_range = itWorkloads->workload_sum_/nDPUxCluster;
        float max_range = itWorkloads->workload_sum_/nDPUxCluster + itWorkloads->critical_workload_;
=======
        min_range = itWorkloads->workload_sum_/nDPUxCluster;
        max_range = itWorkloads->workload_sum_/nDPUxCluster + itWorkloads->critical_workload_;
>>>>>>> 7174630f

        /*Cost function*/
        if(costFunction == CostFunctions::CriticalPath) {

        /*Store the excutions cycles in the object*/
        if (nDPUxCluster == 1)
            itWorkloads->executionCycles_ = {min_range, min_range};
        else
            itWorkloads->executionCycles_ = {max_range, max_range};
        }

        else if (costFunction == CostFunctions::Balanced)
        {
            float balancing = float(0.0);
            if (!std::isinf(itWorkloads->workload_sum_))
                balancing = itWorkloads->workload_sum_/(ceil(itWorkloads->workload_sum_/nDPUxCluster) * nDPUxCluster);

            itWorkloads->executionCycles_ = {-balancing, -balancing};
        }

        else if (costFunction == CostFunctions::MinMaxWorkloads)
            itWorkloads->executionCycles_ = {min_range, max_range};

        else if (costFunction == CostFunctions::Greedy)
        {
            if (std::isinf(itWorkloads->workload_sum_))
                itWorkloads->executionCycles_ = {INFINITY, INFINITY};
            else
            {
                float greedy = greedyTaskAssignment(nDPUxCluster, workloadsExecutionCycles);
                itWorkloads->executionCycles_ = {greedy, greedy};
            }
        }
        else
            throw mv::ArgumentError("Generate Workloads Pass", "costFunction", "unknown", "Unsupported cost function");

        /*Calculate the mean of execution cycles*/
        itWorkloads->meanExecutionCycles_ = std::accumulate(itWorkloads->executionCycles_.begin(), itWorkloads->executionCycles_.end(), 0.0) / itWorkloads->executionCycles_.size();
    }
}


/**
 * @brief
 * @param nProcessors is the number of computing resources
 * @param workloadCosts vector of workload costs
 */
float mv::Workloads::greedyTaskAssignment(int nProcessors, std::vector<float>& workloadCosts)
{
    std::priority_queue<int, std::vector<int>, std::greater<int> > exeCycles; //ascending sizes
    for (int i=0; i<nProcessors; ++i)
        exeCycles.push(0);

    for (size_t idxWorkload=0; idxWorkload<workloadCosts.size(); ++idxWorkload)
    {
        int smallestTime = exeCycles.top();
        exeCycles.pop();
        exeCycles.push(smallestTime + workloadCosts[idxWorkload]);
    }

    //return max value (ie, last value) in queue
    for (int i=0; i<nProcessors-1; ++i)
        exeCycles.pop();
    return exeCycles.top();
}

// Consider shapes equal if all dimensions equal but maybe 'N',
// e.g.: compare "NCWH" versus "CHW" by comparing 'C', 'H', 'W'
// Consider "CHW" and "HW" shapes equal is channels number = 1
// FIXME: need to know tensor orders to identify 'C', 'H', 'W'
//       (yet assume orders same: either "NCHW", "CHW" or "HW")
static bool equalShapes(const mv::Shape& a, const mv::Shape& b)
{
    auto m = (std::min)(a.ndims(), b.ndims());
    auto M = (std::max)(a.ndims(), b.ndims());

    if (m < 2 || m > 4 || M > 4)
        return false; // unsupported orders

    // ignore 4th dimension which must be 'N'
    for (unsigned i=0; i < m && i < 3; i++)
        if (a[i] != b[i])
            return false;

    auto& c = a.ndims() > b.ndims() ? a : b;

    // test channels (if compare CHW vs HW)
    for (unsigned i=m; i < M && i < 3; i++)
        if (c[i] != 1)
            return false;

    return true;
}

// Compute shape's volume without 'N' (batch) dimension
static size_t getTensorSize(const  mv::Shape & shape,
                            const std::string& order = "")
{
    // FIXME: analyze tensor's order to find which is 'N'
    //    (now assume order is "NCHW", or "CHW", or "HW")
    assert(order == "NCHW" || order == "CHW" || order == "HW" || order == "");

    size_t size = 1;
    for (unsigned i=0; i < shape.ndims() && i < 3; i++)
        size *= shape[i];

    return size;
}

bool mv::Workloads::validateWorkloads(const mv::Shape& shape)
{
    //    Check if the generated workloads are valid
    //    Check 1: the union of the workload have to make the whole tensor
    //          - Same Volume
    //          - Same vertices
    //    Check 2: no workload intersection

    // Check 0: empty workloads are not valid
    // Using size_t variable (nWorkloads) below, you may see a warning. Casting to double or int is unnecessary
    if (workloads_.size()  == 0)
    {
        this->log(mv::Logger::MessageType::Debug, "Partition failed because of total number of the partitions <=0");
        return false;
    }

    // Check 1: Volume of the tensor = sum of volumes of the individual workloads
    double vol = this->getAllWorkloadsVolume();
    std::size_t totalVol = getTensorSize(shape); // shape.totalSize() is wrong here as it counts 'N' (batch) dimension
    if (vol != totalVol)
    {
        this->log(mv::Logger::MessageType::Warning, "METIS partition failed because of volume differences. Original Tensor: " +
                    std::to_string(shape.totalSize()) + " Partitioned Tensor: " + std::to_string(this->getAllWorkloadsVolume()));
        return false;
    }

    // Check for same vertices for each of the X, Y and X dimensions. This is done by comparing the shape of the inputTensor and min max of (all) workloads
    if (!equalShapes(this->getShapefromMinMax(), shape))
    {
        this->log(mv::Logger::MessageType::Warning, "METIS partition failed because vertices/bounds different between Original Tensor " +
                                     shape.toString() + " and Partitioned Tensor " + this->getShapefromMinMax().toString());
        return false;
    }

    // Check 2: No intersection between workloads.
    if (!this->noOverlap())
    {
        this->log(mv::Logger::MessageType::Debug, "METIS partition failed because of overlap of paritions");
        return false;
    }

    return true;
}

void mv::Workloads::addWorkload(mv::Workload workload)
{
    this->workloads_.push_back(workload);
}

//----------------------------------------------------------------------
//
//   Rectangle Heuristic
//
//----------------------------------------------------------------------


namespace mv {

    struct Shape2D
    {
        unsigned H; // height, aka X
        unsigned W; // width,      Y
    };

    using WorkloadContext = Shape2D;
    using WorkloadShape   = Shape2D;

    struct PaddingVariant
    {
        double         efficiency;
        WorkloadShape  original;
        WorkloadShape  padded;
        WorkloadShape  reduced;
        mv::DPUMode    mode;
    };


    static unsigned divRoundUp(unsigned x, unsigned m) { return (x + m - 1) / m; } // e.g. div(1, 2) = 0.5 -> 1
    static unsigned padRoundUp(unsigned x, unsigned m) { return divRoundUp(x, m) * m; } // pad(1, 2)       -> 2


    static double estimateEfficiency(const WorkloadShape& original,
                                     const WorkloadShape& padded)
    {
        double o_volume = original.H * original.W;
        double p_volume =   padded.H *   padded.W;
        return o_volume / p_volume;
    }


    static PaddingVariant selectPadding(const WorkloadShape  & original,
                                        const mv::DPUModeList& mode_list)
    {
        double best_efficiency = 0;
        PaddingVariant best_variant; // undefined

        for (auto mode : mode_list)
        {
            WorkloadShape padded;
            padded.H = padRoundUp(original.H, mode.H);
            padded.W = padRoundUp(original.W, mode.W);

            auto efficiency = estimateEfficiency(original, padded);

            if (best_efficiency < efficiency)
            {
                best_efficiency = efficiency;

                WorkloadShape reduced;
                reduced.H = padded.H / mode.H;
                reduced.W = padded.W / mode.W;
                best_variant = {efficiency, original, padded, reduced, mode};
            }
        }

        return best_variant;
    }


    using SplitFactors = std::pair<unsigned, unsigned>;
    using SplitFactorsList = std::vector<SplitFactors>;

    // enlist factors of N (who evenly divides value N)
    static SplitFactorsList getSplitFactors(unsigned N)
    {
        SplitFactorsList factors;
        unsigned i_max = std::ceil(std::sqrt(N));
        for (unsigned i=1; i <= i_max; i++)
        {
            if (N % i == 0)
            {
                unsigned j = N / i;
                SplitFactors f = std::make_pair(i, j);
                factors.push_back(f);
            }
        }
        return factors;
    }

    // lower estimate is better
    // w, h -- tensor shape
    // x, y -- split factors
    static double estimateSplitBalance(unsigned W, unsigned H, unsigned X, unsigned Y,
                                       bool split_over_h, bool split_over_w)
    {
        // FIXME: POC maps W, H to X, Y (I guess it must map W, H to Y, X)
        if (!split_over_h && Y > 1)
            return INFINITY;
        if (!split_over_w && X > 1)
            return INFINITY;
        if (H < Y || W < X)
            return INFINITY;
        return (W%X)*H + (H%Y)*W;
    }

    struct SplitVariant
    {
        SplitFactors factors;
        double cost_estimate;
    };

    static SplitVariant getBestSplitSymmetric(unsigned W, unsigned H, unsigned N,
                                              bool split_over_h, bool split_over_w)
    {
        SplitVariant best_variant;
        best_variant.cost_estimate = INFINITY;

        SplitFactorsList factors = getSplitFactors(N);
        for (auto f: factors)
        {
            auto X = std::get<0>(f);
            auto Y = std::get<1>(f);

            double cost0 = estimateSplitBalance(W, H, X, Y, split_over_h, split_over_w);
            if (best_variant.cost_estimate > cost0)
            {
                best_variant.cost_estimate = cost0;
                best_variant.factors = std::make_pair(X, Y);
            }

            double cost1 = estimateSplitBalance(W, H, Y, X, split_over_h, split_over_w);
            if (best_variant.cost_estimate > cost1)
            {
                best_variant.cost_estimate = cost1;
                best_variant.factors = std::make_pair(Y, X);
            }
        }

        return best_variant;
    }

    struct SplitSlice
    {
        unsigned x0, x1;
        unsigned y0, y1;
    };

    using SplitSliceList = std::vector<SplitSlice>;

    struct SplitSliceVariant
    {
        SplitSliceList slice_list;
        double      cost_estimate;
    };

    static SplitSliceVariant splitSliceSymmetric(unsigned W, unsigned H, unsigned N,
                                                 bool split_over_h, bool split_over_w)
    {
        SplitVariant best_variant = getBestSplitSymmetric(W, H, N, split_over_h, split_over_w);
        double& cost_estimate = best_variant.cost_estimate;
        SplitFactors& factors = best_variant.factors;
        unsigned X = std::get<0>(factors);
        unsigned Y = std::get<1>(factors);

        SplitSliceVariant slice_list_variant;
        slice_list_variant.cost_estimate = cost_estimate;

        if (std::isinf(cost_estimate))
            return slice_list_variant; // empty slice list

        //FIXME: POC associates W, H with X, Y (I guss must associate with Y, X)

        unsigned dx = std::ceil(static_cast<double>(W) / X);
        unsigned dy = std::ceil(static_cast<double>(H) / Y);

        SplitSliceList slice_list; // empty
        for (unsigned x=0; x * dx < W; x++)
        for (unsigned y=0; y * dy < H; y++)
        {
            SplitSlice slice;
            slice.x0 = x * dx;
            slice.y0 = y * dy;
            slice.x1 = (std::min)((x + 1)*dx, W);
            slice.y1 = (std::min)((y + 1)*dy, H);
            slice_list.push_back(slice);
        }

        slice_list_variant.slice_list = slice_list;
        return slice_list_variant;
    }

    struct SplitVariantNonSymmetric : public SplitVariant
    {
        unsigned xss, yss;
        char mode;
    };

    static SplitVariantNonSymmetric getBestSplitNonSymmetric(unsigned W, unsigned H, unsigned N,
                                                             bool split_over_h, bool split_over_w)
    {
        SplitVariantNonSymmetric best_variant;
        best_variant.cost_estimate = INFINITY; // worst

        SplitFactorsList factors = getSplitFactors(N - 1);
        for (auto f : factors)
        {
            auto K = std::get<0>(f);
            auto P = std::get<1>(f);
            if (K > P)
                std::swap(K, P); // ensure X <= Y

            if (K == 1)
                continue;

            unsigned a1 = std::ceil((std::max)(H, W) * static_cast<double>(K + 1) / N);
            unsigned a2 = std::ceil((std::min)(H, W) / static_cast<double>(K + 1));

            unsigned a3 = std::floor((std::min)(H, W) * static_cast<double>(K + 1) / N);
            unsigned a4 =  std::ceil((std::max)(H, W) / static_cast<double>(K + 1));

            if (H >= W)
            {
                double cost0 = estimateSplitBalance(    a3, H,   1, K+1, split_over_h, split_over_w)
                             + estimateSplitBalance(W - a3, H, P-1, K  , split_over_h, split_over_w);
                if (best_variant.cost_estimate > cost0)
                {
                    best_variant.cost_estimate = cost0;
                    best_variant.factors = std::make_pair(P, K);
                    best_variant.xss = a3;
                    best_variant.yss = a4;
                    best_variant.mode = 'H';
                }

                double cost1 = estimateSplitBalance(W,     a1, K+1, 1  , split_over_h, split_over_w)
                             + estimateSplitBalance(W, H - a1, K  , P-1, split_over_h, split_over_w);
                if (best_variant.cost_estimate > cost1)
                {
                    best_variant.cost_estimate = cost1;
                    best_variant.factors = std::make_pair(K, P);
                    best_variant.xss = a2;
                    best_variant.yss = a1;
                    best_variant.mode = 'W';
                }
            }
            else // if H < W
            {
                double cost2 = estimateSplitBalance(    a1, H,   1, K+1, split_over_h, split_over_w)
                             + estimateSplitBalance(W - a1, H, P-1, K  , split_over_h, split_over_w);
                if (best_variant.cost_estimate > cost2)
                {
                    best_variant.cost_estimate = cost2;
                    best_variant.factors = std::make_pair(P, K);
                    best_variant.xss = a1;
                    best_variant.yss = a2;
                    best_variant.mode = 'H';
                }

                double cost3 = estimateSplitBalance(W,     a3, K+1, 1  , split_over_h, split_over_w)
                             + estimateSplitBalance(W, H - a3, K  , P-1, split_over_h, split_over_w);
                if (best_variant.cost_estimate > cost3)
                {
                    best_variant.cost_estimate = cost3;
                    best_variant.factors = std::make_pair(K, P);
                    best_variant.xss = a4;
                    best_variant.yss = a3;
                    best_variant.mode = 'W';
                }
            }
        }

        return best_variant;
    }

    static SplitSliceVariant splitSliceNonSymmetric(unsigned W, unsigned H, unsigned N,
                                                    bool split_over_h, bool split_over_w)
    {
        SplitVariantNonSymmetric best_split = getBestSplitNonSymmetric(W, H, N,
                                                    split_over_h, split_over_w);
        double& cost_estimate = best_split.cost_estimate;
        SplitFactors& factors = best_split.factors;
        unsigned X = std::get<0>(factors);
        unsigned Y = std::get<1>(factors);
        unsigned xss = best_split.xss;
        unsigned yss = best_split.yss;
        char mode = best_split.mode;

        SplitSliceVariant slice_list_variant;
        slice_list_variant.cost_estimate = cost_estimate;

        if (std::isinf(cost_estimate))
            return slice_list_variant; // no slicing in fact

        //FIXME: POC associates W, H with X, Y (I guss must associate with Y, X)

        unsigned x_start = 0;
        unsigned y_start = 0;
        SplitSliceList slice_list; // empty

        if (mode == 'H')
        {
            for (unsigned y=0; y * yss < H; y++)
            {
                SplitSlice slice;
                slice.x0 = 0;
                slice.x1 = xss;
                slice.y0 = y * yss;
                slice.y1 = (std::min)((y + 1)*yss, H);
                slice_list.push_back(slice);
            }
            x_start = xss;
            X -= 1;
        }
        else // if mode == 'W'
        {
            for (unsigned x=0; x * xss < W; x++)
            {
                SplitSlice slice;
                slice.x0 = x * xss;
                slice.x1 = (std::min)((x + 1)*xss, W);
                slice.y0 = 0;
                slice.y1 = yss;
                slice_list.push_back(slice);
            }
            y_start = yss;
            Y -= 1;
        }

        unsigned x_size = std::ceil(static_cast<double>(W - x_start) / X);
        unsigned y_size = std::ceil(static_cast<double>(H - y_start) / Y);

        for (unsigned x=0; x*x_size + x_start < W; x++)
            for (unsigned y=0; y*y_size + y_start < H; y++)
            {
                SplitSlice slice;
                slice.x0 = x*x_size + x_start;
                slice.y0 = y*y_size + y_start;
                slice.x1 = (std::min)((x+1)*x_size + x_start, W);
                slice.y1 = (std::min)((y+1)*y_size + y_start, H);
                slice_list.push_back(slice);
            }

        slice_list_variant.slice_list = slice_list; // maybe std::move()
        return slice_list_variant;
    }

    using  WorkloadList = std::vector<Workload>;
    static WorkloadList generateWorkloadsFromSlices(const mv::DPUModeList& mode_list, const SplitSliceList& slice_list,
                                                    const PaddingVariant& padding, const idx_t nWorkloads,
                                                    unsigned Z=0)
    {
        WorkloadList workload_list;

        // FIXME: probably map W, H to Y, X (POC maps to X, Y)
        unsigned x_coef = std::ceil(static_cast<double>(padding.padded.W) / padding.reduced.W);
        unsigned y_coef = std::ceil(static_cast<double>(padding.padded.H) / padding.reduced.H);

        for (auto slice : slice_list)
        {
            unsigned x_min = slice.x0 * x_coef;
            unsigned y_min = slice.y0 * y_coef;
            unsigned x_max = slice.x1 * x_coef;
            unsigned y_max = slice.y1 * y_coef;


            Workload workload;

            workload.MinX = x_min;
            workload.MinY = y_min;
            workload.MaxX = (std::min)(x_max - 1, padding.original.W - 1);
            workload.MaxY = (std::min)(y_max - 1, padding.original.H - 1);

            // TODO: implement partitioning by Z (aka C=channels)
            workload.MinZ = 0;
            workload.MaxZ = Z ? Z - 1: 0;

            /*Select best MPE mode*/
            if(padding.mode.H == 4)
                workload.MPEMode = mv::Matrix; 
            else
                workload.MPEMode = mv::Vector; 

            /*store requested number of workoads*/
            workload.requestedWorkloadNumber = nWorkloads;
            workload.algorithm = "Rectangle";

            workload_list.push_back(workload);
        }

        return workload_list;
    }

} // namespace mv[]


int mv::Workloads::partitionTensorWithRectangleHeuristic(const mv::DPUModeList& mode_list,
                                                                   idx_t        nWorkloads,
                                                                   bool         split_over_h,
                                                                   bool         split_over_w,
                                                                   bool         split_symmetric,
                                                         const mv::WorkloadSplitMode& split_mode,
                                                         const mv::pass::PassEntry &pass)
{
    pass.log(mv::Logger::MessageType::Debug, "RectangleHeuristic: layer=" + layerName_);

    unsigned C, H, W, N;
    if (tensorShape_.ndims() < 4) {
        pass.log(mv::Logger::MessageType::Error,
                 "RectangleHeuristic: too few tensor ndims=" + std::to_string(tensorShape_.ndims()));
        return METIS_ERROR;
    }
    W = tensorShape_[IO_WIDTH_DIMENSION];
    H = tensorShape_[IO_HEIGHT_DIMENSION];
    C = tensorShape_[IO_CHANNEL_DIMENSION];
    N = tensorShape_[IO_BATCH_DIMENSION];
    pass.log(mv::Logger::MessageType::Debug, "RectangleHeuristic: height=" + std::to_string(H)
                                                              + ", width=" + std::to_string(W));

    WorkloadShape original_shape;
    original_shape.H = H; // height,aka Y
    original_shape.W = W; // width, aka X

    // enable splitting over Z
    if (split_mode == mv::WorkloadSplitMode::HC)
    {
        original_shape.W = C;
    }
    else if (split_mode == mv::WorkloadSplitMode::WC)
    {
        original_shape.H = C;
    }
    else if (split_mode == mv::WorkloadSplitMode::NC || split_mode == mv::WorkloadSplitMode::C)
    {
        original_shape.H = N;
        original_shape.W = C;
    }
    if (original_shape.H == 0 || original_shape.W == 0)
    {
        pass.log(mv::Logger::MessageType::Error,
                 "RectangleHeuristic: invalid shape: W=" + std::to_string(original_shape.W) +
                                                  ", H=" + std::to_string(original_shape.H));
        return METIS_ERROR;
    }

    auto best_padding = selectPadding(original_shape, mode_list);
    auto& reduced_shape = best_padding.reduced;
    pass.log(mv::Logger::MessageType::Debug, "RectangleHeuristic: reduced_height=" + std::to_string(reduced_shape.H)
                                                             + ", reduced_width="  + std::to_string(reduced_shape.W));

    SplitSliceVariant slicing_variant = splitSliceSymmetric(reduced_shape.W, reduced_shape.H, nWorkloads,
                                                            split_over_h, split_over_w);
    if (!split_symmetric)
    {
        SplitSliceVariant slicing_variant_2 = splitSliceNonSymmetric(reduced_shape.W, reduced_shape.H, nWorkloads,
                                                                     split_over_h, split_over_w);
        if (slicing_variant.cost_estimate > slicing_variant_2.cost_estimate)
            slicing_variant = slicing_variant_2;
    }
    if (std::isinf(slicing_variant.cost_estimate))
    {
        pass.log(mv::Logger::MessageType::Debug, "RectangleHeuristic: cannot slice!");
        return METIS_ERROR;
    }
    SplitSliceList& slice_list = slicing_variant.slice_list;
    pass.log(mv::Logger::MessageType::Debug, "RectangleHeuristic: slices=" + std::to_string(slice_list.size()));

    unsigned Z = C;
    if (split_mode == mv::WorkloadSplitMode::HC || split_mode == mv::WorkloadSplitMode::C)
    {
        Z = W;
    }
    else if (split_mode == mv::WorkloadSplitMode::WC)
    {
        Z = H;
    }
    else if (split_mode == mv::WorkloadSplitMode::NC)
    {
        Z = W;
    }


    workloads_ = generateWorkloadsFromSlices(mode_list, slice_list, best_padding, nWorkloads, Z);
    pass.log(mv::Logger::MessageType::Debug, "RectangleHeuristic: done");


    return METIS_OK;
}

const std::vector<mv::Workload>& mv::Workloads::overlap_and_clip(std::array<unsigned short, 4> &padding, const Shape &tensorShape)
{
    for (auto workload = workloads_.begin(); workload != workloads_.end(); workload++)
    {
        workload->MinY = std::max((workload->MinY - padding[2]), 0);
        workload->MinX = std::min((workload->MinX - padding[0]), 0);
        workload->MaxY = std::min((workload->MaxY + padding[3]), int (tensorShape[IO_HEIGHT_DIMENSION] - 1));
        workload->MaxX = std::max((workload->MaxX + padding[1]), int(tensorShape[IO_WIDTH_DIMENSION] - 1));
    }
    return workloads_;
}

void mv::Workloads::add_xy_offset(std::vector<std::size_t>& offset)
{
    for (auto workload = workloads_.begin(); workload != workloads_.end(); workload++)
    {
        workload->MinY = workload->MinY + offset[IO_HEIGHT_DIMENSION];
        workload->MinX = workload->MinX + offset[IO_WIDTH_DIMENSION];
        workload->MaxY = workload->MaxY + offset[IO_HEIGHT_DIMENSION];
        workload->MaxX = workload->MaxX + offset[IO_WIDTH_DIMENSION];
    }

}

void mv::Workloads::apply_z_offset(std::vector<std::size_t>& offset)
{
    for (auto workload = workloads_.begin(); workload != workloads_.end(); workload++)
    {
<<<<<<< HEAD
        workload->z_offset += + offset[IO_CHANNEL_DIMENSION];
=======
        workload->z_offset += offset[IO_CHANNEL_DIMENSION];
>>>>>>> 7174630f
        auto workloadOutputChannels = workload->MaxZ - workload->MinZ;
        workload->MinZ = workload->z_offset;
        workload->MaxZ = workload->z_offset + workloadOutputChannels;
    }

}

void mv::Workloads::populateClusterID(int clusterID)
{
    for (auto workload = workloads_.begin(); workload != workloads_.end(); workload++)
        workload->clusterID = clusterID;
}

int mv::Workloads::partitionTensorWithZsplit(const mv::DPUModeList& mode_list, idx_t nWorkloads, const mv::pass::PassEntry &pass)
{
    pass.log(mv::Logger::MessageType::Debug, "Zsplit: layer=" + layerName_);
    unsigned C, H, W;
    if (tensorShape_.ndims() < 2) {
        pass.log(mv::Logger::MessageType::Error,
                 "Zsplit: too few tensor ndims=" + std::to_string(tensorShape_.ndims()));
        return METIS_ERROR;
    }

    W = tensorShape_[0];
    H = tensorShape_[1];
    C = tensorShape_.ndims() >= 3 ? tensorShape_[2] : 0;

    //max Z calculation
    idx_t max_channels_per_WL = divRoundUp(C,nWorkloads);
    if (max_channels_per_WL < 16)
        return 0;

    WorkloadShape original_shape;
    original_shape.W = W; // width, aka X
    original_shape.H = H; // height,    Y
    auto best_padding = selectPadding(original_shape, mode_list); 

    // split the output channels into per workload
    idx_t output_channels = 0;
    for (idx_t idx = 0; idx < nWorkloads; idx++)
    {
        Workload workload;
        output_channels = std::min<idx_t>(max_channels_per_WL, C - idx*max_channels_per_WL);

        /*Populate the workloads*/
        workload.MinX = 0;
        workload.MinY = 0;
        workload.MaxX = W-1;
        workload.MaxY = H-1;
<<<<<<< HEAD
        workload.z_offset = idx*max_channels_per_WL;
        workload.MinZ = idx*max_channels_per_WL;
        workload.MaxZ = workload.MinZ + output_channels -1;
        workload.MPEMode = mv::Matrix;
=======
        workload.z_offset = idx*max_channels_per_WL; 
        workload.MinZ = idx*max_channels_per_WL;
        workload.MaxZ = workload.MinZ + output_channels -1;
        workload.requestedWorkloadNumber = nWorkloads;
        workload.algorithm = "Z-Tiling";

        /*Select best MPE mode*/
        if(best_padding.mode.H == 4)
            workload.MPEMode = mv::Matrix; 
        else
            workload.MPEMode = mv::Vector; 
>>>>>>> 7174630f

        //Check that the z workloads dimension for z tiling are multiple of 16
        if(((workload.MaxZ+1) - workload.MinZ)%16 != 0)
            return 0;

        workloads_.push_back(workload);

    }

    pass.log(mv::Logger::MessageType::Debug, "Number of workloads with Zsplit =" + std::to_string(workloads_.size()));
    pass.log(mv::Logger::MessageType::Debug, "Zsplit: done");

    return METIS_OK;
}
<|MERGE_RESOLUTION|>--- conflicted
+++ resolved
@@ -892,10 +892,6 @@
 
         /*Calculate the cost for each of the individual workloads (rectangles) */
         for(auto itworkload = itWorkloads->workloads_.begin(); itworkload != itWorkloads->workloads_.end(); ++itworkload) {
-<<<<<<< HEAD
-=======
-
->>>>>>> 7174630f
             std::pair <int,int> mpeMode (4, 4);
 
             if(itworkload->MPEMode != mv::Matrix)
@@ -904,11 +900,7 @@
             float height = (itworkload->MaxY+1) - itworkload->MinY; // + mpeMode.first;
             float width = (itworkload->MaxX+1) - itworkload->MinX; // + mpeMode.second;
 
-<<<<<<< HEAD
-            float sumExeCycles = ceil(itWorkloads->tensorShape_[2]/16.0) * ceil(height / mpeMode.first) * ceil(width / mpeMode.second);
-=======
             sumExeCycles = ceil((itworkload->MaxZ-itworkload->MinZ)/16.0) * ceil(height / mpeMode.first) * ceil(width / mpeMode.second) * pixelCost;
->>>>>>> 7174630f
             workloadsExecutionCycles.push_back(sumExeCycles);
         }
 
@@ -919,13 +911,8 @@
         for (auto& cycles : workloadsExecutionCycles)
             itWorkloads->workload_sum_ += cycles;
 
-<<<<<<< HEAD
-        float min_range = itWorkloads->workload_sum_/nDPUxCluster;
-        float max_range = itWorkloads->workload_sum_/nDPUxCluster + itWorkloads->critical_workload_;
-=======
         min_range = itWorkloads->workload_sum_/nDPUxCluster;
         max_range = itWorkloads->workload_sum_/nDPUxCluster + itWorkloads->critical_workload_;
->>>>>>> 7174630f
 
         /*Cost function*/
         if(costFunction == CostFunctions::CriticalPath) {
@@ -1462,9 +1449,9 @@
 
             /*Select best MPE mode*/
             if(padding.mode.H == 4)
-                workload.MPEMode = mv::Matrix; 
+                workload.MPEMode = mv::Matrix;
             else
-                workload.MPEMode = mv::Vector; 
+                workload.MPEMode = mv::Vector;
 
             /*store requested number of workoads*/
             workload.requestedWorkloadNumber = nWorkloads;
@@ -1600,11 +1587,7 @@
 {
     for (auto workload = workloads_.begin(); workload != workloads_.end(); workload++)
     {
-<<<<<<< HEAD
-        workload->z_offset += + offset[IO_CHANNEL_DIMENSION];
-=======
         workload->z_offset += offset[IO_CHANNEL_DIMENSION];
->>>>>>> 7174630f
         auto workloadOutputChannels = workload->MaxZ - workload->MinZ;
         workload->MinZ = workload->z_offset;
         workload->MaxZ = workload->z_offset + workloadOutputChannels;
@@ -1640,7 +1623,7 @@
     WorkloadShape original_shape;
     original_shape.W = W; // width, aka X
     original_shape.H = H; // height,    Y
-    auto best_padding = selectPadding(original_shape, mode_list); 
+    auto best_padding = selectPadding(original_shape, mode_list);
 
     // split the output channels into per workload
     idx_t output_channels = 0;
@@ -1654,13 +1637,8 @@
         workload.MinY = 0;
         workload.MaxX = W-1;
         workload.MaxY = H-1;
-<<<<<<< HEAD
+
         workload.z_offset = idx*max_channels_per_WL;
-        workload.MinZ = idx*max_channels_per_WL;
-        workload.MaxZ = workload.MinZ + output_channels -1;
-        workload.MPEMode = mv::Matrix;
-=======
-        workload.z_offset = idx*max_channels_per_WL; 
         workload.MinZ = idx*max_channels_per_WL;
         workload.MaxZ = workload.MinZ + output_channels -1;
         workload.requestedWorkloadNumber = nWorkloads;
@@ -1668,10 +1646,9 @@
 
         /*Select best MPE mode*/
         if(best_padding.mode.H == 4)
-            workload.MPEMode = mv::Matrix; 
+            workload.MPEMode = mv::Matrix;
         else
-            workload.MPEMode = mv::Vector; 
->>>>>>> 7174630f
+            workload.MPEMode = mv::Vector;
 
         //Check that the z workloads dimension for z tiling are multiple of 16
         if(((workload.MaxZ+1) - workload.MinZ)%16 != 0)
