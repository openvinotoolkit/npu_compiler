--- conflicted
+++ resolved
@@ -26,23 +26,9 @@
             outputs[0].setName(":0");
             outputs[0].erase("flows");
 
-<<<<<<< HEAD
-            if (inputs[0]->isPopulated())
-                outputs[0].populate(inputs[0]->getData());
-
-            if (inputs[0]->hasAttr("populatedTensorType"))
-                outputs[0].set<std::string>("populatedTensorType", inputs[0]->get<std::string>("populatedTensorType"));
-
-            if (inputs[0]->hasAttr("channelLength"))
-                outputs[0].set<int>("channelLength", inputs[0]->get<int>("channelLength"));
-
             auto direction = args.at("direction").get<mv::DmaDirection>();
 
-            if (direction == mv::DmaDirectionEnum::DDR2NNCMX ||
-                direction == mv::DmaDirectionEnum::UPACMX2NNCMX)
-=======
-            if (args.at("direction").get<mv::DmaDirection>() == mv::DmaDirectionEnum::DDR2CMX)
->>>>>>> 7174630f
+            if (direction == mv::DmaDirectionEnum::DDR2NNCMX)
             {
                 mv::Tensor::MemoryLocation outputLocation("NNCMX");
                 outputs[0].set<mv::Tensor::MemoryLocation>("Location", outputLocation);
