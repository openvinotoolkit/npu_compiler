#include "include/mcm/target/keembay/runtime_model/runtime_model.hpp"
#include "meta/include/mcm/op_model.hpp"
#include "contrib/flatbuffers/include/flatbuffers/util.h"
#include "include/mcm/base/exception/argument_error.hpp"
#include "include/mcm/utils/warning_manager.hpp"
#include "include/mcm/utils/custom_math.hpp"
#include "include/mcm/utils/custom_strings.hpp"
#include <fstream>
#include <iostream>

const std::unordered_map<std::string, MVCNN::DType> mv::RuntimeModel::dTypeMapping_ =
{
    {"Float64", MVCNN::DType::DType_FP64},
    {"Float32", MVCNN::DType::DType_FP32},
    {"Float16", MVCNN::DType::DType_FP16},
    {"Float8", MVCNN::DType::DType_FP8},
    {"UInt64", MVCNN::DType::DType_U64},
    {"UInt32", MVCNN::DType::DType_U32},
    {"UInt16", MVCNN::DType::DType_U16},
    {"UInt8", MVCNN::DType::DType_U8},
    {"Int64", MVCNN::DType::DType_I64},
    {"Int32", MVCNN::DType::DType_I32},
    {"Int16", MVCNN::DType::DType_I16},
    {"Int8", MVCNN::DType::DType_I8},
    {"Int4", MVCNN::DType::DType_I4},
    {"Int2", MVCNN::DType::DType_I2},
    {"Int2X", MVCNN::DType::DType_I2X},
    {"Int4X", MVCNN::DType::DType_I4X},
    {"Bin", MVCNN::DType::DType_BIN},
    {"Log", MVCNN::DType::DType_LOG}
};

const std::unordered_map<std::string, MVCNN::MemoryLocation> mv::RuntimeModel::memoryLocationMapping_ =
{
    {"ProgrammableInput", MVCNN::MemoryLocation::MemoryLocation_ProgrammableInput},
    {"ProgrammableOutput", MVCNN::MemoryLocation::MemoryLocation_ProgrammableOutput},
    {"VPU_DDR_Heap", MVCNN::MemoryLocation::MemoryLocation_VPU_DDR_Heap},
    {"GraphFile", MVCNN::MemoryLocation::MemoryLocation_GraphFile},
    {"VPU_CMX_NN", MVCNN::MemoryLocation::MemoryLocation_VPU_CMX_NN},
    {"VPU_CMX_UPA", MVCNN::MemoryLocation::MemoryLocation_VPU_CMX_UPA},
    {"VPU_DDR_BSS", MVCNN::MemoryLocation::MemoryLocation_VPU_DDR_BSS}
};

const std::unordered_map<std::string, MVCNN::DPULayerType> mv::RuntimeModel::dpuLayerMapping_ =
{
    {"Conv",MVCNN::DPULayerType::DPULayerType_CONV},
    {"DepthwiseConv",MVCNN::DPULayerType::DPULayerType_DWCONV},
    {"MaxPool",MVCNN::DPULayerType::DPULayerType_MAXPOOL},
    {"AveragePool",MVCNN::DPULayerType::DPULayerType_AVEPOOL},
    {"FullyConnected",MVCNN::DPULayerType::DPULayerType_FCL},
    {"ElementWise",MVCNN::DPULayerType::DPULayerType_ELTWISE},
    {"Identity",MVCNN::DPULayerType::DPULayerType_IDENTITY},
    {"ChannelMajorConvolution",MVCNN::DPULayerType::DPULayerType_CMCONV}
};

const std::unordered_map<mv::PPELayerTypeEnum, MVCNN::PPELayerType, mv::EnumClassHash> mv::RuntimeModel::ppeLayerTypeMapping_ =
{
   {PPELayerType_STORE, MVCNN::PPELayerType::PPELayerType_STORE},
   {PPELayerType_LOAD, MVCNN::PPELayerType::PPELayerType_LOAD},
   {PPELayerType_CLEAR, MVCNN::PPELayerType::PPELayerType_CLEAR},
   {PPELayerType_NOOP, MVCNN::PPELayerType::PPELayerType_NOOP},
   {PPELayerType_HALT, MVCNN::PPELayerType::PPELayerType_HALT},
   {PPELayerType_ADD, MVCNN::PPELayerType::PPELayerType_ADD},
   {PPELayerType_SUB, MVCNN::PPELayerType::PPELayerType_SUB},
   {PPELayerType_MULT, MVCNN::PPELayerType::PPELayerType_MULT},
   {PPELayerType_LRELU, MVCNN::PPELayerType::PPELayerType_LRELU},
   {PPELayerType_LRELUX, MVCNN::PPELayerType::PPELayerType_LRELUX},
   {PPELayerType_LPRELU, MVCNN::PPELayerType::PPELayerType_LPRELU},
   {PPELayerType_MAXIMUM, MVCNN::PPELayerType::PPELayerType_MAXIMUM},
   {PPELayerType_MINIMUM, MVCNN::PPELayerType::PPELayerType_MINIMUM},
   {PPELayerType_CEIL, MVCNN::PPELayerType::PPELayerType_CEIL},
   {PPELayerType_FLOOR, MVCNN::PPELayerType::PPELayerType_FLOOR},
   {PPELayerType_AND, MVCNN::PPELayerType::PPELayerType_AND},
   {PPELayerType_OR, MVCNN::PPELayerType::PPELayerType_OR},
   {PPELayerType_XOR, MVCNN::PPELayerType::PPELayerType_XOR},
   {PPELayerType_NOT, MVCNN::PPELayerType::PPELayerType_NOT},
   {PPELayerType_ABS, MVCNN::PPELayerType::PPELayerType_ABS},
   {PPELayerType_NEG, MVCNN::PPELayerType::PPELayerType_NEG},
   {PPELayerType_POW, MVCNN::PPELayerType::PPELayerType_POW},
   {PPELayerType_EXP, MVCNN::PPELayerType::PPELayerType_EXP},
   {PPELayerType_SIGMOID, MVCNN::PPELayerType::PPELayerType_SIGMOID},
   {PPELayerType_TANH, MVCNN::PPELayerType::PPELayerType_TANH},
   {PPELayerType_SQRT, MVCNN::PPELayerType::PPELayerType_SQRT},
   {PPELayerType_RSQRT, MVCNN::PPELayerType::PPELayerType_RSQRT},
   {PPELayerType_FLEXARB, MVCNN::PPELayerType::PPELayerType_FLEXARB}
};

template <typename T1, typename T2>
void setIfPresent(T1& fieldToFill, mv::Element& compilationDescriptor, const std::string& key)
{
    if(compilationDescriptor.hasAttr(key))
        fieldToFill = compilationDescriptor.get<T2>(key);
}

MVCNN::DType mv::RuntimeModel::convertDtype(const mv::DType& dtype)
{
    return dTypeMapping_.at(dtype.toString());
}

MVCNN::MemoryLocation mv::RuntimeModel::convertAllocatorToMemoryLocale(const std::string& allocatorName)
{
    return memoryLocationMapping_.at(allocatorName);
}

MVCNN::PPELayerType mv::RuntimeModel::convertPPELayerType(PPELayerTypeEnum ppe)
{
    return ppeLayerTypeMapping_.at(ppe);
}


std::unique_ptr<MVCNN::GraphNodeT> mv::RuntimeModel::buildGraphNodeT(mv::ComputationModel &cm, mv::Element&, mv::Data::OpListIterator op)
{
    std::unique_ptr<MVCNN::GraphNodeT> toBuild = std::unique_ptr<MVCNN::GraphNodeT>(new MVCNN::GraphNodeT());

    mv::OpModel opModel(cm);
    toBuild->name = op->getName();
    toBuild->thisID = op->get<unsigned>("opId");

    for (auto nextChildOp = op.leftmostChild(); nextChildOp != opModel.opEnd(); ++nextChildOp)
        toBuild->sinkID.push_back(nextChildOp->get<unsigned>("opId"));

    for (auto nextParentOp = op.leftmostParent(); nextParentOp != opModel.opEnd(); ++nextParentOp)
        toBuild->sourceID.push_back(nextParentOp->get<unsigned>("opId"));

    return toBuild;
}

std::unique_ptr<MVCNN::SourceStructureT> mv::RuntimeModel::buildSourceStructureT(mv::ComputationModel &cm, mv::Element &compilationDescriptor)
{
    std::unique_ptr<MVCNN::SourceStructureT> toBuild = std::unique_ptr<MVCNN::SourceStructureT>(new MVCNN::SourceStructureT());

    mv::OpModel opModel(cm);
    auto inputOp = opModel.getInput();
    toBuild->first_ID.push_back(inputOp->get<unsigned>("opId"));
    toBuild->nodes = std::vector<std::unique_ptr<MVCNN::GraphNodeT>>(opModel.opsCount());
    unsigned i = 0;

    //auto ops = opModel.topologicalSort();
    for(auto opIt = opModel.opBegin(); opIt != opModel.opEnd(); ++opIt)
        toBuild->nodes[i++] = buildGraphNodeT(cm, compilationDescriptor, opIt);

    return toBuild;
}

std::vector<unsigned> mv::RuntimeModel::reduceQuantVector_(std::vector<unsigned> inVec)
{
    if (inVec.size() > 1)
    {
        auto firstVal = inVec[0];
        auto onlyOneValue = true;
        for (size_t i = 1; i < inVec.size(); i++)
            if (firstVal != inVec[i])
                onlyOneValue = false;
        if (onlyOneValue)
        {
            inVec.clear();
            inVec.push_back(firstVal);
        }
    }
    return inVec;
}

//build tensorReference for Tensors - 1 cluster case
std::unique_ptr<MVCNN::TensorReferenceT> mv::RuntimeModel::buildTensorReferenceT(mv::ComputationModel& model, mv::Element&, mv::Data::TensorIterator t)
{
    mv::DataModel dm(model);
    mv::ControlModel cm(model);

    mv::Control::StageIterator stg = cm.getStage(0);
    std::unique_ptr<MVCNN::TensorReferenceT> toBuild = std::unique_ptr<MVCNN::TensorReferenceT>(new MVCNN::TensorReferenceT());

    toBuild->name = t->getName();

    auto tensorAllocatorName = t->get<std::set<std::string>>("allocators").begin();

    auto tensorAllocator = dm.getAllocator(*tensorAllocatorName);
    mv::Data::BufferIterator tensorBufferIt = tensorAllocator.getBuffer(0, t); // 0 is the only stage for now, but this will probably change in the future

    auto underlyingTensor = tensorBufferIt->getData();
    std::vector<uint32_t> dimensions = underlyingTensor->getShape();
    std::vector<uint32_t> numericStrides = underlyingTensor->computeNumericStrides();

    auto masterBuffer = tensorBufferIt->getMaster();
    if (masterBuffer != dm.bufferEnd(*tensorAllocatorName, stg))
        numericStrides = (*masterBuffer)->getData()->computeNumericStrides();

    numericStrides.push_back(underlyingTensor->getDType().getSizeInBits() / 8);

    //Because according to graphfile order is given as NCHW, which is exactly the reverse of our shape assumption WHCN
    std::reverse(dimensions.begin(), dimensions.end());
    std::reverse(numericStrides.begin(), numericStrides.end());

    toBuild->dimensions = std::vector<uint32_t>(dimensions.begin(), dimensions.end());
    toBuild->strides = numericStrides; // NOTE: Maybe directly bufferIt->computeStrides() in the future?

    toBuild->data = std::unique_ptr<MVCNN::IndirectDataReferenceT>(new MVCNN::IndirectDataReferenceT());
    if (*tensorAllocatorName == "GraphFile")
    {
        toBuild->data->data_index = 0;
        unsigned graphfileIndex = t->get<unsigned>("graphFileIndex");
        toBuild->locale_index = std::vector<unsigned int>(1);
        toBuild->locale_index[0] = graphfileIndex;
    }
    else if(*tensorAllocatorName == "ProgrammableInput" || *tensorAllocatorName == "ProgrammableOutput")
    {
        toBuild->data->data_index = 0;
        auto strides = tensorBufferIt->getStrides();
        auto leading_offset = strides[0] / tensorBufferIt->getDataTypeSize();
        toBuild->locale_index = std::vector<unsigned int>(1,0);
        if (leading_offset)
            toBuild->data->data_index += leading_offset;
        // No need to set sparsity_index for input/output tensor of the network
    }
    else
    {
        auto strides = tensorBufferIt->getStrides();
        auto leading_offset = strides[0] / tensorBufferIt->getDataTypeSize(); //for some reason we get double the value, for now take the proper one.
        toBuild->locale_index = std::vector<unsigned int>(1,0);

        // This part is for concat
        toBuild->data->data_index = tensorBufferIt->getOffset();
        toBuild->data->data_index += leading_offset;

        // VERY IMPORTANT NOTE: Sparsity index is not used by populated tensors
        // as populated tensor represent weights, and all the information we need
        // about sparsity is contained in the weights table. This was confirmed
        // after a chat with Levi
        if(t->isSparse())
        {
            if(!t->isPopulated())
            {
                toBuild->data->sparsity_index = t->getSparsityMap()->getAddress();
                toBuild->data->storage_element_index = t->getStorageElement()->getAddress();

                //std::cout << "Weights Table: " + t->getSparsityMap()->getName() + " Sparsity Map address: " + std::to_string(t->getSparsityMap()->getAddress()) << std::endl;
                //std::cout << "Weights Table: " + t->getSparsityMap()->getName() + " storage_element_index: " + std::to_string(t->getStorageElement()->getAddress()) << std::endl;
            }
            else
            {
//                auto sparsityMapCostantOp = model.getOp(mv::createSparsityMapName(t->getName()));
//                auto sparsityMapDmaOp = sparsityMapCostantOp.leftmostChild();
//                auto sparsityMapDma = sparsityMapDmaOp->getOutputTensor(0);
//                toBuild->data->sparsity_index = sparsityMapDma->getAddress();
                toBuild->data->sparsity_index = 999999999999999999;
                toBuild->data->storage_element_index = 999999999999999999;
            }
        }
    }
    toBuild->locale = convertAllocatorToMemoryLocale(*tensorAllocatorName);

    // NOTE: Will probably change in the future

    toBuild->data_dtype = convertDtype(t->getDType());

    // could also be t->hasAttr("quantizationParameters")
    // but in my opinion quantization for a tensor of floats makes very little sense
    // leaving this comment here for future generations
    if(t->isQuantized())
    {
        auto quantizationParams = t->get<mv::QuantizationParams>("quantParams");
        auto quantZero = quantizationParams.getZeroPoint();
        toBuild->quant_zero = std::vector<unsigned char>(quantZero.begin(), quantZero.end());
        std::vector<unsigned> quantScale = {};
        if (quantizationParams.hasAttr("mult"))
            quantScale = quantizationParams.getMult();

        quantScale = reduceQuantVector_(quantScale);
        toBuild->quant_scale = std::vector<unsigned short int>(quantScale.begin(), quantScale.end());
        std::vector<unsigned> quantShift;
        if (quantizationParams.hasAttr("shift"))
            quantShift = quantizationParams.getShift();
        quantShift = reduceQuantVector_(quantShift);
        toBuild->quant_shift = std::vector<unsigned char>(quantShift.begin(), quantShift.end());

    }

    return toBuild;
}

//build tensorReference for subTensors - multiple clusters
std::unique_ptr<MVCNN::TensorReferenceT> mv::RuntimeModel::buildTensorReferenceT(mv::ComputationModel& cm, mv::Element&, mv::Data::TensorIterator t, unsigned clusterId)
{
    mv::DataModel dm(cm);
    mv::OpModel om(cm);

    auto subtensor = t->getSubTensor(clusterId);

    std::unique_ptr<MVCNN::TensorReferenceT> toBuild = std::unique_ptr<MVCNN::TensorReferenceT>(new MVCNN::TensorReferenceT());

    toBuild->name = subtensor.getName();

    auto tensorAllocatorName = t->get<std::set<std::string>>("allocators").begin();
    auto tensorAllocator = dm.getAllocator(*tensorAllocatorName);
    mv::Data::BufferIterator tensorBufferIt = tensorAllocator.getBuffer(0, t); // 0 is the only stage for now, but this will probably change in the future

    // Shape is always of the subtensor
    // If the tensor is broadcasted, then the shape of the subtensor is equal to the shape of the master tensor
    // if not, the subtensor shape is adjusted accordingly
    std::vector<uint32_t> dimensions = subtensor.getShape();

    // Strides are computed depending on the memory location
    // Since subtensors are split only in CMX
    // In CMX we use the strides of the subtensor
    // In DDRs style memory we use the strides of the master tensor
    auto numericStrides = t->computeNumericStrides();
    numericStrides.push_back(t->getDType().getSizeInBits() / 8);
    if(*tensorAllocatorName == "VPU_CMX_NN")
    {
        numericStrides = subtensor.computeNumericStrides();
        numericStrides.push_back(subtensor.getDType().getSizeInBits() / 8);
    }

    //Because according to graphfile order is given as NCHW, which is exactly the reverse of our shape assumption WHCN
    std::reverse(dimensions.begin(), dimensions.end());
    std::reverse(numericStrides.begin(), numericStrides.end());

    toBuild->dimensions = dimensions;
    toBuild->strides = numericStrides; // NOTE: Maybe directly bufferIt->computeStrides() in the future?

    toBuild->leading_offset = 0;
    toBuild->trailing_offset = 0;

    toBuild->data = std::unique_ptr<MVCNN::IndirectDataReferenceT>(new MVCNN::IndirectDataReferenceT());
    if (*tensorAllocatorName == "GraphFile")
    {
        unsigned graphfileIndex = t->get<unsigned>("graphFileIndex");
        toBuild->locale_index = std::vector<unsigned int>(1);
        toBuild->locale_index[0] = graphfileIndex;
        // No need to set sparsity_index for tensor stored in graphfile
        auto offset = subtensor.get<std::vector<std::size_t>>("offset");
        auto index = subtensor.getOrder().subToInd(t->getShape(), offset);
        auto byte_index = index * t->getDType().getSizeInBits() / 8;

        toBuild->data->data_index = byte_index;
    }
    else if(*tensorAllocatorName == "ProgrammableInput" || *tensorAllocatorName == "ProgrammableOutput" ||
            *tensorAllocatorName == "VPU_DDR_BSS" || *tensorAllocatorName == "VPU_DDR_Heap")
    {
        auto offset = subtensor.get<std::vector<std::size_t>>("offset");
        auto index = subtensor.getOrder().subToInd(t->getShape(), offset);
        auto byte_index = index * t->getDType().getSizeInBits() / 8;

        // NOTE: This probably has to be done also when DDR kicks in
        // as CMX is the only memory with the cluster/slice approach
        auto starting_address = 0;
        if(t->hasAttr("address"))
<<<<<<< HEAD
            starting_address = t->get<std::size_t>("address");
=======
            starting_address = t->get<int64_t>("address");
>>>>>>> e3a0461d

        toBuild->data->data_index = starting_address + byte_index;

        auto strides = tensorBufferIt->getStrides();
        auto leading_offset = strides[0] / tensorBufferIt->getDataTypeSize();
        toBuild->locale_index = std::vector<unsigned int>(1,0);
        if (leading_offset)
            toBuild->data->data_index += leading_offset;

    }
    else
    {
        toBuild->data->data_index = t->getAddress();
        toBuild->locale_index = std::vector<unsigned int>(1, clusterId);

        // VERY IMPORTANT NOTE: Sparsity index is not used by populated tensors
        // as populated tensor represent weights, and all the information we need
        // about sparsity is contained in the weights table. This was confirmed
        // after a chat with Levi
        // NOTE: To be fixed for multiclustering
        if(t->isSparse())
        {
            if(!t->isPopulated())
            {
                toBuild->data->sparsity_index = subtensor.getSparsityMap()->getAddress();
                toBuild->data->storage_element_index = subtensor.getStorageElement()->getAddress();

                //std::cout << "Weights Table: " + t->getSparsityMap()->getName() + " Sparsity Map address: " + std::to_string(t->getSparsityMap()->getAddress()) << std::endl;
                //std::cout << "Weights Table: " + t->getSparsityMap()->getName() + " storage_element_index: " + std::to_string(t->getStorageElement()->getAddress()) << std::endl;
            }
            else
            {
//                auto sparsityMapCostantOp = cm.getOp(mv::createSparsityMapName(t->getName()));
//                auto sparsityMapDmaOp = sparsityMapCostantOp.leftmostChild();
//                auto sparsityMapDma = sparsityMapDmaOp->getOutputTensor(0);
                toBuild->data->sparsity_index = 999999999999999999;
                toBuild->data->storage_element_index = 999999999999999999;
            }
        }
    }

    toBuild->locale = convertAllocatorToMemoryLocale(*tensorAllocatorName);
    toBuild->data_dtype = convertDtype(t->getDType());

    // could also be t->hasAttr("quantizationParameters")
    // but in my opinion quantization for a tensor of floats makes very little sense
    // leaving this comment here for future generations
    if(t->isQuantized())
    {
        auto quantizationParams = t->get<mv::QuantizationParams>("quantParams");
        auto quantZero = quantizationParams.getZeroPoint();
        toBuild->quant_zero = std::vector<unsigned char>(quantZero.begin(), quantZero.end());
        std::vector<unsigned> quantScale = {};
        if (quantizationParams.hasAttr("mult"))
            quantScale = quantizationParams.getMult();

        quantScale = reduceQuantVector_(quantScale);
        toBuild->quant_scale = std::vector<unsigned short int>(quantScale.begin(), quantScale.end());
        std::vector<unsigned> quantShift;
        if (quantizationParams.hasAttr("shift"))
            quantShift = quantizationParams.getShift();
        quantShift = reduceQuantVector_(quantShift);
        toBuild->quant_shift = std::vector<unsigned char>(quantShift.begin(), quantShift.end());

    }

    return toBuild;
}

std::unique_ptr<MVCNN::SummaryHeaderT> mv::RuntimeModel::buildSummaryHeaderMetaInformations(ComputationModel& cm, mv::Element& compilationDescriptor)
{
    mv::OpModel om(cm);

    std::unique_ptr<MVCNN::SummaryHeaderT> toBuild = std::unique_ptr<MVCNN::SummaryHeaderT>(new MVCNN::SummaryHeaderT());

    toBuild->version = buildVersionT(cm, compilationDescriptor);
    toBuild->original_structure = buildSourceStructureT(cm, compilationDescriptor);
    toBuild->layer_count = om.opsCount();

    return toBuild;
}


std::unique_ptr<MVCNN::SummaryHeaderT> mv::RuntimeModel::buildSummaryHeaderT(ComputationModel& cm, mv::Element& compilationDescriptor, std::unique_ptr<MVCNN::SummaryHeaderT> originalHeader)
{
    mv::OpModel om(cm);

    std::unique_ptr<MVCNN::SummaryHeaderT> toBuild = std::unique_ptr<MVCNN::SummaryHeaderT>(new MVCNN::SummaryHeaderT());

    auto globalConfigurationParameters = cm.getGlobalConfigParams();

    toBuild->version = std::move(originalHeader->version);
    toBuild->original_structure = std::move(originalHeader->original_structure);
    toBuild->resources = buildResourcesT(cm, compilationDescriptor);

    // Just one input for now
    toBuild->net_input = std::vector<std::unique_ptr<MVCNN::TensorReferenceT>>(1);
    toBuild->net_input[0] = buildTensorReferenceT(cm, compilationDescriptor, om.getInput()->getOutputTensor(0));

    toBuild->net_output = std::vector<std::unique_ptr<MVCNN::TensorReferenceT>>(1);
    toBuild->net_output[0] = buildTensorReferenceT(cm, compilationDescriptor, om.getOutput()->getInputTensor(0));

    auto taskCount = [](mv::OpModel m)
    {
        unsigned i = 0;
        for(auto opIt = m.opBegin(); opIt != m.opEnd(); ++opIt)
            if(opIt->getOpType().find("Task") != std::string::npos)
                ++i;
        return i;
    };

    toBuild->options = std::vector<MVCNN::ExecutionFlag>();
    //toBuild->options.push_back(MVCNN::ExecutionFlag_Compiled_For_VPU3);
    if(globalConfigurationParameters->get<std::string>("barrier_index_assignment") == "Dynamic")
        toBuild->options.push_back(MVCNN::ExecutionFlag_DynamicBarriers);

    toBuild->layer_count = originalHeader->layer_count;
    toBuild->task_count = taskCount(om);

    return toBuild;
}

std::unique_ptr<MVCNN::VersionT> mv::RuntimeModel::buildVersionT(ComputationModel&, mv::Element& compilationDescriptor)
{
    std::unique_ptr<MVCNN::VersionT> toBuild = std::unique_ptr<MVCNN::VersionT>(new MVCNN::VersionT());

    setIfPresent<uint32_t, int>(toBuild->majorV, compilationDescriptor, "VersionMajor");
    setIfPresent<uint32_t, int>(toBuild->minorV, compilationDescriptor, "VersionMinor");
    setIfPresent<uint32_t, int>(toBuild->patchV, compilationDescriptor, "VersionPatch");
    setIfPresent<std::string, std::string>(toBuild->hash, compilationDescriptor, "VersionHash");

    return toBuild;
}

std::unique_ptr<MVCNN::ResourcesT> mv::RuntimeModel::buildResourcesT(ComputationModel& cm, mv::Element& compilationDescriptor)
{
    std::unique_ptr<MVCNN::ResourcesT> toBuild = std::unique_ptr<MVCNN::ResourcesT>(new MVCNN::ResourcesT());
    UNUSED(compilationDescriptor);
    auto globalConfigurationParams = cm.getGlobalConfigParams();

    setIfPresent<uint32_t, int>(toBuild->upa_shaves, *globalConfigurationParams , "UpaShaves");
    setIfPresent<int8_t, int>(toBuild->nce1_blocks, *globalConfigurationParams, "NCE1Mask");
    setIfPresent<uint32_t, int>(toBuild->nce2_blocks, *globalConfigurationParams, "Number_of_DPUs");
    setIfPresent<uint32_t, int>(toBuild->upa_shared_cmx, *globalConfigurationParams, "UPASharedCMX");
    uint32_t nn_cmx_per_slice;
    setIfPresent<uint32_t, unsigned>(nn_cmx_per_slice, *globalConfigurationParams, "cmx");
    toBuild->nn_cmx_per_slice = nn_cmx_per_slice;
    setIfPresent<uint32_t, unsigned>(toBuild->nn_cmx_slice_amount, *globalConfigurationParams, "clusters");
    setIfPresent<uint32_t, int>(toBuild->ddr_scratch, *globalConfigurationParams, "DDRScratch");

    return toBuild;
}

template <typename T>
std::vector<long unsigned int> packToInt64(const std::vector<T>& origData, mv::DType dtype)
{
    unsigned dataSize = origData.size();
    unsigned origDataSize = dtype.getSizeInBits();
    unsigned nElementToPack = 64 / origDataSize;
    unsigned finalLength = dataSize / nElementToPack;

    std::vector<long unsigned int> toReturn(finalLength, 0);

    for(unsigned i = 0; i < finalLength; ++i)
        for(unsigned j = 0; j < nElementToPack; ++j)
            toReturn[i] ^= origData[i*nElementToPack + j] << (j * origDataSize);

    return toReturn;
}

std::unique_ptr<MVCNN::BinaryDataT> mv::RuntimeModel::buildBinaryDataT(ComputationModel&, mv::Element&, mv::Tensor& t)
{
    std::unique_ptr<MVCNN::BinaryDataT> toBuild = std::unique_ptr<MVCNN::BinaryDataT>(new MVCNN::BinaryDataT());
    if (t.isSparse())
    {
        auto dataPacked = t.getDataPacked();
        toBuild->data = packToInt64(dataPacked, t.getDType());
        toBuild->length = dataPacked.size();
    }
    else
    {
        toBuild->data = packToInt64(t.getData(), t.getDType());
        toBuild->length = t.getShape().totalSize();
    }

    toBuild->underlying_type = convertDtype(t.getDType());

    return toBuild;
}

// We have three taskslist for POC:
// Tasklist 0: Contains all the tasks
// We need to topologically sort the control model graph to get the tasks in the correct order.

std::vector<std::unique_ptr<MVCNN::TaskListT>> mv::RuntimeModel::buildTaskListT(ComputationModel& cm, mv::Element& compilationDescriptor)
{
    mv::OpModel om(cm);
    mv::ControlModel controlModel(cm);
    std::vector<std::unique_ptr<MVCNN::TaskListT>> toBuild = std::vector<std::unique_ptr<MVCNN::TaskListT>>(3);
    toBuild[0] = std::unique_ptr<MVCNN::TaskListT>(new MVCNN::TaskListT());
    toBuild[1] = std::unique_ptr<MVCNN::TaskListT>(new MVCNN::TaskListT());
    toBuild[2] = std::unique_ptr<MVCNN::TaskListT>(new MVCNN::TaskListT());

    auto topologicallySortedOps = controlModel.schedulingSort();

    int initialId = 0;

    for(auto vecIt = topologicallySortedOps.begin(); vecIt != topologicallySortedOps.end(); ++vecIt)
    {
        auto opIt = *vecIt;
        std::unique_ptr<MVCNN::TaskListT> * listToUse;
        std::string opType = opIt->getOpType();
        if(opType.find("DPU") != std::string::npos)
            listToUse = &toBuild[0];
        else if(opType.find("DMA") != std::string::npos)
            listToUse = &toBuild[1];
        auto tasks = buildTaskT(cm, compilationDescriptor, opIt);
        for(auto& task: tasks)
            (*listToUse)->content.push_back(std::move(task));
    }

    //Barrier task list has to be built in the correct order
    auto barrierTasks = om.getOps("BarrierTask");
    std::sort(
        barrierTasks.begin(),
        barrierTasks.end(),
        [](const mv::Data::OpListIterator& a, const mv::Data::OpListIterator& b) -> bool { return a->get<mv::Barrier>("Barrier").getIndex() < b->get<mv::Barrier>("Barrier").getIndex(); }
        );

    unsigned n = barrierTasks.size();
    for(unsigned i = 0; i < n; ++i)
    {
        auto tasks = buildTaskT(cm, compilationDescriptor, controlModel.switchContext(barrierTasks[i]));
        for(auto& task: tasks)
            toBuild[2]->content.push_back(std::move(task));
    }

    // Filling node IDs
    for(auto& serialTask: toBuild[0]->content)
        serialTask->nodeID = initialId++;
    for(auto& serialTask: toBuild[1]->content)
        serialTask->nodeID = initialId++;
    for(auto& serialTask: toBuild[2]->content)
        serialTask->nodeID = initialId++;

    return toBuild;
}

std::vector<std::unique_ptr<MVCNN::TaskT>> mv::RuntimeModel::buildBarrierTaskT(ComputationModel& cm, Element& compilationDescriptor, Control::OpListIterator opIt)
{
    std::vector<std::unique_ptr<MVCNN::TaskT>> toReturn = std::vector<std::unique_ptr<MVCNN::TaskT>>(1);

    toReturn[0] = std::unique_ptr<MVCNN::TaskT>(new MVCNN::TaskT());
    toReturn[0]->task.type = MVCNN::SpecificTask_ControllerTask;

    auto controllerTask = new MVCNN::ControllerTaskT();
    controllerTask->task.type = MVCNN::ControllerSubTask_BarrierConfigurationTask;

    auto barrierConfigurationTask = new MVCNN::BarrierConfigurationTaskT();
    barrierConfigurationTask->target = buildBarrierT(cm, compilationDescriptor, opIt);

    controllerTask->task.value = barrierConfigurationTask;
    toReturn[0]->task.value = controllerTask;

   return toReturn;
}

std::vector<std::unique_ptr<MVCNN::TaskT>> mv::RuntimeModel::buildSpecificTaskUnion(ComputationModel& cm, mv::Element &compilationDescriptor, Control::OpListIterator opIt)
{
    std::vector<std::unique_ptr<MVCNN::TaskT>> toBuild = std::vector<std::unique_ptr<MVCNN::TaskT>>();
    std::string taskType(opIt->getOpType());
    unsigned numTasks = cm.getGlobalConfigParams()->get<int>("Number_of_Clusters");

    //NOTE: This if conditions of this big switch statements are not definitive and could change in the future
    //Take as granted for now that 1 cluster 1 tensor 0 subtensors
    if(taskType == "MvTensorTask")
        toBuild = buildMvTensorTaskT(cm, compilationDescriptor, opIt);
    else if(taskType == "UPADMATask")
        toBuild = buildUPADMATaskT(cm, compilationDescriptor, opIt);
    else if(taskType == "DMATask")
    {
        std::string splitting;
        if (opIt->getOutputTensor(0)->hasAttr("splitStrategy"))
            splitting = opIt->getOutputTensor(0)->get<std::string>("splitStrategy");

        if (splitting == "Clustering")
            if (numTasks == 1)
                toBuild = buildNNDMATaskT(cm, compilationDescriptor, opIt);
            else
                toBuild = buildNNDMATaskT(cm, compilationDescriptor, opIt, splitting);
        else
            toBuild = buildNNDMATaskT(cm, compilationDescriptor, opIt, splitting);
    }
    else if(taskType == "NCE1Task")
        toBuild = buildNCE1TaskT(cm, compilationDescriptor, opIt);
    else if(taskType == "DPUTask")
    {
        std::string splitting;
        if (opIt->hasAttr("splitStrategy"))
            splitting = opIt->get<std::string>("splitStrategy");

        if (splitting == "Clustering")
            if (numTasks == 1)
                toBuild = buildNCE2TaskT(cm, compilationDescriptor, opIt);
            else
                toBuild = buildNCE2TaskT(cm, compilationDescriptor, opIt, splitting);
        else
            toBuild = buildNCE2TaskT(cm, compilationDescriptor, opIt, splitting);
    }
    else if(taskType == "NNTensorTask")
        toBuild = buildNNTensorTaskT(cm, compilationDescriptor, opIt);
    else if(taskType == "ControllerTask")
        toBuild = buildControllerTaskT(cm, compilationDescriptor, opIt);
    else if(taskType == "BarrierTask")
        toBuild = buildBarrierTaskT(cm, compilationDescriptor, opIt);

    return toBuild;
}

std::vector<std::unique_ptr<MVCNN::TaskT>> mv::RuntimeModel::buildMvTensorTaskT(ComputationModel& cm, mv::Element &compilationDescriptor, Control::OpListIterator opIt)
{
    UNUSED(cm);
    UNUSED(compilationDescriptor);
    UNUSED(opIt);
    std::vector<std::unique_ptr<MVCNN::TaskT>> toReturn = std::vector<std::unique_ptr<MVCNN::TaskT>>(1);
    return toReturn;
}

// UPA DMA TASK STILL NOT IN USE - TODO: ALIGN WITH NNDMA TASK FOR SUBTENSORS
std::vector<std::unique_ptr<MVCNN::TaskT>> mv::RuntimeModel::buildUPADMATaskT(ComputationModel& cm, mv::Element &compilationDescriptor, Control::OpListIterator opIt)
{
    std::vector<std::unique_ptr<MVCNN::TaskT>> toReturn = std::vector<std::unique_ptr<MVCNN::TaskT>>(1);
    toReturn[0] = std::unique_ptr<MVCNN::TaskT>(new MVCNN::TaskT());
    toReturn[0]->task.type = MVCNN::SpecificTask_UPADMATask;
    auto tmp = new MVCNN::UPADMATaskT();
    tmp->src = buildTensorReferenceT(cm, compilationDescriptor, opIt->getInputTensor(0));
    tmp->dst = buildTensorReferenceT(cm, compilationDescriptor, opIt->getOutputTensor(0));
    toReturn[0]->task.value = tmp;
    return toReturn;
}


std::vector<std::unique_ptr<MVCNN::TaskT>> mv::RuntimeModel::buildNNDMATaskT(ComputationModel& cm, mv::Element &compilationDescriptor, Control::OpListIterator opIt)
{
    std::vector<std::unique_ptr<MVCNN::TaskT>> toReturn = std::vector<std::unique_ptr<MVCNN::TaskT>>(1);
    toReturn[0] = std::unique_ptr<MVCNN::TaskT>(new MVCNN::TaskT());
    toReturn[0]->task.type = MVCNN::SpecificTask_NNDMATask;
    auto tmp = new MVCNN::NNDMATaskT();

    tmp->src = buildTensorReferenceT(cm, compilationDescriptor, opIt->getInputTensor(0));
    if (opIt->getInputTensor(0)->hasAttr("alignment"))
    {
        auto globalConfigParams = cm.getGlobalConfigParams();
        int pad = globalConfigParams->hasAttr("VPU2ChannelPadding") ? globalConfigParams->get<int>("VPU2ChannelPadding") : 16;
        std::vector<std::size_t> dimensions = opIt->getInputTensor(0)->getShape();
        auto outputChannelsPadded = mv::round_up(dimensions[mv::IO_CHANNEL_DIMENSION], pad);
        dimensions = {dimensions[mv::IO_WIDTH_DIMENSION], dimensions[mv::IO_HEIGHT_DIMENSION], outputChannelsPadded, dimensions[mv::IO_BATCH_DIMENSION]};
        auto numericStrides = opIt->getInputTensor(0)->getOrder().computeByteStrides(mv::Shape(dimensions), opIt->getInputTensor(0)->getDType().getSizeInBits() / 8);
        numericStrides.push_back(opIt->getInputTensor(0)->getDType().getSizeInBits() / 8);
        std::reverse(dimensions.begin(), dimensions.end());
        std::reverse(numericStrides.begin(), numericStrides.end());
        tmp->src->strides = numericStrides; // NOTE: Maybe directly bufferIt->computeStrides() in the future?
    }

    tmp->dst = buildTensorReferenceT(cm, compilationDescriptor, opIt->getOutputTensor(0));

    if(opIt->hasAttr("Compression"))
        tmp->compression =  opIt->get<bool>("Compression");
    toReturn[0]->task.value = tmp;
    return toReturn;
}

std::vector<std::unique_ptr<MVCNN::TaskT>> mv::RuntimeModel::buildNNDMATaskT(ComputationModel& cm, mv::Element &compilationDescriptor, Control::OpListIterator opIt, std::string splitting)
{
    bool sourceIsBroadCasted = opIt->getInputTensor(0)->isBroadcasted();
    auto direction = opIt->get<mv::DmaDirection>("direction");
    unsigned numTasks = cm.getGlobalConfigParams()->get<int>("Number_of_Clusters");

    if (splitting == "Clustering" && !opIt->getOutputTensor(0)->isPopulated())
    {
        std::vector<std::unique_ptr<MVCNN::TaskT>> toReturn = std::vector<std::unique_ptr<MVCNN::TaskT>>(numTasks);
        for(unsigned i = 0; i < numTasks; ++i)
        {
            toReturn[i] = std::unique_ptr<MVCNN::TaskT>(new MVCNN::TaskT());
            toReturn[i]->task.type = MVCNN::SpecificTask_NNDMATask;
            auto tmp = new MVCNN::NNDMATaskT();
            tmp->src = buildTensorReferenceT(cm, compilationDescriptor, opIt->getInputTensor(0));
            if (direction == mv::DmaDirectionEnum::CMX2DDR)
            {
                auto locale_index = std::vector<unsigned int>(1,i);
                tmp->src->locale_index = locale_index;
            }

            tmp->dst = buildTensorReferenceT(cm, compilationDescriptor, opIt->getOutputTensor(0));
            if (direction == mv::DmaDirectionEnum::DDR2CMX)
            {
                auto locale_index = std::vector<unsigned int>(1,i);
                tmp->dst->locale_index = locale_index;
            }

            if(opIt->hasAttr("Compression"))
                tmp->compression =  opIt->get<bool>("Compression");
            toReturn[i]->task.value = tmp;
        }
        return toReturn;
    }
    else if(sourceIsBroadCasted || (splitting == "Clustering" && opIt->getOutputTensor(0)->isPopulated()))
    {
        //NOTE: Multicast flag works on nce2tasks for going the whole output tensor on every cluster,
        //POC's logic with replicating 4 times the same DMA seems not correct, even for mutiple layers to me,
        //however letting this on comments.
//        if (opIt->getInputTensor(0)->hasAttr("multiCast"))
//        {
//            std::vector<std::unique_ptr<MVCNN::TaskT>> toReturn = std::vector<std::unique_ptr<MVCNN::TaskT>>(numTasks);
//            for(unsigned i = 0; i < numTasks; ++i)
//            {
//                toReturn[i] = std::unique_ptr<MVCNN::TaskT>(new MVCNN::TaskT());
//                toReturn[i]->task.type = MVCNN::SpecificTask_NNDMATask;
//                auto tmp = new MVCNN::NNDMATaskT();
//                tmp->src = buildTensorReferenceT(cm, compilationDescriptor, opIt->getInputTensor(0));
//                tmp->dst = buildTensorReferenceT(cm, compilationDescriptor, opIt->getOutputTensor(0));
//                if(opIt->hasAttr("Compression"))
//                    tmp->compression =  opIt->get<bool>("Compression");
//                toReturn[i]->task.value = tmp;
//            }
//            return toReturn;
//        }
//        else
//        {
            // 1 DMA to multiple slices -  multiple slices to 1 place
            std::vector<std::unique_ptr<MVCNN::TaskT>> toReturn = std::vector<std::unique_ptr<MVCNN::TaskT>>(1);
            toReturn[0] = std::unique_ptr<MVCNN::TaskT>(new MVCNN::TaskT());
            toReturn[0]->task.type = MVCNN::SpecificTask_NNDMATask;
            auto tmp = new MVCNN::NNDMATaskT();
            tmp->src = buildTensorReferenceT(cm, compilationDescriptor, opIt->getInputTensor(0));
            tmp->dst = buildTensorReferenceT(cm, compilationDescriptor, opIt->getOutputTensor(0));

            std::vector<unsigned int> locale_index;
            for (unsigned idx = numTasks; idx > 0; idx--)
                locale_index.push_back(idx - 1);

            if(direction == mv::DDR2CMX)
                tmp->dst->locale_index = locale_index;

            if(opIt->hasAttr("Compression"))
                tmp->compression =  opIt->get<bool>("Compression");
            toReturn[0]->task.value = tmp;
            return toReturn;
//        }
    }
    else
    {
        //Multiple DMAs, yuppi!
        std::vector<std::unique_ptr<MVCNN::TaskT>> toReturn = std::vector<std::unique_ptr<MVCNN::TaskT>>(numTasks);
        for(unsigned i = 0; i < numTasks; ++i)
        {
            toReturn[i] = std::unique_ptr<MVCNN::TaskT>(new MVCNN::TaskT());
            toReturn[i]->task.type = MVCNN::SpecificTask_NNDMATask;
            auto tmp = new MVCNN::NNDMATaskT();
            tmp->src = buildTensorReferenceT(cm, compilationDescriptor, opIt->getInputTensor(0), i);
            tmp->dst = buildTensorReferenceT(cm, compilationDescriptor, opIt->getOutputTensor(0), i);
            if(opIt->hasAttr("Compression"))
                tmp->compression =  opIt->get<bool>("Compression");
            toReturn[i]->task.value = tmp;
        }
        return toReturn;

    }
}

std::vector<std::unique_ptr<MVCNN::TaskT>> mv::RuntimeModel::buildNCE1TaskT(ComputationModel& cm, mv::Element &compilationDescriptor, Control::OpListIterator opIt)
{
    UNUSED(cm);
    UNUSED(compilationDescriptor);
    UNUSED(opIt);
    std::vector<std::unique_ptr<MVCNN::TaskT>> toReturn = std::vector<std::unique_ptr<MVCNN::TaskT>>(1);
    return toReturn;
}

MVCNN::DPULayerType mv::RuntimeModel::convertTaskOp(const std::string& opName)
{
    if (opName == "Add" || opName == "Subtract" || opName == "Multiply")
        return dpuLayerMapping_.at("ElementWise");
    return dpuLayerMapping_.at(opName);
}


std::unique_ptr<MVCNN::PPEFixedFunctionT> mv::RuntimeModel::buildPPEFixedFunctionT(ComputationModel&, mv::Element&, const mv::PPEFixedFunction& ppeFixedFunction)
{
    std::unique_ptr<MVCNN::PPEFixedFunctionT> toBuild = std::unique_ptr<MVCNN::PPEFixedFunctionT>(new MVCNN::PPEFixedFunctionT());

    auto layers = ppeFixedFunction.getLayers();
    unsigned n = layers.size();
    toBuild->Ops = std::vector<MVCNN::PPELayerType>(n);
    for(unsigned i = 0; i < n; ++i)
        toBuild->Ops[i] = convertPPELayerType(layers[i]);
    toBuild->Clamp_Low = ppeFixedFunction.getLowClamp();
    toBuild->Clamp_High = ppeFixedFunction.getHighClamp();

    return toBuild;
}

std::unique_ptr<MVCNN::PPETaskT> mv::RuntimeModel::buildPPETaskT(ComputationModel& cm, mv::Element& compilationDescriptor, const mv::PPETask& ppeTask)
{
    std::unique_ptr<MVCNN::PPETaskT> toBuild = std::unique_ptr<MVCNN::PPETaskT>(new MVCNN::PPETaskT());

    if(ppeTask.hasAttr("scaleData"))
        toBuild->scale_data = buildTensorReferenceT(cm, compilationDescriptor, ppeTask.getScaleData());
    toBuild->fixed_function = buildPPEFixedFunctionT(cm, compilationDescriptor, ppeTask.getFixedFunction());

    return toBuild;
}

std::unique_ptr<MVCNN::PPETaskT> mv::RuntimeModel::buildPPETaskT()
{
    std::unique_ptr<MVCNN::PPETaskT> toBuild = std::unique_ptr<MVCNN::PPETaskT>(new MVCNN::PPETaskT());
    toBuild->fixed_function = std::unique_ptr<MVCNN::PPEFixedFunctionT>(new MVCNN::PPEFixedFunctionT());
    toBuild->fixed_function->Clamp_High = 2147483647;
    toBuild->fixed_function->Clamp_Low = -2147483648;
    toBuild->fixed_function->Ops = std::vector<MVCNN::PPELayerType>();
    toBuild->fixed_function->Ops.reserve(3);

    return toBuild;
}

std::unique_ptr<MVCNN::NCEInvariantFieldsT> mv::RuntimeModel::buildNCEInvariantFieldsT(ComputationModel& cm, mv::Element &compilationDescriptor, Control::OpListIterator opIt)
{
    std::unique_ptr<MVCNN::NCEInvariantFieldsT> toBuild = std::unique_ptr<MVCNN::NCEInvariantFieldsT>(new MVCNN::NCEInvariantFieldsT());

    toBuild->dpu_task_type = convertTaskOp(opIt->get<std::string>("taskOp"));

    if(opIt->hasAttr("PPETask"))
        toBuild->ppe_task = buildPPETaskT(cm, compilationDescriptor, opIt->get<PPETask>("PPETask"));
    else
        toBuild->ppe_task = buildPPETaskT();
    // TODO
    // std::vector<std::unique_ptr<NNTensorTaskT>> nnshv_task;
    // split_over_h: bool = false;

    if (opIt->hasAttr("kSize"))
    {
        auto kernelShape = opIt->get<std::array<unsigned short, 2>>("kSize");
        toBuild->kernelW = kernelShape[0];
        toBuild->kernelH = kernelShape[1];
    }

    if (opIt->hasAttr("stride"))
    {
        auto kernelStride = opIt->get<std::array<unsigned short, 2>>("stride");
        toBuild->kernel_strideW = kernelStride[0];
        toBuild->kernel_strideH = kernelStride[1];
    }

    if (opIt->hasAttr("padding"))
    {
        auto kernelPadding = opIt->get<std::array<unsigned short, 4>>("padding");
        toBuild->kernel_padLeft = kernelPadding[0];
        toBuild->kernel_padRight = kernelPadding[1];
        toBuild->kernel_padTop = kernelPadding[2];
        toBuild->kernel_padBottom = kernelPadding[3];
    }
    //input
    mv::DataModel dm(cm);
    mv::ControlModel controlModel(cm);
    auto inputTensor = opIt->getInputTensor(0);

    toBuild->input_data = buildTensorReferenceT(cm, compilationDescriptor, inputTensor);
    toBuild->parent_input_tensor = buildTensorReferenceT(cm, compilationDescriptor, inputTensor);

    if (inputTensor->hasAttr("alignment"))
    {
        auto globalConfigParams = cm.getGlobalConfigParams();
        int pad = globalConfigParams->hasAttr("VPU2ChannelPadding") ? globalConfigParams->get<int>("VPU2ChannelPadding") : 16;
        std::vector<std::size_t> dimensions = inputTensor->getShape();
        auto inputChannelsPadded = mv::round_up(dimensions[mv::IO_CHANNEL_DIMENSION], pad);
        dimensions = {dimensions[mv::IO_WIDTH_DIMENSION], dimensions[mv::IO_HEIGHT_DIMENSION], inputChannelsPadded, dimensions[mv::IO_BATCH_DIMENSION]};
        auto numericStrides = inputTensor->getOrder().computeByteStrides(mv::Shape(dimensions), inputTensor->getDType().getSizeInBits() / 8);
        numericStrides.push_back(inputTensor->getDType().getSizeInBits() / 8);
        std::reverse(dimensions.begin(), dimensions.end());
        std::reverse(numericStrides.begin(), numericStrides.end());

        toBuild->input_data->dimensions = std::vector<uint32_t>(dimensions.begin(), dimensions.end());
        toBuild->input_data->strides = numericStrides; // NOTE: Maybe directly bufferIt->computeStrides() in the future?
        toBuild->parent_input_tensor->dimensions = toBuild->input_data->dimensions;
        toBuild->parent_input_tensor->strides = toBuild->input_data->strides;
    }

    //output
    auto outputTensor = opIt->getOutputTensor(0);

    toBuild->output_data = buildTensorReferenceT(cm, compilationDescriptor, outputTensor);
    toBuild->parent_output_tensor = buildTensorReferenceT(cm, compilationDescriptor, outputTensor);

    if (outputTensor->hasAttr("alignment"))
    {
        auto globalConfigParams = cm.getGlobalConfigParams();
        int pad = globalConfigParams->hasAttr("VPU2ChannelPadding") ? globalConfigParams->get<int>("VPU2ChannelPadding") : 16;
        std::vector<std::size_t> dimensions = outputTensor->getShape();
        auto outputChannelsPadded = mv::round_up(dimensions[mv::IO_CHANNEL_DIMENSION], pad);
        dimensions = {dimensions[mv::IO_WIDTH_DIMENSION], dimensions[mv::IO_HEIGHT_DIMENSION], outputChannelsPadded, dimensions[mv::IO_BATCH_DIMENSION]};
        auto numericStrides = outputTensor->getOrder().computeByteStrides(mv::Shape(dimensions), outputTensor->getDType().getSizeInBits() / 8);
        numericStrides.push_back(outputTensor->getDType().getSizeInBits() / 8);
        std::reverse(dimensions.begin(), dimensions.end());
        std::reverse(numericStrides.begin(), numericStrides.end());

        toBuild->output_data->dimensions = std::vector<uint32_t>(dimensions.begin(), dimensions.end());
        toBuild->output_data->strides = numericStrides; // NOTE: Maybe directly bufferIt->computeStrides() in the future?
        toBuild->parent_output_tensor->dimensions = toBuild->output_data->dimensions;
        toBuild->parent_output_tensor->strides = toBuild->output_data->strides;
    }

    if(opIt->hasAttr("fakeSparsity"))
    {
        auto activationWindowTensorIterator = opIt->getInputTensor(opIt->get<std::size_t>("fakeSparsityIndex"));
        toBuild->activation_window = buildTensorReferenceT(cm, compilationDescriptor, activationWindowTensorIterator);
        toBuild->activation_window_channel_length = activationWindowTensorIterator->get<int>("channelLength");
    }

    if(toBuild->dpu_task_type != MVCNN::DPULayerType_ELTWISE)
    {
        auto weightsTableTensorIterator = opIt->getInputTensor(opIt->get<std::size_t>("weightsTableIndex"));
        toBuild->weights_table = buildTensorReferenceT(cm, compilationDescriptor, weightsTableTensorIterator);
    }

    switch (toBuild->dpu_task_type)
    {
        case MVCNN::DPULayerType_CONV:
        case MVCNN::DPULayerType_DWCONV:
        case MVCNN::DPULayerType_CMCONV:
        case MVCNN::DPULayerType_FCL:
        case MVCNN::DPULayerType_ELTWISE:
            //std::unique_ptr<TensorReferenceT> parent_weights_tensor;
            toBuild->weights_data = buildTensorReferenceT(cm, compilationDescriptor, opIt->getInputTensor(1));
            break;
        default:
            break;
    }

    return toBuild;
}


// Multicluster version
std::unique_ptr<MVCNN::NCEInvariantFieldsT> mv::RuntimeModel::buildNCEInvariantFieldsT(ComputationModel& cm, mv::Element &compilationDescriptor, Control::OpListIterator opIt, int clusterId)
{

    std::unique_ptr<MVCNN::NCEInvariantFieldsT> toBuild = std::unique_ptr<MVCNN::NCEInvariantFieldsT>(new MVCNN::NCEInvariantFieldsT());

    toBuild->dpu_task_type = convertTaskOp(opIt->get<std::string>("taskOp"));

    if(opIt->hasAttr("PPETask"))
        toBuild->ppe_task = buildPPETaskT(cm, compilationDescriptor, opIt->get<PPETask>("PPETask"));
    else
        toBuild->ppe_task = buildPPETaskT();

    if (opIt->hasAttr("kSize"))
    {
        auto kernelShape = opIt->get<std::array<unsigned short, 2>>("kSize");
        toBuild->kernelW = kernelShape[0];
        toBuild->kernelH = kernelShape[1];
    }

    if (opIt->hasAttr("stride"))
    {
        auto kernelStride = opIt->get<std::array<unsigned short, 2>>("stride");
        toBuild->kernel_strideW = kernelStride[0];
        toBuild->kernel_strideH = kernelStride[1];
    }

    if (opIt->hasAttr("padding"))
    {
        auto kernelPadding = opIt->get<std::array<unsigned short, 4>>("padding");
        if (opIt->get<std::string>("taskOp") == "ChannelMajorConvolution")
        {
            unsigned numClusters = cm.getGlobalConfigParams()->get<int>("Number_of_Clusters");
            kernelPadding = getNewPadding(kernelPadding, clusterId, numClusters);
        }

        toBuild->kernel_padLeft = kernelPadding[0];
        toBuild->kernel_padRight = kernelPadding[1];
        toBuild->kernel_padTop = kernelPadding[2];
        toBuild->kernel_padBottom = kernelPadding[3];
    }
    //input
    auto parentInputTensor = opIt->getInputTensor(0);
    if (opIt->get<std::string>("splitStrategy") == "SplitOverK")
    {
        toBuild->input_data = buildTensorReferenceT(cm, compilationDescriptor, parentInputTensor);
        std::vector<unsigned int> locale_index;
        locale_index.push_back(clusterId);
        toBuild->input_data->locale_index = locale_index;
    }
    else
        toBuild->input_data = buildTensorReferenceT(cm, compilationDescriptor, parentInputTensor, clusterId);

    toBuild->parent_input_tensor = buildTensorReferenceT(cm, compilationDescriptor, parentInputTensor);

    //output
    auto parentOutputTensor = opIt->getOutputTensor(0);
    toBuild->output_data = buildTensorReferenceT(cm, compilationDescriptor, parentOutputTensor, clusterId);
    if (opIt->hasAttr("multiCast"))
    {
        if (opIt->get<bool>("multiCast"))
        {
            unsigned numTasks = cm.getGlobalConfigParams()->get<int>("Number_of_Clusters");
            toBuild->output_data = buildTensorReferenceT(cm, compilationDescriptor, parentOutputTensor, clusterId);
            std::vector<unsigned int> locale_index;
            for (unsigned idx = numTasks; idx > 0; idx--)
                locale_index.push_back(idx-1);
            toBuild->output_data->locale_index = locale_index;
            auto numericStrides = parentOutputTensor->computeNumericStrides();
            numericStrides.push_back(parentOutputTensor->getDType().getSizeInBits() / 8);
            std::reverse(numericStrides.begin(), numericStrides.end());
            toBuild->output_data->strides = numericStrides;
        }
    }

    toBuild->parent_output_tensor = buildTensorReferenceT(cm, compilationDescriptor, parentOutputTensor);

    if (opIt->get<bool>("multiCast"))
    {
//        if (opIt->get<std::string>("splitStrategy") == "SplitOverK")
//            toBuild->output_data->data->data_index += clusterId * opIt->getOutputTensor(0)->getSubTensor(clusterId).getShape()[IO_CHANNEL_DIMENSION];
        if (opIt->get<std::string>("splitStrategy") == "HKSwitch")
            toBuild->output_data->data->data_index += clusterId * opIt->getOutputTensor(0)->getSubTensor(clusterId).getShape()[IO_CHANNEL_DIMENSION]
                    * opIt->getOutputTensor(0)->getSubTensor(clusterId).getShape()[IO_HEIGHT_DIMENSION] * opIt->getOutputTensor(0)->getSubTensor(clusterId).getShape()[IO_WIDTH_DIMENSION];
    }

    //OP inputs == n ->
    // n - 2 activation window (when present)
    // n - 1 weights table
    if(opIt->hasAttr("fakeSparsity"))
    {
        auto activationWindowTensorIterator = opIt->getInputTensor(opIt->get<std::size_t>("fakeSparsityIndex"));
        toBuild->activation_window = buildTensorReferenceT(cm, compilationDescriptor, activationWindowTensorIterator, clusterId);
        toBuild->activation_window_channel_length = activationWindowTensorIterator->get<int>("channelLength");
    }

    if(toBuild->dpu_task_type != MVCNN::DPULayerType_ELTWISE)
    {
        auto weightsTableTensorIterator = opIt->getInputTensor(opIt->get<std::size_t>("weightsTableIndex"));
        toBuild->weights_table = buildTensorReferenceT(cm, compilationDescriptor, weightsTableTensorIterator, clusterId);
    }

    switch (toBuild->dpu_task_type)
    {
        case MVCNN::DPULayerType_CONV:
        case MVCNN::DPULayerType_DWCONV:
        case MVCNN::DPULayerType_CMCONV:
        case MVCNN::DPULayerType_FCL:
        case MVCNN::DPULayerType_ELTWISE:
            toBuild->weights_data = buildTensorReferenceT(cm, compilationDescriptor, opIt->getInputTensor(1), clusterId);
            break;
        default:
            break;
    }

    return toBuild;
}

MVCNN::MPE_Mode mv::RuntimeModel::convertMPEMode(mv::MPE_Mode mpe)
{
    switch (mpe)
    {
        case mv::MPE_Mode::Matrix:
            return MVCNN::MPE_Mode::MPE_Mode_MATRIX;
        case mv::MPE_Mode::Vector:
            return MVCNN::MPE_Mode::MPE_Mode_VECTOR;
        default:
            return MVCNN::MPE_Mode::MPE_Mode_VECTOR;
    }
}

bool mv::RuntimeModel::hardwareBugDepthwise(Control::OpListIterator opIt)
{
    auto splitStrategy = opIt->get<std::string>("splitStrategy");
    auto padding = opIt->get<std::array<unsigned short, 4>>("padding");
    auto kernelSize = opIt->get<std::array<unsigned short, 2>>("kSize");
    return ((splitStrategy == "SplitOverH") &&
        (padding[0] % 2 == 1) &&
        (kernelSize[mv::KERNEL_HEIGHT] > 1));
}

void mv::RuntimeModel::getWorkloadPadding(Control::OpListIterator opIt, Workload &workload)
{
    if (opIt->get<std::string>("taskOp") == "Add" || opIt->get<std::string>("taskOp") == "Subtract" || opIt->get<std::string>("taskOp") == "Multiply")
    {
        workload.padLeft = 0;
        workload.padTop = 0;
        workload.padRight = 0;
        workload.padBottom = 0;
    }
    else
    {
        auto padding = opIt->get<std::array<unsigned short, 4>>("padding");
        auto outputWidth = opIt->getOutputTensor(0)->getShape()[mv::IO_WIDTH_DIMENSION];
        auto outputHeight = opIt->getOutputTensor(0)->getShape()[mv::IO_HEIGHT_DIMENSION];
        if (hardwareBugDepthwise(opIt))
        {
            workload.padLeft = (workload.MinX == 0) ? padding[0] : 0;
            workload.padTop = (workload.MinY == 0) ? padding[2] : 0;
            workload.padRight = ((workload.MaxX + unsigned(1)) == outputWidth) ? padding[1] : 0;
            workload.padBottom = ((workload.MaxY + unsigned(1)) == outputHeight) ? padding[3] : 0;
        }
        else
        {
            workload.padLeft = (workload.MinX == 0) ? padding[0] : 0;
            workload.padTop = (workload.MinY == 0) ? padding[2] : 0;
            workload.padRight = ((workload.MaxX + unsigned(1)) == outputWidth) ? padding[1] : 0;
            workload.padBottom = ((workload.MaxY + unsigned(1)) == outputHeight) ? padding[3] : 0;
        }
    }
    return;
}

std::array<unsigned short, 4> mv::RuntimeModel::getNewPadding(std::array<unsigned short, 4> padding, int clusterId, int numClusters)
{
        if (clusterId == 0)
        {
            padding[0] = padding[0];
            padding[1] = padding[1];
            padding[2] = padding[2];
            padding[3] = 0;
        }
        else if (clusterId == numClusters - 1)
        {
            padding[0] = padding[0];
            padding[1] = padding[1];
            padding[3] = padding[3];
            padding[2] = 0;
        }
        else
        {
            padding[0] = padding[0];
            padding[1] = padding[1];
            padding[2] = 0;
            padding[3] = 0;
        }
        return padding;
}

void mv::RuntimeModel::getWorkloadPadding(Control::OpListIterator opIt, Workload &workload, unsigned clusterId)
{
    if (opIt->get<std::string>("taskOp") == "Add" || opIt->get<std::string>("taskOp") == "Subtract" || opIt->get<std::string>("taskOp") == "Multiply")
    {
        workload.padLeft = 0;
        workload.padTop = 0;
        workload.padRight = 0;
        workload.padBottom = 0;
    }
    else
    {
        auto padding = getPadding(opIt, clusterId);
        auto outputWidth = opIt->getOutputTensor(0)->getShape()[mv::IO_WIDTH_DIMENSION];
        auto outputHeight = opIt->getOutputTensor(0)->getShape()[mv::IO_HEIGHT_DIMENSION];

        if (hardwareBugDepthwise(opIt))
        {
            workload.padLeft = (workload.MinX == 0) ? padding[0] : 0;
            workload.padTop = (workload.MinY == 0) ? padding[2] : 0;
            workload.padRight = ((workload.MaxX + unsigned(1)) == outputWidth) ? padding[1] : 0;
            workload.padBottom = ((workload.MaxY + unsigned(1)) == outputHeight) ? padding[3] : 0;
        }

        else if (opIt->get<std::string>("taskOp") == "ChannelMajorConvolution")
        {
            workload.padLeft = (workload.MinX == 0) ? padding[0] : 0;
            workload.padTop = (workload.MinY == 0) ? padding[2] : 0;
            workload.padRight = ((workload.MaxX + unsigned(1)) == outputWidth) ? padding[1] : 0;
            workload.padBottom = ((workload.MaxY + unsigned(1)) == outputHeight) ? padding[3] : 0;
        }
        else 
        {
            workload.padLeft = (workload.MinX == 0) ? padding[0] : 0;
            workload.padTop = (workload.MinY == 0) ? padding[2] : 0;
            workload.padRight = ((workload.MaxX + unsigned(1)) == outputWidth) ? padding[1] : 0;
            workload.padBottom = ((workload.MaxY + unsigned(1)) == outputHeight) ? padding[3] : 0;
        }
    }
    return;
}

std::array <unsigned short, 4>  mv::RuntimeModel::getPadding(Control::OpListIterator opIt, unsigned clusterId)
{
    std::array <unsigned short, 4> padding = opIt->get<std::array<unsigned short, 4>>("padding");
    auto subTensor = opIt->getOutputTensor(0)->getSubTensor(clusterId);
    std::vector<std::size_t> offset = subTensor.get<std::vector<std::size_t>>("offset");

    //NOTE:Padding up
    if (offset[1] != 0)
        padding[2] = 0;

    //NOTE:Padding left
    if (offset[0] != 0)
        padding[0] = 0;

    //NOTE:Padding down
    if (subTensor.getShape()[IO_HEIGHT_DIMENSION] + offset[1] != opIt->getOutputTensor(0)->getShape()[IO_HEIGHT_DIMENSION])
        padding[3] = 0;

    if (subTensor.getShape()[IO_WIDTH_DIMENSION] + offset[0] != opIt->getOutputTensor(0)->getShape()[IO_WIDTH_DIMENSION])
        padding[1] = 0;

    return padding;
}

std::unique_ptr<MVCNN::NCEVariantFieldsT> mv::RuntimeModel::buildNCEVariantFieldsT(ComputationModel& cm, mv::Element &compilationDescriptor, Control::OpListIterator opIt, Workload workload)
{
    UNUSED (compilationDescriptor);
    std::unique_ptr<MVCNN::NCEVariantFieldsT> toBuild = std::unique_ptr<MVCNN::NCEVariantFieldsT>(new MVCNN::NCEVariantFieldsT());

    toBuild->mpe_mode = convertMPEMode(workload.MPEMode);
    toBuild->workload_start_X = workload.MinX;
    toBuild->workload_start_Y = workload.MinY;
    toBuild->workload_start_Z = workload.MinZ;
    toBuild->workload_end_X = workload.MaxX;
    toBuild->workload_end_Y = workload.MaxY;
    toBuild->workload_end_Z = workload.MaxZ;
    //Padding should be computed for every cluster
    getWorkloadPadding(opIt, workload);
    toBuild->padLeft = workload.padLeft;
    toBuild->padRight = workload.padRight;
    toBuild->padTop = workload.padTop;
    toBuild->padBottom = workload.padBottom;
    if (opIt->hasAttr("alignment"))
    {
        auto globalConfigParams = cm.getGlobalConfigParams();
        int pad = globalConfigParams->hasAttr("VPU2ChannelPadding") ? globalConfigParams->get<int>("VPU2ChannelPadding") : 16;
        std::vector<std::size_t> dimensions = opIt->getOutputTensor(0)->getShape();
        auto outputChannelsPadded = mv::round_up(dimensions[mv::IO_CHANNEL_DIMENSION], pad);
        toBuild->workload_end_Z = outputChannelsPadded - 1;
    }
    return toBuild;
}

std::unique_ptr<MVCNN::NCEVariantFieldsT> mv::RuntimeModel::buildNCEVariantFieldsT(ComputationModel& , mv::Element &compilationDescriptor, Control::OpListIterator opIt, Workload workload, unsigned clusterId)
{
    UNUSED (compilationDescriptor);
    std::unique_ptr<MVCNN::NCEVariantFieldsT> toBuild = std::unique_ptr<MVCNN::NCEVariantFieldsT>(new MVCNN::NCEVariantFieldsT());

    toBuild->mpe_mode = convertMPEMode(workload.MPEMode);
    toBuild->workload_start_X = workload.MinX;
    toBuild->workload_start_Y = workload.MinY;
    toBuild->workload_start_Z = workload.MinZ;
    toBuild->workload_end_X = workload.MaxX;
    toBuild->workload_end_Y = workload.MaxY;
    toBuild->workload_end_Z = workload.MaxZ;
    //Padding should be computed for every cluster
    getWorkloadPadding(opIt, workload, clusterId);
    toBuild->padLeft = workload.padLeft;
    toBuild->padRight = workload.padRight;
    toBuild->padTop = workload.padTop;
    toBuild->padBottom = workload.padBottom;

    return toBuild;
}

std::vector<std::unique_ptr<MVCNN::NCEVariantFieldsT>> mv::RuntimeModel::buildNCEVariantFieldsTVector(ComputationModel& cm, mv::Element &compilationDescriptor, Control::OpListIterator opIt)
{
    auto workloads = opIt->get<mv::Workloads>("Workloads0").getWorkloads();
    unsigned n = workloads.size();
    std::vector<std::unique_ptr<MVCNN::NCEVariantFieldsT>> toBuild = std::vector<std::unique_ptr<MVCNN::NCEVariantFieldsT>>(n);
    for(unsigned i = 0; i < n; ++i)
        toBuild[i] = buildNCEVariantFieldsT(cm, compilationDescriptor, opIt, workloads[i]);

    return toBuild;
}

std::vector<std::unique_ptr<MVCNN::NCEVariantFieldsT>> mv::RuntimeModel::buildNCEVariantFieldsTVector(ComputationModel& cm, mv::Element &compilationDescriptor, Control::OpListIterator opIt, unsigned numTask)
{
    auto workloads = opIt->get<mv::Workloads>("Workloads" + std::to_string(numTask)).getWorkloads();
    unsigned n = workloads.size();
    std::vector<std::unique_ptr<MVCNN::NCEVariantFieldsT>> toBuild = std::vector<std::unique_ptr<MVCNN::NCEVariantFieldsT>>(n);
    for(unsigned i = 0; i < n; ++i)
    {
        toBuild[i] = buildNCEVariantFieldsT(cm, compilationDescriptor, opIt, workloads[i], numTask);
    }
    return toBuild;
}



std::vector<std::unique_ptr<MVCNN::TaskT>> mv::RuntimeModel::buildNCE2TaskT(ComputationModel& cm, mv::Element &compilationDescriptor, Control::OpListIterator opIt)
{
    std::vector<std::unique_ptr<MVCNN::TaskT>> toReturn = std::vector<std::unique_ptr<MVCNN::TaskT>>(1);

    toReturn[0] = std::unique_ptr<MVCNN::TaskT>(new MVCNN::TaskT());
    toReturn[0]->task.type = MVCNN::SpecificTask_NCE2Task;
    auto toBuild = new MVCNN::NCE2TaskT();
    toBuild->variant = buildNCEVariantFieldsTVector(cm, compilationDescriptor, opIt);
    toBuild->invariant = buildNCEInvariantFieldsT(cm, compilationDescriptor, opIt);

    auto hash = [](const MVCNN::MPE_Mode &g){ return static_cast<std::size_t>(g); };
    auto comp = [](const MVCNN::MPE_Mode &l, const MVCNN::MPE_Mode &r){ return l == r; };

    std::unordered_map<MVCNN::MPE_Mode, unsigned, decltype(hash), decltype(comp)> frequencyCounter(4, hash, comp);
    for(auto& variantField : toBuild->variant)
        ++frequencyCounter[variantField->mpe_mode];

    unsigned maxFrequency = 0;
    for(auto& frequencyCouple : frequencyCounter)
        if(frequencyCouple.second > maxFrequency)
            toBuild->invariant->mpe_frequent_mode = frequencyCouple.first;

    toReturn[0]->task.value = toBuild;
    return toReturn;
}

std::vector<std::unique_ptr<MVCNN::TaskT>> mv::RuntimeModel::buildNCE2TaskT(ComputationModel& cm, mv::Element &compilationDescriptor, Control::OpListIterator opIt, std::string splitting)
{
    unsigned numTask = 0;
    numTask = cm.getGlobalConfigParams()->get<int>("Number_of_Clusters");

    std::vector<std::unique_ptr<MVCNN::TaskT>> toReturn = std::vector<std::unique_ptr<MVCNN::TaskT>>(numTask);
    if (splitting != "Clustering")
        for(unsigned i = 0; i < numTask; ++i)
        {
            toReturn[i] = std::unique_ptr<MVCNN::TaskT>(new MVCNN::TaskT());
            toReturn[i]->task.type = MVCNN::SpecificTask_NCE2Task;
            auto toBuild = new MVCNN::NCE2TaskT();
            toBuild->variant = buildNCEVariantFieldsTVector(cm, compilationDescriptor, opIt, i);
            toBuild->invariant = buildNCEInvariantFieldsT(cm, compilationDescriptor, opIt, i);

            auto hash = [](const MVCNN::MPE_Mode &g){ return static_cast<std::size_t>(g); };
            auto comp = [](const MVCNN::MPE_Mode &l, const MVCNN::MPE_Mode &r){ return l == r; };

            std::unordered_map<MVCNN::MPE_Mode, unsigned, decltype(hash), decltype(comp)> frequencyCounter(4, hash, comp);
            for(auto& variantField : toBuild->variant)
                ++frequencyCounter[variantField->mpe_mode];

            unsigned maxFrequency = 0;
            for(auto& frequencyCouple : frequencyCounter)
                if(frequencyCouple.second > maxFrequency)
                    toBuild->invariant->mpe_frequent_mode = frequencyCouple.first;

            toReturn[i]->task.value = toBuild;
        }
    else
        for(unsigned i = 0; i < numTask; ++i)
        {
            //Clustering in multiple clusters has to be executed in every cluster
            toReturn[i] = std::unique_ptr<MVCNN::TaskT>(new MVCNN::TaskT());
            toReturn[i]->task.type = MVCNN::SpecificTask_NCE2Task;
            auto toBuild = new MVCNN::NCE2TaskT();
            toBuild->variant = buildNCEVariantFieldsTVector(cm, compilationDescriptor, opIt);
            toBuild->invariant = buildNCEInvariantFieldsT(cm, compilationDescriptor, opIt);

            auto locale_index = std::vector<unsigned int>(1,i);
            toBuild->invariant->input_data->locale_index = locale_index;
            toBuild->invariant->output_data->locale_index = locale_index;
            if (opIt->get<std::string>("taskOp") != "MaxPool")
                toBuild->invariant->weights_data->locale_index = locale_index;
            else if (opIt->get<std::string>("taskOp") == "MaxPool" || opIt->get<std::string>("taskOp") == "DepthwiseConv" ||
                     opIt->get<std::string>("taskOp") == "ChannelMajorConvolution")
                toBuild->invariant->activation_window->locale_index = locale_index;
            else if (opIt->get<std::string>("taskOp") == "ElementWise")
                toBuild->invariant->weights_table->locale_index = locale_index;

            auto hash = [](const MVCNN::MPE_Mode &g){ return static_cast<std::size_t>(g); };
            auto comp = [](const MVCNN::MPE_Mode &l, const MVCNN::MPE_Mode &r){ return l == r; };

            std::unordered_map<MVCNN::MPE_Mode, unsigned, decltype(hash), decltype(comp)> frequencyCounter(4, hash, comp);
            for(auto& variantField : toBuild->variant)
                ++frequencyCounter[variantField->mpe_mode];

            unsigned maxFrequency = 0;
            for(auto& frequencyCouple : frequencyCounter)
                if(frequencyCouple.second > maxFrequency)
                    toBuild->invariant->mpe_frequent_mode = frequencyCouple.first;

            toReturn[i]->task.value = toBuild;
        }
    return toReturn;
}

std::vector<std::unique_ptr<MVCNN::TaskT>> mv::RuntimeModel::buildNNTensorTaskT(ComputationModel& cm, mv::Element &compilationDescriptor, Control::OpListIterator opIt)
{
    UNUSED(cm);
    UNUSED(compilationDescriptor);
    UNUSED(opIt);
    std::vector<std::unique_ptr<MVCNN::TaskT>> toReturn = std::vector<std::unique_ptr<MVCNN::TaskT>>(1);
    return toReturn;
}

std::vector<std::unique_ptr<MVCNN::TaskT>> mv::RuntimeModel::buildControllerTaskT(ComputationModel& cm, mv::Element &compilationDescriptor, Control::OpListIterator opIt)
{
    UNUSED(cm);
    UNUSED(compilationDescriptor);
    UNUSED(opIt);
    std::vector<std::unique_ptr<MVCNN::TaskT>> toReturn = std::vector<std::unique_ptr<MVCNN::TaskT>>(1);
    return toReturn;
}

std::unique_ptr<MVCNN::BarrierReferenceT> mv::RuntimeModel::buildBarrierReferenceT(ComputationModel& , Element& , BarrierDependencies dep)
{
    std::unique_ptr<MVCNN::BarrierReferenceT> toBuild = std::unique_ptr<MVCNN::BarrierReferenceT>(new MVCNN::BarrierReferenceT());
    int waitBarrier = dep.getWait();
    if(waitBarrier != -1)
        toBuild->wait_barriers = {unsigned(waitBarrier)};
    toBuild->update_barriers = dep.getUpdate();
    return toBuild;
}

std::unique_ptr<MVCNN::BarrierReferenceT> mv::RuntimeModel::buildBarrierReferenceT()
{
    std::unique_ptr<MVCNN::BarrierReferenceT> toBuild = std::unique_ptr<MVCNN::BarrierReferenceT>(new MVCNN::BarrierReferenceT());
    return toBuild;
}

std::vector<std::unique_ptr<MVCNN::TaskT>> mv::RuntimeModel::buildTaskT(ComputationModel& cm, mv::Element &compilationDescriptor, Control::OpListIterator opIt)
{

    std::vector<std::unique_ptr<MVCNN::TaskT>> vecToBuild = buildSpecificTaskUnion(cm, compilationDescriptor, opIt);

    for(auto& toBuild: vecToBuild)
    {
        toBuild->name = opIt->getName();

        // NOTE: This might change in the future
        if(opIt->hasAttr("opId"))
            toBuild->sourceTaskIDs = {opIt->get<unsigned>("opId")};

        if(opIt->hasAttr("BarrierDeps"))
            toBuild->associated_barriers = buildBarrierReferenceT(cm, compilationDescriptor, opIt->get<mv::BarrierDependencies>("BarrierDeps"));
        else
            toBuild->associated_barriers = buildBarrierReferenceT();
    }

    return vecToBuild;
}

unsigned mv::RuntimeModel::countProducerConsumerTasks(mv::ComputationModel& cm, mv::Control::OpListIterator opIt)
{
    std::string taskType = opIt->getOpType();
    unsigned toReturn = 0;
    unsigned numClusters = cm.getGlobalConfigParams()->get<int>("Number_of_Clusters");
    if(taskType == "DPUTask")
    {
        if(opIt->hasAttr("splitStrategy"))
        {
            std::string strategy = opIt->get<std::string>("splitStrategy");
            if(strategy != "Clustering")
            {
                for(unsigned i = 0; i < numClusters; ++i)
                {
                    if (opIt->hasAttr("Workloads" + std::to_string(i)))
                    {
                        auto& workloads = opIt->get<mv::Workloads>("Workloads" + std::to_string(i));
                        toReturn += workloads.nWorkloads();
                    }
                    else
                        toReturn = numClusters;
                }
            }
            else
            {
                auto& workloads = opIt->get<mv::Workloads>("Workloads0");
                toReturn = workloads.nWorkloads() * numClusters;
            }
        }
    }
    else if(taskType == "DMATask")
    {
        if(numClusters > 1)
        {
            bool sourceIsBroadCasted = opIt->getInputTensor(0)->isBroadcasted();
            if(!sourceIsBroadCasted)
                toReturn = numClusters;
//Look at the coments on buildNNDMATaskT for multiCluster is case of Multiclustering
//            else if (opIt->getInputTensor(0)->hasAttr("multiCast"))
//                toReturn = numClusters;
            else
                toReturn = 1;
            if ((opIt->getInputTensor(0)->get<std::string>("splitStrategy") == "Clustering") && (opIt->getInputTensor(0)->isPopulated()))
                toReturn = 1;
            else if ((opIt->getInputTensor(0)->get<std::string>("splitStrategy") == "Clustering") && (!opIt->getInputTensor(0)->isPopulated()))
                toReturn = numClusters;
        }
        else
            toReturn = 1;
    }
    return toReturn;
}

std::unique_ptr<MVCNN::BarrierT> mv::RuntimeModel::buildBarrierT(mv::ComputationModel& model, mv::Element& , mv::Control::OpListIterator opIt)
{
    mv::ControlModel cm(model);

    std::unique_ptr<MVCNN::BarrierT> toBuild = std::unique_ptr<MVCNN::BarrierT>(new MVCNN::BarrierT());
    auto barrier = opIt->get<mv::Barrier>("Barrier");

    toBuild->barrier_id = barrier.getIndex();
    toBuild->consumer_count = 0;
    toBuild->producer_count = 0;

    for(auto producer = opIt.leftmostParent(); producer != cm.opEnd(); ++producer)
        toBuild->producer_count += countProducerConsumerTasks(model, producer);

    for(auto consumer = opIt.leftmostChild(); consumer != cm.opEnd(); ++consumer)
        toBuild->consumer_count += countProducerConsumerTasks(model, consumer);

    return toBuild;
}

std::vector<std::unique_ptr<MVCNN::BarrierT>> mv::RuntimeModel::buildBarrierTable(mv::ComputationModel& cm, mv::Element& compilationDescriptor)
{
    mv::OpModel om(cm);
    mv::ControlModel controlModel(cm);

    auto barrierTasks = om.getOps("BarrierTask");
    std::sort(
        barrierTasks.begin(),
        barrierTasks.end(),
        [](const mv::Data::OpListIterator& a, const mv::Data::OpListIterator& b) -> bool { return a->get<mv::Barrier>("Barrier").getIndex() < b->get<mv::Barrier>("Barrier").getIndex(); }
        );

    unsigned n = barrierTasks.size();
    std::vector<std::unique_ptr<MVCNN::BarrierT>> toBuild = std::vector<std::unique_ptr<MVCNN::BarrierT>>(n);
    for(unsigned i = 0; i < n; ++i)
        toBuild[i] = buildBarrierT(cm, compilationDescriptor, controlModel.switchContext(barrierTasks[i]));
    return toBuild;
}

void mv::RuntimeModel::buildHeader(ComputationModel &cm, Element &compilationDescriptor)
{
    //HEADER
    graphFile_.header = buildSummaryHeaderMetaInformations(cm, compilationDescriptor);
}

void mv::RuntimeModel::buildGraphFile(ComputationModel& cm, mv::Element& compilationDescriptor)
{
    mv::OpModel om(cm);

    auto globalConfigurationParameters = cm.getGlobalConfigParams();

    graphFile_.header = buildSummaryHeaderT(cm, compilationDescriptor, std::move(graphFile_.header));

    // Binary Data
    graphFile_.binary_data = std::vector<std::unique_ptr<MVCNN::BinaryDataT>>();
    std::vector<mv::Data::TensorIterator> toSort;
    for(auto opIterator = om.opBegin(); opIterator != om.opEnd(); ++opIterator)
    {
        std::string opType = opIterator->getOpType();
        if (opType == "Constant" || opType == "ConstantInt" || opType == "ConstantDataElement" || opType == "WeightsTable" || opType == "SparsityMap")
        {
            auto tIt = opIterator->getOutputTensor(0);
            toSort.push_back(tIt);
        }
    }
    std::sort(toSort.begin(), toSort.end(), [](mv::Data::TensorIterator t1, mv::Data::TensorIterator t2){return (t1->get<unsigned>("graphFileIndex") < t2->get<unsigned>("graphFileIndex"));});
    for(auto& tIt : toSort)
    {
        //std::cout << "Serializing to binary data section " << tensorIt->getName() << std::endl;
        graphFile_.binary_data.push_back(buildBinaryDataT(cm, compilationDescriptor, *tIt));
    }

    // TASKS
    graphFile_.task_lists = buildTaskListT(cm, compilationDescriptor);

    // Barrier Table must be build only on dynamic scheduling
    if(globalConfigurationParameters->get<std::string>("barrier_index_assignment") == "Dynamic")
        graphFile_.barrier_table = buildBarrierTable(cm, compilationDescriptor);

}

void mv::RuntimeModel::serialize()
{
    flatbuffers::FlatBufferBuilder fbb;
    auto offset = MVCNN::CreateGraphFile(fbb, &graphFile_);
    MVCNN::FinishGraphFileBuffer(fbb, offset);
    binaryData_ = std::shared_ptr<std::vector<char>>(new std::vector<char>(fbb.GetSize()));
    std::memcpy(binaryData_->data(), (char*)fbb.GetBufferPointer(), binaryData_->size());
}

void mv::RuntimeModel::serialize(const std::string& filename)
{
    serialize();
    if (flatbuffers::SaveFile((filename).c_str(), binaryData_->data(), binaryData_->size(), true))
        Logger::log(mv::Logger::MessageType::Info, "RuntimeModel", "File successfully written to: " + filename);
    else
        Logger::log(mv::Logger::MessageType::Error, "RuntimeModel", "File was not created. Check configuration");
}

void mv::RuntimeModel::deserialize(const std::string& path)
{
    std::ifstream ifs(path.c_str(), std::ifstream::binary|std::ifstream::in);
    ifs.seekg(0, std::ios::end);
    unsigned length = ifs.tellg();
    ifs.seekg(0, std::ios::beg);

    binaryData_ = std::shared_ptr<std::vector<char>>(new std::vector<char>(length));

    ifs.read(binaryData_->data(), length);
    ifs.close();
    deserialize(binaryData_->data(), binaryData_->size());
}

void mv::RuntimeModel::deserialize(char * dataBuffer, int length)
{
    flatbuffers::Verifier verifier(reinterpret_cast<const unsigned char*>(dataBuffer), length);
    if (!MVCNN::VerifyGraphFileBuffer(verifier))
        throw ArgumentError("tools:GraphComparator", "file:content", "invalid", "GraphFile verification failed");
    Logger::log(mv::Logger::MessageType::Info, "RuntimeModel", "GraphFile verification successful");
    const MVCNN::GraphFile *graphPtr = MVCNN::GetGraphFile(dataBuffer);
    graphPtr->UnPackTo(&graphFile_);
}

std::shared_ptr<std::vector<char>> mv::RuntimeModel::getBlob()
{
    return binaryData_;
}<|MERGE_RESOLUTION|>--- conflicted
+++ resolved
@@ -344,11 +344,7 @@
         // as CMX is the only memory with the cluster/slice approach
         auto starting_address = 0;
         if(t->hasAttr("address"))
-<<<<<<< HEAD
-            starting_address = t->get<std::size_t>("address");
-=======
             starting_address = t->get<int64_t>("address");
->>>>>>> e3a0461d
 
         toBuild->data->data_index = starting_address + byte_index;
 
