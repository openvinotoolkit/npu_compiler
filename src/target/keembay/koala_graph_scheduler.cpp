#include "include/mcm/target/keembay/koala_graph_scheduler.hpp"
#include "include/mcm/base/exception/argument_error.hpp"

mv::KoalaGraphScheduler::KoalaGraphScheduler(): graph_(new koalaGraph)
{
    
}

mv::KoalaGraphScheduler::~KoalaGraphScheduler()
{
    delete graph_;
}

mv::koalaGraph& mv::KoalaGraphScheduler::getGraph()
{
    return *graph_;
}

/**
 * @brief Convert McM graph (control model view) to KOALA graph and store the data required to perform the max topoloigcal cut algorithm on the KOALA graph edges
 * @param pass  - pass object
 * @param model - McM computation model
 */
void  mv::KoalaGraphScheduler::convertMcMGraphToKoalaGraph(const mv::pass::PassEntry& pass, mv::ComputationModel& model) {

    mv::ControlModel cm(model);
    mv::DataModel dm(model);
    bool outputNodeAdded = false; 

    /* For each task in the ControlModel view of the MCM graph
     * create a corresponding node (task) in the KOALA graph.
     * Add all the nodes to the KOALA graph first and then add the edges.
    */
    std::string sname, tname;
    for (auto opIt = cm.getFirst(); opIt != cm.opEnd(); ++opIt)
    {

       /* We do not require all MCM operations in the KOALA graph. The purpose is to schedule operation in CMX therefore,
          we only need these operations and their control edges

       - Input
       - DPUTask
       - DMATask
       - ImplicitConcat
       - Dealloc
       -Ouput

       */
        
        bool nodeAdded = false;

        /*Add node to KOALA graph*/
        /*Check if the node is a DMA task CMX to DDR (this is the sink node in KOALA graph and we need to keep track of it)*/
        if (opIt->hasAttr("lastOpKoala") && opIt->get<bool>("lastOpKoala"))
        {
            pass.log(mv::Logger::MessageType::Debug, "Adding vertex to KOALA graph: " + opIt->getName());

            this->vertices_.push_back(this->getGraph().addVert(nodeDescription(opIt->getName(),0, false, true)));
            this->outputVertex = this->vertices_.back();
            nodeAdded = true;
        }
        
        /*Keep track of the source node i.e. input*/
        if (opIt->getOpType() == "Input")
        {
            pass.log(mv::Logger::MessageType::Debug, "Adding vertex to KOALA graph: " + opIt->getName());
            this->vertices_.push_back(this->getGraph().addVert(nodeDescription(opIt->getName(),0, true, false)));
            this->inputVertex = this->vertices_.back();
            nodeAdded = true;
        }
        /*All other nodes between source and sink node*/
        else if (!nodeAdded)
        {
            pass.log(mv::Logger::MessageType::Debug, "Adding vertex to KOALA graph: " + opIt->getName());

            this->vertices_.push_back(this->getGraph().addVert(nodeDescription(opIt->getName(),0, false,false)));
            nodeAdded = true;
        }
    }
    
    
    /* Add the edges to the KOALA graph store attributes on the edges to perform the max topoloigcal cut algorithm.
     * Iterate over the the control flow edges in the MCMgraph.  
    */
    for (auto flowIt = cm.flowBegin(); flowIt != cm.flowEnd(); ++flowIt) {
    
        auto sourceName = flowIt.source()->getName();
        auto sinkName  = flowIt.sink()->getName();

        if(flowIt->hasAttr("MemoryRequirement"))
            pass.log(mv::Logger::MessageType::Debug, "Adding edge to KOALA graph from: " + sourceName + " --> " + sinkName + " with memory requirement " + std::to_string(flowIt->get<int>("MemoryRequirement")));
        else
            pass.log(mv::Logger::MessageType::Debug, "Adding edge to KOALA graph from: " + sourceName + " --> " + sinkName + " with memory requirement " + std::to_string(0));

        /*If the control flow has a memoryRequirment attribute add it to the KOALA edge*/
        if(flowIt->hasAttr("MemoryRequirement"))
            this->edges_.push_back(this->getGraph().addEdge(*std::find_if(vertices_.begin(), vertices_.end(), [&sourceName](koalaGraph::PVertex const& vertex) {return sourceName == vertex->info.name;}), 
                                            *std::find_if(vertices_.begin(), vertices_.end(), [&sinkName](koalaGraph::PVertex const& vertice) {return sinkName == vertice->info.name;}), 
                                            edgeDescription(flowIt->get<int>("MemoryRequirement"),flowIt->getName()), 
                                            Koala::Directed));
                                            
        /*Otherwsise the memory requirment is 0*/
        else
            this->edges_.push_back(this->getGraph().addEdge(*std::find_if(vertices_.begin(), vertices_.end(), [&sourceName](koalaGraph::PVertex const& vertex) {return sourceName == vertex->info.name;}), 
                                            *std::find_if(vertices_.begin(), vertices_.end(), [&sinkName](koalaGraph::PVertex const& vertex) {return sinkName == vertex->info.name;}), 
                                            edgeDescription(0,flowIt->getName()), 
                                            Koala::Directed));
    }

    pass.log(mv::Logger::MessageType::Debug, "KOALA graph has " + std::to_string(this->getGraph().getVertNo()) + " vertices and " + std::to_string(this->getGraph().getEdgeNo()) + " edges");
    pass.log(mv::Logger::MessageType::Debug, "Source: " + sname + " | Sink: " + tname);
}

uint64_t mv::KoalaGraphScheduler::calculateFMax(mv::ComputationModel& model) {

    mv::ControlModel cm(model);

    /*Compute Fmax - (defined as sum of memory requirments + 1)*/
    uint64_t Fmax = 0;
    for (auto flowIt = cm.flowBegin(); flowIt != cm.flowEnd(); ++flowIt)
    {
        if(flowIt->hasAttr("MemoryRequirement"))
            Fmax += flowIt->get<int>("MemoryRequirement");
    }
    Fmax += 1; /*add 1 to Fmax as per algorithm*/
    
    return Fmax;
}

void mv::KoalaGraphScheduler::insertpartialSerialisationEdgesInMcmGraph(mv::ComputationModel& model, const mv::pass::PassEntry& pass) {

    mv::ControlModel cm(model);
    std::set<std::pair<std::string, std::string>> addedEdges;
    mv::Control::OpListIterator mcmSourceNodeIterator;
    mv::Control::OpListIterator mcmSinkNodeIterator;

    for (const auto& edge : partialSerialisationEdgesAdded_)
    {
        std::string edgeSourceName = edge->getEnd1()->info.name;
        std::string edgeSinkName = edge->getEnd2()->info.name;

        /*Find the McM iterator for the source node*/
        for (auto opItSource = cm.getFirst(); opItSource != cm.opEnd(); ++opItSource)
        {
            if(opItSource->getName() == edgeSourceName) 
                mcmSourceNodeIterator = opItSource;

        }

        /*Find the McM iterator for the sink node*/
        for (auto opItSink = cm.getFirst(); opItSink != cm.opEnd(); ++opItSink)
        {
            if(opItSink->getName() == edgeSinkName) 
                mcmSinkNodeIterator = opItSink;
        }

        auto inserted = addedEdges.insert(std::make_pair(edgeSourceName, edgeSinkName));

        if (inserted.second)
        {
            /*Add the edge to graph*/
            //if source node is Dealloc from **CMX**
            //TODO add check if Dealloc is for CMX
            //look for parent DPUTask and all controlflows to deallocs, connect sinks to sinknode
            if (mcmSourceNodeIterator->getOpType() == "Deallocate")
            {
                for (auto parentOp = mcmSourceNodeIterator.leftmostParent(); parentOp != cm.opEnd(); ++parentOp)
                {
                    if (parentOp->getOpType() == "DPUTask")
                    {
                        for (auto childOp = parentOp.leftmostChild(); childOp != cm.opEnd(); ++childOp)
                        {
                            if (childOp->getOpType() == "Deallocate")
                            {
                                mv::Control::FlowListIterator flowIt = cm.checkControlFlow(childOp, mcmSinkNodeIterator);
                                
                                if(flowIt == cm.flowEnd())
                                {
                                    pass.log(mv::Logger::MessageType::Info, "Adding an additional partial serialisation edge required for tensor graph colouring");
                                    auto partialSerialisationEdge = cm.defineFlow(childOp, mcmSinkNodeIterator);
                                    partialSerialisationEdge->set<bool>("PartialSerialisationEdge", true);

                                    if(!cm.isDag()) {
                                        pass.log(mv::Logger::MessageType::Info, "Removing the additional partial serialisation edge required for tensor graph colouring, creates a cycle");
                                        cm.undefineFlow(partialSerialisationEdge);
                                    }

                                   
                                }
                            }
                        }
                        break;
                    }
                }
            }
            else
            {
                auto partialSerialisationEdge = cm.defineFlow(mcmSourceNodeIterator, mcmSinkNodeIterator);
                partialSerialisationEdge->set<bool>("PartialSerialisationEdge", true);

            }


        }
    }
}

/**
 * @brief Perform partial serilisation of KOALA graph to reduce maximum peak memory
 * @param cutValue  - Maximum peak memory of the graph
 * @param cutEdges - Vector of cut edges from the max topological cut
 * @param graphSource - Source node of KOALA graph
 * @param graphSink - Sink node of KOALA graph
 * @param vertices - Vector of KOALA vertices iterators
 * @param edges - Vector of KOALA edge iterators
 * @return - 0 success
 */
void mv::KoalaGraphScheduler::performPartialSerialisation(const mv::pass::PassEntry& pass, std::vector<koalaGraph::PEdge> cutEdges) {
    
    /* Partial serialisation works by getting the source and sink nodes of the cutEdges returned from max topoloigcal cut
     * It then creates a pool of all possible edges that it can add to the graph using these source and sink nodes.
     * Do not include the original cut edges in this pool as they are already in the graph.
     * The direction of the new edge is however in the opposite direction, sink --> source. Take care to ensure the correct direction. 
    */

    /*Sources and sinks of cut edges*/
    std::vector<koalaGraph::PVertex> sources;
    std::vector<koalaGraph::PVertex> sinks;

    /*Pool of possible edges to add to the graph expressed as souce and sink nodes*/
    std::vector<std::pair<koalaGraph::PVertex,koalaGraph::PVertex>> possibleEdges;

    /*Cut edges source and sink vectors*/
    std::vector<std::pair<koalaGraph::PVertex,koalaGraph::PVertex>> cutEdgesSourceSink;

    /*Get the source and sink of each cut edge*/
    for (const auto& edge : cutEdges)
        cutEdgesSourceSink.push_back(std::make_pair(edge->getEnd1(), edge->getEnd2()));
    
    /*Get cut edges sources*/
    for (const auto& edge : cutEdges)
    {
        if(std::find(sources.begin(), sources.end(), edge->getEnd1()) != sources.end())
        {
            /* sources already contains the edge source node */
        }
        else
        {
            /* add edge source node to sources */
            sources.push_back(edge->getEnd1());
        }   
    }

    /*Get cut edges sinks*/
    for (const auto& edge : cutEdges)
    {
        if(std::find(sinks.begin(), sinks.end(), edge->getEnd2()) != sinks.end())
        {
            /* sources already contains the edge sink node */
        }
        else
        {
            /* add edge sink node to sources */
            sinks.push_back(edge->getEnd2());
        }   
    }

    /*Create pool of possible partial serialisation edges but not including original cutset edges*/
    for (const auto& sinknode : sinks)
    {
        for (const auto& sourcenode : sources)
        {
            bool found = false;

            for(int i = 0; i < cutEdgesSourceSink.size(); i++)
            {
                
                /*Check if new potential partial serialisation edge is an original cut set edge, if it is then do not add it to the pool*/
                if((cutEdgesSourceSink[i].first->info.name == sourcenode->info.name) && (cutEdgesSourceSink[i].second->info.name == sinknode->info.name))
                {
                     found = true;
                     break;
                }
    
            }
            if (!found) /*Edge not found in original cut set therefore add it to the pool*/
                possibleEdges.push_back(std::make_pair(sourcenode, sinknode));
        }
    }
    
    /* Attempt to add each edge to edge in the graph and check if it is still a DAG*/
    /* It is still a DAG then recalculate max topological cut*/
    /* Note in future here is where the optimal edge should be selected such that it minimises the increase in the critical path of the graph*/

  
    for(std::size_t i = 0; i < possibleEdges.size(); i++)
    {

        auto sourceName = possibleEdges[i].second->info.name;
        auto sinkName  = possibleEdges[i].first->info.name;

        pass.log(mv::Logger::MessageType::Debug, "Adding partial serialisation edge to KOALA graph from: " + sourceName + " --> " + sinkName );

        auto newEdge = this->getGraph().addEdge(*std::find_if(vertices_.begin(), vertices_.end(), [&sourceName](koalaGraph::PVertex const& vertex) {return sourceName == vertex->info.name;}), 
                                             *std::find_if(vertices_.begin(), vertices_.end(), [&sinkName](koalaGraph::PVertex const& vertex) {return sinkName == vertex->info.name;}), 
                                             edgeDescription(0,"PS_edge_"+sinkName+sourceName), 
                                             Koala::Directed);
        /*get number of vertices*/
        int n = this->getGraph().getVertNo();
	    koalaGraph::PVertex LOCALARRAY(tabV, n);
		
        /* Get topological order*/
	    Koala::DAGAlgs::topOrd(this->getGraph(), tabV); 
		
        /*Check if it is a DAG*/
	    bool isDag = Koala::DAGAlgs::isDAG(this->getGraph(), tabV, tabV + n);

        if(isDag)
        {
            pass.log(mv::Logger::MessageType::Debug, "The graph is still a DAG after adding partial serialisation edge, recalulating max topological cut value");
            
            /*add edge iterator to the vector of KOALA edge iterators*/
            edges_.push_back(newEdge); 

            /*keep track of the edges added as these edges will be added to mcmGraph*/
            partialSerialisationEdgesAdded_.push_back(newEdge);
            return;
        }
        else
        {
            pass.log(mv::Logger::MessageType::Debug, "Removing partial serialisation edge as graph is no longer a DAG, from: " + sourceName + " --> " + sinkName );
            this->getGraph().delEdge(newEdge);
        }
    }
    throw std::runtime_error("The maximum peak memory requirment of the graph exceeds CMX and the partial serialisation algorithm is unable to reduce parallelism, exiting now, this is normal behaviour");
}

/*
 * See Max topological cut algorithm description in this paper:
 * 
 * L. Marchal, H. Nagy, B. Simon and F. Vivien, "Parallel Scheduling of DAGs under Memory Constraints," 
 * 2018 IEEE International Parallel and Distributed Processing Symposium (IPDPS), Vancouver, BC, 2018, pp. 204-213.
 * doi: 10.1109/IPDPS.2018.00030 
*/ 
std::pair<int,std::vector<mv::koalaGraph::PEdge>> mv::KoalaGraphScheduler::calculateMaxTopologicalCut(const mv::pass::PassEntry& pass, mv::ComputationModel& model) {

    mv::ControlModel cm(model);

    /* Calculate Fmax - Defined as sum of memory requirments + 1)*/
    auto Fmax = this->calculateFMax(model); 
    pass.log(mv::Logger::MessageType::Debug, "Fmax " + std::to_string(Fmax));
    
    /*Perform the max topological cut algorithm here*/

    /*See the shortest path KOALA example here: http://koala.os.niwa.gda.pl/api/examples/weights/dijkstra_h/dijkstra_h.html*/

    Koala::AssocArray <koalaGraph::PEdge, Koala::DijkstraHeap::EdgeLabs<int>> edgeMap; /*input container*/
    Koala::AssocArray <koalaGraph::PVertex, Koala::DijkstraHeap::VertLabs<int,koalaGraph>> vertMap; /*output container*/
     
    /* Construct the graph demand: cicle over the edge and add
     * a flow equal to Fmax on a shorest path containing that node
    */

    /*containter to store the edges on shorest paths*/
    std::vector <koalaGraph::PEdge> shortestPathEdges;
    koalaGraph::PEdge LOCALARRAY(edges, this->getGraph().getEdgeNo());
    int numberofEdges = this->getGraph().getEdges(edges);

    pass.log(mv::Logger::MessageType::Debug, "Number of Koala edges " + std::to_string(numberofEdges));

 
    /*For each edge
     *
     * Find the shortest path from source node (Input) to the edge's source node and
     * Find the shortest path from the edge's sink node to the sink node (DMA task CMX to DDR) 
    */
    for (int i = 0; i < numberofEdges; i++) {

        /*get the source and sink node of the edge*/
        pass.log(mv::Logger::MessageType::Debug, ">>>>>>>>>>>>>>>>>>>>>>>>>>>>>>>>>>>>>>>");
        pass.log(mv::Logger::MessageType::Debug, "North Node " + this->getGraph().getEdgeEnds(this->edges_[i]).first->info.name);
        pass.log(mv::Logger::MessageType::Debug, "South Node " + this->getGraph().getEdgeEnds(this->edges_[i]).second->info.name);

        /*Find the shortest path from the input node to the source node of the edge*/
        Koala::DijkstraHeap::PathLengths <int> resInputToSource = Koala::DijkstraHeap::findPath(this->getGraph(), 
                                                                                                edgeMap, 
                                                                                                this->inputVertex,
                                                                                                this->getGraph().getEdgeEnds(this->edges_[i]).first, 
                                                                                                Koala::DijkstraHeap::outPath(blackHole, back_inserter(shortestPathEdges)));
        
        pass.log(mv::Logger::MessageType::Debug, "Number of edges on the path from Input to source node of the current edge is " + std::to_string(resInputToSource.edgeNo));
        
<<<<<<< HEAD
        for (int k = 0; k < resInputToSource.edgeNo; k++) {

            //pass.log(mv::Logger::MessageType::Debug, shortestPathEdges[k]->info.name);

            /*Add Fmax to the flow attribute of the edge*/
            auto edge = lookUpKoalaEdgebyName(shortestPathEdges[k]->info.name, this->edges_);
            (*edge)->info.flow +=Fmax;
            pass.log(mv::Logger::MessageType::Debug, std::to_string(shortestPathEdges[k]->info.flow));
	    }
=======
        for(auto &edge : shortestPathEdges)
            edge->info.flow +=Fmax;
>>>>>>> e3a0461d

        /*The above calculation stops at source node of the edge so doesn't include the edge in question - add Fmax to this edge*/
        this->edges_[i]->info.flow +=Fmax;
    
        /*Clear the container used to store the the edges on shorest paths*/
        shortestPathEdges.clear(); 

        /*Find the shortest path from the sink node of the edge to the sink node (DMA task CMX to DDR)*/
        Koala::DijkstraHeap::PathLengths <int> resSinkToOuput = Koala::DijkstraHeap::findPath(this->getGraph(), 
                                                                                                edgeMap, 
                                                                                                this->getGraph().getEdgeEnds(this->edges_[i]).second, 
                                                                                                this->outputVertex, 
                                                                                                Koala::DijkstraHeap::outPath(blackHole, back_inserter(shortestPathEdges)));
                                                                                                
        pass.log(mv::Logger::MessageType::Debug, "Number of edges on the path from the sink node of the current edge to the ouput node is " + std::to_string(resSinkToOuput.edgeNo));

<<<<<<< HEAD
        for (int j = 0; j < resSinkToOuput.edgeNo; j++) {
		    
            pass.log(mv::Logger::MessageType::Debug, shortestPathEdges[j]->info.name);

            /*Add Fmax to the flow attribute of the edge*/
            auto edge = lookUpKoalaEdgebyName(shortestPathEdges[j]->info.name, this->edges_);
            (*edge)->info.flow +=Fmax;
            pass.log(mv::Logger::MessageType::Debug, std::to_string(shortestPathEdges[j]->info.flow));
	    }
=======
        for(auto &edge : shortestPathEdges)
            edge->info.flow +=Fmax;
    
>>>>>>> e3a0461d
        /*Clear the container used to store the the edges on shorest paths*/
        shortestPathEdges.clear();
    }

    /*Subtract Memory attribute of edge from the Flow attribute of the edge*/
<<<<<<< HEAD
    pass.log(mv::Logger::MessageType::Debug, "Printing all flow values: ");
    for (int i = 0; i < numberofEdges; i++)
    {
		this->edges_[i]->info.flow = this->edges_[i]->info.flow - this->edges_[i]->info.memoryRequirement;
        pass.log(mv::Logger::MessageType::Debug, this->edges_[i]->info.name + ": flow: " + std::to_string(this->edges_[i]->info.flow) + " mem: " + std::to_string(this->edges_[i]->info.memoryRequirement));
    }
=======
      for (auto & edge : edges_)
        edge->info.flow = edge->info.flow - edge->info.memoryRequirement;
>>>>>>> e3a0461d
    
    /* Perform Min cut on the graph, see this example: http://koala.os.niwa.gda.pl/api/examples/flow/example_Flow.html*/
    /* Set edge capacities (flow attribute of the edge ) */
	Koala::AssocArray< koalaGraph::PEdge, Koala::Flow::EdgeLabs<uint64_t>> cap;

    for (int i = 0; i < numberofEdges; i++) {
        cap[this->edges_[i]].capac = this->edges_[i]->info.flow; 
    }

    /*store the cut edges*/
    std::vector<koalaGraph::PEdge> cutEdges;
    uint64_t maxTopologicalCutValue = 0;   

    /*compute minimal cut*/
    Koala::Flow::minEdgeCut(this->getGraph(), cap, this->inputVertex, this->outputVertex, Koala::Flow::outCut(blackHole, std::back_inserter(cutEdges)));
    
    for (auto& cutEdge : cutEdges)
        maxTopologicalCutValue += cutEdge->info.memoryRequirement;

    /*Add Max topological cut value as attribute to output node*/
    pass.log(mv::Logger::MessageType::Debug, "The maximum peak memory of the graph is " + std::to_string(maxTopologicalCutValue) + " bytes");
    auto output = cm.getOutput();
    output->set<uint64_t>("MaxTopologicalCutValue", maxTopologicalCutValue); 

    return std::make_pair(maxTopologicalCutValue, cutEdges);
}

std::string mv::KoalaGraphScheduler::getLogID() const
{
    return "Koala";
}


<|MERGE_RESOLUTION|>--- conflicted
+++ resolved
@@ -390,20 +390,8 @@
         
         pass.log(mv::Logger::MessageType::Debug, "Number of edges on the path from Input to source node of the current edge is " + std::to_string(resInputToSource.edgeNo));
         
-<<<<<<< HEAD
-        for (int k = 0; k < resInputToSource.edgeNo; k++) {
-
-            //pass.log(mv::Logger::MessageType::Debug, shortestPathEdges[k]->info.name);
-
-            /*Add Fmax to the flow attribute of the edge*/
-            auto edge = lookUpKoalaEdgebyName(shortestPathEdges[k]->info.name, this->edges_);
-            (*edge)->info.flow +=Fmax;
-            pass.log(mv::Logger::MessageType::Debug, std::to_string(shortestPathEdges[k]->info.flow));
-	    }
-=======
         for(auto &edge : shortestPathEdges)
             edge->info.flow +=Fmax;
->>>>>>> e3a0461d
 
         /*The above calculation stops at source node of the edge so doesn't include the edge in question - add Fmax to this edge*/
         this->edges_[i]->info.flow +=Fmax;
@@ -420,37 +408,16 @@
                                                                                                 
         pass.log(mv::Logger::MessageType::Debug, "Number of edges on the path from the sink node of the current edge to the ouput node is " + std::to_string(resSinkToOuput.edgeNo));
 
-<<<<<<< HEAD
-        for (int j = 0; j < resSinkToOuput.edgeNo; j++) {
-		    
-            pass.log(mv::Logger::MessageType::Debug, shortestPathEdges[j]->info.name);
-
-            /*Add Fmax to the flow attribute of the edge*/
-            auto edge = lookUpKoalaEdgebyName(shortestPathEdges[j]->info.name, this->edges_);
-            (*edge)->info.flow +=Fmax;
-            pass.log(mv::Logger::MessageType::Debug, std::to_string(shortestPathEdges[j]->info.flow));
-	    }
-=======
         for(auto &edge : shortestPathEdges)
             edge->info.flow +=Fmax;
     
->>>>>>> e3a0461d
         /*Clear the container used to store the the edges on shorest paths*/
         shortestPathEdges.clear();
     }
 
     /*Subtract Memory attribute of edge from the Flow attribute of the edge*/
-<<<<<<< HEAD
-    pass.log(mv::Logger::MessageType::Debug, "Printing all flow values: ");
-    for (int i = 0; i < numberofEdges; i++)
-    {
-		this->edges_[i]->info.flow = this->edges_[i]->info.flow - this->edges_[i]->info.memoryRequirement;
-        pass.log(mv::Logger::MessageType::Debug, this->edges_[i]->info.name + ": flow: " + std::to_string(this->edges_[i]->info.flow) + " mem: " + std::to_string(this->edges_[i]->info.memoryRequirement));
-    }
-=======
       for (auto & edge : edges_)
         edge->info.flow = edge->info.flow - edge->info.memoryRequirement;
->>>>>>> e3a0461d
     
     /* Perform Min cut on the graph, see this example: http://koala.os.niwa.gda.pl/api/examples/flow/example_Flow.html*/
     /* Set edge capacities (flow attribute of the edge ) */
