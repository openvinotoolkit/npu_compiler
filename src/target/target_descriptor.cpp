#include "include/mcm/target/target_descriptor.hpp"

std::string mv::TargetDescriptor::toString(Target target)
{
    switch (target)
    {

        case Target::ma2480:
            return "ma2480";

        default:
            return "unknown";

    }
}

mv::Target mv::TargetDescriptor::toTarget(const std::string& str)
{
    if (str == "ma2480")
        return Target::ma2480;

    return Target::Unknown;
}

mv::TargetDescriptor::TargetDescriptor(const std::string& filePath) :
target_(Target::Unknown),
globalDType_(DTypeType::Float16)
{

    if (!filePath.empty())
        if (!load(filePath))
            throw ArgumentError(*this, "filePath", filePath,
                "Unable to parse target descriptor - error reading or invalid");

}

void mv::TargetDescriptor::reset()
{
    target_ = Target::Unknown;
    globalDType_ = DTypeType::Float16;
    adaptationPasses_.clear();
    optimizationPasses_.clear();
    finalizationPasses_.clear();
    serializationPasses_.clear();
    validationPasses_.clear();
    ops_.clear();
    memoryDefs_.clear();
}

bool mv::TargetDescriptor::load(const std::string& filePath)
{

    JSONTextParser parser(jsonParserBufferLenght_);
    json::Object jsonDescriptor;

    try
    {

        json::Value jsonRoot;
        if (!parser.parseFile(filePath, jsonRoot))
        {
            throw ArgumentError(*this, "filePath", filePath,
                "Unable to parse target descriptor - error reading");
        }
        if (jsonRoot.valueType() != json::JSONType::Object)
            return false;
        else
            jsonDescriptor = jsonRoot.get<json::Object>();

    }
    catch (ParsingError& e)
    {
        return false;
    }

    if (!jsonDescriptor.hasKey("target"))
        return false;
    else
    {
        target_ = toTarget(jsonDescriptor["target"].get<std::string>());
        if (target_ == Target::Unknown)
            return false;
    }

    if (!jsonDescriptor.hasKey("dtype"))
    {
        reset();
        return false;
    }

    if (jsonDescriptor["dtype"].valueType() != json::JSONType::Object)
    {
        reset();
        return false;
    }
    else
    {
        if (!jsonDescriptor["dtype"].hasKey("global"))
        {
            reset();
            return false;
        }
        else
        {
            globalDType_ = DType(jsonDescriptor["dtype"]["global"].get<std::string>());
        }

    }

    if (jsonDescriptor.hasKey("passes"))
    {

        if (jsonDescriptor["passes"].valueType() != json::JSONType::Object)
        {
            reset();
            return false;
        }

        std::vector<std::string> keys = jsonDescriptor["passes"].getKeys();

        for (unsigned i = 0; i < keys.size(); ++i)
        {
            std::vector<std::string> *passCollection = nullptr;
            if (keys[i] == "adapt")
                passCollection = &adaptationPasses_;
            else if (keys[i] == "optimize")
                passCollection = &optimizationPasses_;
            else if (keys[i] == "finalize")
                passCollection = &finalizationPasses_;
            else if (keys[i] == "serialize")
                passCollection = &serializationPasses_;
            else if (keys[i] == "validate")
                passCollection = &validationPasses_;
            else
            {
                reset();
                return false;
            }

            if (jsonDescriptor["passes"][keys[i]].valueType() != json::JSONType::Array)
            {
                reset();
                return false;
            }

            for (unsigned j = 0; j < jsonDescriptor["passes"][keys[i]].size(); ++j)
            {

                if (jsonDescriptor["passes"][keys[i]][j].valueType() != json::JSONType::String)
                {
                    reset();
                    return false;
                }

                passCollection->push_back(jsonDescriptor["passes"][keys[i]][j].get<std::string>());

            }

        }

    }

    if (jsonDescriptor["ops"].valueType() != json::JSONType::Object)
    {
        reset();
        return false;
    }
    else
    {

        std::vector<std::string> keys = jsonDescriptor["ops"].getKeys();

        for (unsigned i = 0; i < keys.size(); ++i)  // Op Names
        {
            std::string opStr = keys.at(i);
            try
            {
                OpType op(opStr);
                ops_.insert(op);
            }
            catch (OpError& e)
            {
                reset();
                return false;
            }


            std::string op_name = keys[i];
            mv::Element e(op_name);


            for (unsigned j = 0; j < jsonDescriptor["ops"][op_name].size(); ++j) // Resource
            {
                std::vector<std::string> resource_keys = jsonDescriptor["ops"][op_name].getKeys();
                std::string platform_name = resource_keys[j];

                std::vector<std::string> serial_list;
                for (unsigned k = 0; k < jsonDescriptor["ops"][op_name][platform_name]["serial_description"].size(); ++k) // Resource
                {
                    std::string v = jsonDescriptor["ops"][op_name][platform_name]["serial_description"][k].get<std::string>();
                    serial_list.push_back(v);
                }

                e.set<std::vector<std::string>>("serial_view", serial_list);

                serialDescriptions_.insert(std::make_pair(op_name+":"+platform_name, e));

            }
        }
    }

    if (jsonDescriptor["resources"].valueType() != json::JSONType::Object)
    {
        reset();
        return false;
    }
    else
    {
        if (jsonDescriptor["resources"]["memory"].valueType() != json::JSONType::Array)
        {
            reset();
            return false;
        }
        else
        {

            for (std::size_t i = 0; i < jsonDescriptor["resources"]["memory"].size(); ++i)
            {

                std::string name;
                long long size;
                std::size_t alignment;
                std::size_t dataTypeSize;

                if (!jsonDescriptor["resources"]["memory"][i].hasKey("name") ||
                    !jsonDescriptor["resources"]["memory"][i].hasKey("size") ||
                    !jsonDescriptor["resources"]["memory"][i].hasKey("alignment") ||
                    !jsonDescriptor["resources"]["memory"][i].hasKey("dataTypeSize"))
                {
                    reset();
                    return false;
                }

                if (jsonDescriptor["resources"]["memory"][i]["name"].valueType() != json::JSONType::String ||
                    jsonDescriptor["resources"]["memory"][i]["size"].valueType() != json::JSONType::NumberInteger ||
                    jsonDescriptor["resources"]["memory"][i]["alignment"].valueType() != json::JSONType::NumberInteger ||
                    jsonDescriptor["resources"]["memory"][i]["dataTypeSize"].valueType() != json::JSONType::NumberInteger)
                {
                    reset();
                    return false;
                }

                name = jsonDescriptor["resources"]["memory"][i]["name"].get<std::string>();
                size = jsonDescriptor["resources"]["memory"][i]["size"].get<long long>();
                alignment = jsonDescriptor["resources"]["memory"][i]["alignment"].get<long long>();
                dataTypeSize = jsonDescriptor["resources"]["memory"][i]["dataTypeSize"].get<long long>();

                if (size < 0)
                {
                    reset();
                    return false;
                }

                memoryDefs_[name] = {size, alignment, dataTypeSize};

            }

        }

    }

    return true;

}

bool mv::TargetDescriptor::save(const std::string& filePath)
{

    // open a file in read mode.
    std::ofstream descFile;
    descFile.open(filePath, std::ios::out | std::ios::trunc);

    if (!descFile.is_open())
        return false;

    json::Object root;
    root["target"] = toString(target_);
    root["dtype"] = globalDType_.toString();
    root["ops"] = json::Array();

    for (auto it = ops_.begin(); it != ops_.end(); ++it)
        root["ops"].append(it->toString());

    root["passes"]["adapt"] = json::Array();
    root["passes"]["optimize"] = json::Array();
    root["passes"]["finalize"] = json::Array();
    root["passes"]["serialize"] = json::Array();
    root["passes"]["validate"] = json::Array();

    for (auto it = adaptationPasses_.begin(); it != adaptationPasses_.end(); ++it)
        root["passes"]["adapt"].append(*it);

    for (auto it = optimizationPasses_.begin(); it != optimizationPasses_.end(); ++it)
        root["passes"]["optimize"].append(*it);

    for (auto it = finalizationPasses_.begin(); it != finalizationPasses_.end(); ++it)
        root["passes"]["finalize"].append(*it);

    for (auto it = serializationPasses_.begin(); it != serializationPasses_.end(); ++it)
        root["passes"]["serialize"].append(*it);

    for (auto it = validationPasses_.begin(); it != validationPasses_.end(); ++it)
        root["passes"]["validate"].append(*it);

    descFile << root.stringifyPretty();
    descFile.close();

    return true;

}

void mv::TargetDescriptor::setTarget(Target target)
{
    if (target == Target::Unknown)
        throw ArgumentError(*this, "target", "unknown", "Defining target as unknown is illegal");
    target_ = target;
}

void mv::TargetDescriptor::setDType(DType dType)
{
    globalDType_ = dType;
}

bool mv::TargetDescriptor::appendAdaptPass(const std::string& pass, int pos)
{
    if (pos > (int)adaptationPasses_.size() || pos < -1)
        return false;

    if (pos == (int)adaptationPasses_.size() || pos == -1)
    {
        adaptationPasses_.push_back(pass);
        return true;
    }

    auto result = adaptationPasses_.insert(adaptationPasses_.begin() + pos, pass);

    if (result != adaptationPasses_.end())
        return true;

    return false;
}

bool mv::TargetDescriptor::appendOptPass(const std::string& pass, int pos)
{
    if (pos > (int)optimizationPasses_.size() || pos < -1)
        return false;

    if (pos == (int)optimizationPasses_.size() || pos == -1)
    {
        optimizationPasses_.push_back(pass);
        return true;
    }

    auto result = optimizationPasses_.insert(optimizationPasses_.begin() + pos, pass);

    if (result != optimizationPasses_.end())
        return true;

    return false;
}

bool mv::TargetDescriptor::appendFinalPass(const std::string& pass, int pos)
{
    if (pos > (int)finalizationPasses_.size() || pos < -1)
        return false;

    if (pos == (int)finalizationPasses_.size() || pos == -1)
    {
        finalizationPasses_.push_back(pass);
        return true;
    }

    auto result = finalizationPasses_.insert(finalizationPasses_.begin() + pos, pass);

    if (result != finalizationPasses_.end())
        return true;

    return false;
}

bool mv::TargetDescriptor::appendSerialPass(const std::string& pass, int pos)
{
    if (pos > (int)serializationPasses_.size() || pos < -1)
        return false;

    if (pos == (int)serializationPasses_.size() || pos == -1)
    {
        serializationPasses_.push_back(pass);
        return true;
    }

    auto result = serializationPasses_.insert(serializationPasses_.begin() + pos, pass);

    if (result != serializationPasses_.end())
        return true;

    return false;
}

bool mv::TargetDescriptor::appendValidPass(const std::string& pass, int pos)
{
    if (pos > (int)validationPasses_.size() || pos < -1)
        return false;

    if (pos == (int)validationPasses_.size() || pos == -1)
    {
        validationPasses_.push_back(pass);
        return true;
    }

    auto result = validationPasses_.insert(validationPasses_.begin() + pos, pass);

    if (result != validationPasses_.end())
        return true;

    return false;
}

bool mv::TargetDescriptor::removeAdaptPass(const std::string& pass)
{
    auto passIt = std::find(adaptationPasses_.begin(), adaptationPasses_.end(), pass);
    if (passIt != adaptationPasses_.end())
    {
        adaptationPasses_.erase(passIt);
        return true;
    }
    return false;
}

bool mv::TargetDescriptor::removeOptPass(const std::string& pass)
{
    auto passIt = std::find(optimizationPasses_.begin(), optimizationPasses_.end(), pass);
    if (passIt != optimizationPasses_.end())
    {
        optimizationPasses_.erase(passIt);
        return true;
    }
    return false;
}

bool mv::TargetDescriptor::removeFinalPass(const std::string& pass)
{
    auto passIt = std::find(finalizationPasses_.begin(), finalizationPasses_.end(), pass);
    if (passIt != finalizationPasses_.end())
    {
        finalizationPasses_.erase(passIt);
        return true;
    }
    return false;
}

bool mv::TargetDescriptor::removeSerialPass(const std::string& pass)
{
    auto passIt = std::find(serializationPasses_.begin(), serializationPasses_.end(), pass);
    if (passIt != serializationPasses_.end())
    {
        serializationPasses_.erase(passIt);
        return true;
    }
    return false;
}

bool mv::TargetDescriptor::removeValidPass(const std::string& pass)
{
    auto passIt = std::find(validationPasses_.begin(), validationPasses_.end(), pass);
    if (passIt != validationPasses_.end())
    {
        validationPasses_.erase(passIt);
        return true;
    }
    return false;
}

bool mv::TargetDescriptor::defineOp(OpType op)
{
    if (ops_.find(op) == ops_.end())
    {
        ops_.insert(op);
        return true;
    }
    return false;
}

bool mv::TargetDescriptor::undefineOp(OpType op)
{
    auto opIt = ops_.find(op);
    if (opIt != ops_.end())
    {
        ops_.erase(op);
        return true;
    }
    return false;
}

bool mv::TargetDescriptor::opSupported(OpType op) const
{
    if (ops_.find(op) != ops_.end())
        return true;
    return false;
}

bool mv::TargetDescriptor::defineMemory(const std::string& name, long long size, std::size_t alignment, std::size_t dataTypeSize)
{
    if (size < 0)
        return false;

    if (memoryDefs_.find(name) == memoryDefs_.end())
    {
        memoryDefs_[name] = {size, alignment, dataTypeSize};
        return true;
    }
    return false;
}

bool mv::TargetDescriptor::undefineMemory(const std::string& name)
{
    auto defIt = memoryDefs_.find(name);
    if (defIt != memoryDefs_.end())
    {
        memoryDefs_.erase(defIt);
        return true;
    }
    return false;
}

std::size_t mv::TargetDescriptor::adaptPassesCount() const
{
    return adaptationPasses_.size();
}

std::size_t mv::TargetDescriptor::optPassesCount() const
{
    return optimizationPasses_.size();
}

std::size_t mv::TargetDescriptor::finalPassesCount() const
{
    return finalizationPasses_.size();
}

std::size_t mv::TargetDescriptor::serialPassesCount() const
{
    return serializationPasses_.size();
}

std::size_t mv::TargetDescriptor::validPassesCount() const
{
    return validationPasses_.size();
}

const std::vector<std::string>& mv::TargetDescriptor::adaptPasses() const
{
    return adaptationPasses_;
}

const std::vector<std::string>& mv::TargetDescriptor::optPasses() const
{
    return optimizationPasses_;
}

const std::vector<std::string>& mv::TargetDescriptor::finalPasses() const
{
    return finalizationPasses_;
}

const std::vector<std::string>& mv::TargetDescriptor::serialPasses() const
{
    return serializationPasses_;
}

const std::vector<std::string>& mv::TargetDescriptor::validPasses() const
{
    return validationPasses_;
}

mv::Target mv::TargetDescriptor::getTarget() const
{
    return target_;
}

mv::DType mv::TargetDescriptor::getDType() const
{
    return globalDType_;
}

<<<<<<< HEAD
mv::Order mv::TargetDescriptor::getOrder() const
{
    return globalOrder_;
}

mv::Element mv::TargetDescriptor::getSerialDefinition(std::string op_name, std::string platform_name) const
{
    return serialDescriptions_.at(op_name+":"+platform_name);
}

=======
>>>>>>> 8d90fecc
const std::map<std::string, mv::TargetDescriptor::MemoryDescriptor>& mv::TargetDescriptor::memoryDefs() const
{
    return memoryDefs_;
}

std::string mv::TargetDescriptor::getLogID() const
{
    return "TargetDescriptor";
}<|MERGE_RESOLUTION|>--- conflicted
+++ resolved
@@ -593,19 +593,11 @@
     return globalDType_;
 }
 
-<<<<<<< HEAD
-mv::Order mv::TargetDescriptor::getOrder() const
-{
-    return globalOrder_;
-}
-
 mv::Element mv::TargetDescriptor::getSerialDefinition(std::string op_name, std::string platform_name) const
 {
     return serialDescriptions_.at(op_name+":"+platform_name);
 }
 
-=======
->>>>>>> 8d90fecc
 const std::map<std::string, mv::TargetDescriptor::MemoryDescriptor>& mv::TargetDescriptor::memoryDefs() const
 {
     return memoryDefs_;
