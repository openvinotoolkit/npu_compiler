--- conflicted
+++ resolved
@@ -41,11 +41,7 @@
         .setOutputDef(op_upa::outputDefFcn)
         .setTypeTrait({"executable"})
         .setVariableInputNum(true)
-<<<<<<< HEAD
-        .setBaseOperation({"Dummy", "Identity", "Softmax", "Proposal", "ROIPooling", "Quantize", "Reshape", "RegionYolo", "ReorgYolo", "Normalize"})
-=======
-        .setBaseOperation({"Dummy", "Identity", "Softmax", "Proposal", "ROIPooling", "Quantize", "Reshape", "RegionYolo", "ReorgYolo", "Permute"})
->>>>>>> f0c76612
+        .setBaseOperation({"Dummy", "Identity", "Softmax", "Proposal", "ROIPooling", "Quantize", "Reshape", "RegionYolo", "ReorgYolo", "Normalize", "Permute"})
         .setExtraInputs(true);
     }
 
