#include "include/mcm/graph/tensor_interference_graph.hpp"
#include "include/mcm/algorithms/path_exists.hpp"
#include "include/mcm/algorithms/edge_exists.hpp"
#include <fstream>
#include <iostream>
#include "include/mcm/base/exception/argument_error.hpp"
#include "include/mcm/computation/model/control_model.hpp"


mv::TensorInterferenceGraph::TensorInterferenceGraph(const mv::TensorInterferenceGraph& g) : graph<TensorInterferenceGraphNode, int>()
{

    for (auto it = g.node_begin(); it != g.node_end(); ++it)
    {
        auto newIt = this->node_insert(*it);
        nodeIteratorsMap_.insert(std::make_pair((*it).name, newIt));
    }

    for (auto it = g.edge_begin(); it != g.edge_end(); ++it)
    {
        auto source = nodeIteratorsMap_.find((*it->source()).name)->second;
        auto sink = nodeIteratorsMap_.find((*it->sink()).name)->second;

        this->edge_insert(source, sink, *it);
    }
}
std::string mv::TensorInterferenceGraph::getTensorTopMaster_(const mv::Data::TensorIterator& t,  mv::DataModel& dm)
{
    auto foundIt = topMasterMap_.find(t->getName());

    if (foundIt != topMasterMap_.end())
        return foundIt->second;

    auto tensorAllocatorName = t->get<std::set<std::string>>("allocators").begin();
    auto tensorAllocator = dm.getAllocator(*tensorAllocatorName);
    mv::Data::BufferIterator tensorBufferIt = tensorAllocator.getBuffer(0, t); // 0 is the only stage for now, but this will probably change in the future
    auto masterTensor = tensorAllocator.getTopMasterBuffer(tensorBufferIt);
    std::pair<std::string,std::string> newEntry (t->getName(),(*masterTensor)->getData()->getName());
    auto res = topMasterMap_.insert(newEntry);
    if (!res.second)
        throw mv::ArgumentError("getTensorTopMaster_", "adding already existing entry!", t->getName(), "");

    return newEntry.second;
}

std::unordered_set<std::string> mv::TensorInterferenceGraph::getTaskTopTensors_(const std::vector<mv::Data::TensorIterator>& tensorList,
    mv::ComputationModel& model, mv::DataModel& dm, const mv::TensorIteratorFilter& tensorFilter, bool isDMA)
{
    std::unordered_set<std::string> topTensors;

    for (unsigned i = 0; i < tensorList.size(); i++)
    {

        bool isCMXTensor = checkIsCMXTensor_(tensorList[i]);
        if ((isDMA && isCMXTensor) || (!isDMA && !isCMXTensor))
        {
            std::string name = getTensorTopMaster_(tensorList[i], dm);
            if (!tensorFilter || tensorFilter(model.getTensor(name)))
            {
                topTensors.insert(name);
            }
        }
    }
    return topTensors;
}

bool mv::TensorInterferenceGraph::checkNodesAreNeighbors_(mv::TensorInterferenceGraph::node_list_iterator& n1, mv::TensorInterferenceGraph::node_list_iterator& n2)
{
    //check children
    for (mv::TensorInterferenceGraph::node_child_iterator it(n1); it != this->node_end(); ++it)
    {
        if (it == n2)
            return true;
    }
    return false;
}

bool mv::TensorInterferenceGraph::isTensorInTopNames_(const std::vector<mv::Data::TensorIterator>& tensorList, mv::DataModel& model,
    const std::string tensorName)
{
    for (unsigned i = 0; i < tensorList.size(); i++)
    {
        std::string name = getTensorTopMaster_(tensorList[i], model);
        if (name == tensorName)
        {
            return true;
        }
    }
    return false;
}

bool mv::TensorInterferenceGraph::checkNodesDontInterfere_(std::unordered_set<std::string>& sourceNodeNames, std::unordered_set<std::string>& sinkNodeNames)
{
<<<<<<< HEAD
    auto opType = opIterator->getOpType();
    if (opType == "Deallocate") //Deallocate is a LeonTask
        return true;
    if (opType  == "DMATask" &&
        (opIterator->get<mv::DmaDirection>("direction") == mv::DmaDirectionEnum::NNCMX2DDR ||
         opIterator->get<mv::DmaDirection>("direction") == mv::DmaDirectionEnum::NNCMX2UPACMX))
        return true;

    return false;
}

bool mv::TensorInterferenceGraph::checkNodesDontInterfere_(mv::ComputationModel& model, const std::string& tensor1, const std::string& tensor2, std::set<std::string>& sourceNodeNames, std::set<std::string>& sinkNodeNames)
{
    //returns true if tensor2 is already deallocated when tesnor1 is allocated
    mv::OpModel om(model);
    mv::ControlModel cm(om);
=======
>>>>>>> 7174630f
    //Check if there's a path from any node in sink to any node in source, if yes return true
    for (std::unordered_set<std::string>::const_iterator src = sinkNodeNames.begin( ); src != sinkNodeNames.end( ); ++src)
    {
        for (std::unordered_set<std::string>::const_iterator target = sourceNodeNames.begin( ); target != sourceNodeNames.end( ); ++target)
        {
            auto pathExists = cmTransitiveClosureSet_.find(std::make_pair(*src, *target));
            if (pathExists == cmTransitiveClosureSet_.end())
                return false;
        }

    }
    return true;
}

std::set<std::string> mv::TensorInterferenceGraph::getTensorNames_(mv::ComputationModel& model, const mv::TensorIteratorFilter& tensorFilter,
    const mv::OpIteratorFilter& taskFilter, bool isDMA)
{
    mv::OpModel om(model);
    mv::DataModel dm(model);

    std::set<std::string> tensorNames;

    for(auto opIterator = om.opBegin(); opIterator != om.opEnd(); ++opIterator)
    {
        if (!taskFilter || taskFilter(opIterator))
        {
            std::unordered_set<std::string> temp = getTaskTopTensors_(opIterator->getInputTensor(), model, dm, tensorFilter, isDMA);
            tensorNames.insert(temp.begin(), temp.end());

            temp = getTaskTopTensors_(opIterator->getOutputTensor(), model, dm, tensorFilter, isDMA);
            tensorNames.insert(temp.begin(), temp.end());
        }
    }
    return tensorNames;
}

std::size_t  mv::TensorInterferenceGraph::getNeighborsWeight_(std::string& inode)
{
    size_t totalWeights = 0;
    //Since we use a directed graph to represent undirected IG, every parent node is also a child node
    // so no need to go through both
    auto ni = nodeIteratorsMap_.find(inode)->second;

    //add parents
    for (mv::TensorInterferenceGraph::node_parent_iterator itr(ni); itr != this->node_end(); ++itr)
    {
        totalWeights += (*itr).weight;
    }
    return totalWeights;
}

void  mv::TensorInterferenceGraph::addWeightsToInterferenceGraph_(const mv::pass::PassEntry& pass, mv::ComputationModel& model, std::size_t alignment)
{
    pass.log(mv::Logger::MessageType::Info, " \tcalc weights for nodes");

    for (mv::TensorInterferenceGraph::node_list_iterator it = this->node_begin(); it != this->node_end(); ++it)
    {
        auto tensor = model.getTensor((*it).name);
        auto tensorMemoryLocation = tensor->get<mv::Tensor::MemoryLocation>("Location");
        // DDR does not need getClusterSize
        if(tensorMemoryLocation == mv::Tensor::MemoryLocation::CMX)
            (*it).weight = tensor->getClusterSize(alignment);
        else
            (*it).weight = tensor->computeTotalSize();
    }

    pass.log(mv::Logger::MessageType::Info, " \tcalc neighbors weights");
    for (mv::TensorInterferenceGraph::node_list_iterator it = this->node_begin(); it != this->node_end(); ++it)
        (*it).neighborsWeight = getNeighborsWeight_((*it).name) + (*it).weight;

}

mv::TensorInterferenceGraph::TensorInterferenceGraph(const mv::pass::PassEntry& pass, mv::ComputationModel& model, std::size_t alignment, const mv::TensorIteratorFilter& tensorFilter,
    const mv::OpIteratorFilter& taskFilter, const SinkOpIteratorFilter& sinkFilter, bool isCompleteTig, bool isDMA)
{

    if (isCompleteTig)
    {
        buildCompleteGraph_(getTensorNames_(model, tensorFilter, taskFilter, isDMA));
    }
    else
    {
        pass.log(mv::Logger::MessageType::Info, " calling genIntereferenceGraph_");

        genIntereferenceGraph_(pass, model , tensorFilter, taskFilter, sinkFilter, isDMA);
    }
    pass.log(mv::Logger::MessageType::Info, " calling addWeightsToInterferenceGraph_");
    addWeightsToInterferenceGraph_(pass, model, alignment);
}


void mv::TensorInterferenceGraph::buildCompleteGraph_(std::set<std::string> tensorNames)
{
    for (std::set<std::string>::const_iterator name = tensorNames.begin( ); name != tensorNames.end( ); ++name)
    {
        auto newIt = this->node_insert(mv::TensorInterferenceGraphNode(*name));
        nodeIteratorsMap_.insert(std::make_pair(*name, newIt));

    }

    int nodeId = 0;
    for (std::set<std::string>::const_iterator src = tensorNames.begin( ); src != tensorNames.end( ); ++src)
    {
        auto ni = nodeIteratorsMap_.find(*src)->second;

        //since we are directed graph need to create a->b and b->a, so we go through all combinations
        for (std::set<std::string>::const_iterator target = tensorNames.begin( ); target != tensorNames.end( ); ++target)
        {
            if (src != target)
                this->edge_insert(ni, nodeIteratorsMap_.find(*target)->second, nodeId++);
        }
    }
}

bool mv::TensorInterferenceGraph::checkIsCMXTensor_(const Data::TensorIterator tensorIt)
{
    if (tensorIt->hasAttr("allocators"))
    {
        auto allocators = tensorIt->get<std::set<std::string>>("allocators");
        if (allocators.count("VPU_CMX_NN") != 0)
            return true;
    }
    else
    {
        throw mv::ArgumentError("checkIsCMXTensor_", "no allocators for tensor", tensorIt->getName(), "no allocators for tensor");
        return false;
    }

    return false;
}

void mv::TensorInterferenceGraph::cmTransitiveClosureHelper_(mv::OpModel& om, mv::ControlModel& cm, std::string source, std::string target)
{
    //Todo maybe add only if source/target are in nodenames?
    cmTransitiveClosureSet_.insert(std::make_pair(source, target));

    //for all childs of target, add them to reachable nodes from source
    for (mv::Control::OpChildIterator it(cm.switchContext(om.getOp(target))); it != cm.opEnd(); ++it)
    {
        //only if we haven't explored this path before lets explore it
        if (cmTransitiveClosureSet_.find(std::make_pair(source, it->getName())) == cmTransitiveClosureSet_.end())
            cmTransitiveClosureHelper_(om, cm, source, it->getName());
    }
}

void mv::TensorInterferenceGraph::cmTransitiveClosure_(mv::ComputationModel& model)
{
    mv::OpModel om(model);
    mv::ControlModel cm(om);

    for(auto opIterator = om.opBegin(); opIterator != om.opEnd(); ++opIterator)
        cmTransitiveClosureHelper_(om, cm, opIterator->getName(), opIterator->getName()); //node is always reachable from itself
}

void mv::TensorInterferenceGraph::genIntereferenceGraph_(const mv::pass::PassEntry& pass, mv::ComputationModel& model , const mv::TensorIteratorFilter& tensorFilter,
    const mv::OpIteratorFilter& taskFilter, const mv::OpIteratorFilter& sinkFilter, bool isDMA)
{
    std::unordered_set<std::string> inputTensorNames;

    std::unordered_set<std::string> outputTensorNames;
    std::unordered_set<std::string> nodeNames;
    int nodeId = 0;

    mv::OpModel om(model);
    mv::DataModel dm(model);

    std::unordered_set<std::pair<std::string, std::string>, pair_hash> addedEdges;
    //Collect all input/output tensor names
    pass.log(mv::Logger::MessageType::Info, "\t collecting nodes and  obvious edges");

    for(auto opIterator = om.opBegin(); opIterator != om.opEnd(); ++opIterator)
    {
        if (!taskFilter || taskFilter(opIterator))
        {

            inputTensorNames = getTaskTopTensors_(opIterator->getInputTensor(), model, dm, tensorFilter, isDMA);

            for (std::unordered_set<std::string>::const_iterator name = inputTensorNames.begin( ); name != inputTensorNames.end( ); ++name)
            {
                auto res = nodeNames.insert(*name);
                if (res.second)
                {//if we dont have it already
                    auto newIt = this->node_insert(*name);
                    nodeIteratorsMap_.insert(std::make_pair(*name , newIt));
                }
            }

            outputTensorNames = getTaskTopTensors_(opIterator->getOutputTensor(), model, dm, tensorFilter, isDMA);

            for (std::unordered_set<std::string>::const_iterator name = outputTensorNames.begin( ); name != outputTensorNames.end( ); ++name)
            {
                auto res = nodeNames.insert(*name);
                if (res.second)
                {//if we dont have it already
                    auto newIt = this->node_insert(*name);
                    nodeIteratorsMap_.insert(std::make_pair(*name , newIt));
                }
            }

            if (inputTensorNames.size() == 0 || outputTensorNames.size() == 0)
                continue;
            //Add the obvious edges
            for (std::unordered_set<std::string>::const_iterator src = inputTensorNames.begin( ); src != inputTensorNames.end( ); ++src)
            {
                auto ni = nodeIteratorsMap_.find(*src)->second;

                for (std::unordered_set<std::string>::const_iterator target = outputTensorNames.begin( ); target != outputTensorNames.end( ); ++target)
                {
                    if (*src != *target)
                    {
                        auto nj = nodeIteratorsMap_.find(*target)->second;

                        auto inserted = addedEdges.insert(std::make_pair(*src, *target));
                        if (inserted.second)
                        {
                            this->edge_insert(ni, nj, 2*nodeId);
                            this->edge_insert(nj, ni, 2*nodeId+1); //since we are directed graph need to create a->b and b->a
                            nodeId++;
                        }
                    }
                }
            }

        }
    }

    pass.log(mv::Logger::MessageType::Info, "\t creating source/sink maps");

    //for each 2 nodes, if they are not yet connected (neighbors) in the undirected graph
    // and dont have a path from one to the other in the directed graph, then check if they
    // exist in memory at the same time
    std::unordered_map<std::string, std::unordered_set<std::string>> sourceNodesMap;
    std::unordered_map<std::string, std::unordered_set<std::string>> sinkNodesMap;
    for (std::unordered_set<std::string>::const_iterator source = nodeNames.begin( ); source != nodeNames.end( ); ++source)
    {
        std::unordered_set<std::string> sourceNodeNames;
        std::unordered_set<std::string> sinkNodeNames;
        for(auto opIterator = om.opBegin(); opIterator != om.opEnd(); ++opIterator)
        {
            if (!opIterator->hasTypeTrait("executable"))
                continue;
            if (isTensorInTopNames_(opIterator->getOutputTensor(), dm, *source))
                sourceNodeNames.insert(opIterator->getName());
            if (isTensorInTopNames_(opIterator->getInputTensor(), dm, *source) && sinkFilter(opIterator))
                sinkNodeNames.insert(opIterator->getName());
        }
        sourceNodesMap.insert(std::pair<std::string,std::unordered_set<std::string>>(*source, sourceNodeNames));
        sinkNodesMap.insert(std::pair<std::string,std::unordered_set<std::string>>(*source, sinkNodeNames));
    }
    //create transitive closure for all nodes in graph
    cmTransitiveClosure_(model);

    pass.log(mv::Logger::MessageType::Info, "\t adding more edges (current Number of edges) " + std::to_string(nodeId));

    for (std::unordered_set<std::string>::const_iterator source = nodeNames.begin( ); source != nodeNames.end( ); ++source)
    {
        auto ni = nodeIteratorsMap_.find(*source)->second;

        for (std::unordered_set<std::string>::const_iterator target = source; target != nodeNames.end( ); ++target)
        {
            auto nj = nodeIteratorsMap_.find(*target)->second;

            if (source != target && !checkNodesAreNeighbors_(ni, nj))
            {
                if (!checkNodesDontInterfere_(sourceNodesMap[*source], sinkNodesMap[*target]) && !checkNodesDontInterfere_(sourceNodesMap[*target], sinkNodesMap[*source]))
                {
                    this->edge_insert(ni, nj, 2*nodeId);
                    this->edge_insert(nj, ni, 2*nodeId+1);
                    nodeId++;
                }
            }
        }
    }
    pass.log(mv::Logger::MessageType::Info, "\t Done - adding more edges (current Number of edges now) " + std::to_string(nodeId));

}

void mv::TensorInterferenceGraph::drawGraph(std::string outputFileName)
{
    std::ofstream ostream;

    ostream.open(outputFileName, std::ios::trunc | std::ios::out);
    ostream << "graph G {\n\tgraph [splines=spline]\n";

    for (auto it = this->node_begin(); it != this->node_end(); ++it)
    {
        auto name = (*it).name;
        std::string nodeDef = "\t\"" + name + "\" [shape=box,";
        nodeDef += " label=<<TABLE BORDER=\"0\" CELLPADDING=\"0\" CELLSPACING=\"0\"><TR><TD ALIGN=\"CENTER\" COLSPAN=\"2\"><FONT POINT-SIZE=\"14.0\"><B>" + name + "</B></FONT></TD></TR>";
        nodeDef += "<TR><TD ALIGN=\"CENTER\"><FONT POINT-SIZE=\"11.0\"> size: " + std::to_string((*it).weight) + "</FONT></TD></TR>";
        nodeDef += "<TR><TD ALIGN=\"CENTER\"><FONT POINT-SIZE=\"11.0\"> address: " + std::to_string((*it).address) + "</FONT></TD></TR>";
        nodeDef += "</TABLE>>";
        ostream << nodeDef << "];\n";
    }
    typedef std::pair<std::string, std::string> DotEdge;
    std::set<DotEdge> existingEdges;
    for (auto it = this->edge_begin(); it != this->edge_end(); ++it)
    {
        DotEdge e1;
        e1.first = (*it->sink()).name;
        e1.second = (*it->source()).name;
        auto ret = existingEdges.insert(e1);
        e1.second = (*it->sink()).name;
        e1.first = (*it->source()).name;
        auto ret2 = existingEdges.insert(e1);
        if (ret.second == true && ret2.second == true)
        {
            std::string edgeDef = "\t\"" + (*it->source()).name + "\" -- \"" +  (*it->sink()).name + "\"";
            ostream << edgeDef << "\n";
        }
    }
    ostream << "}\n";
    ostream.close();
}

void mv::TensorInterferenceGraph::printGraph(std::string name)
{
     // Nodes list
    std::cout << "Printing Graph: " << name << std::endl;
    std::cout << "==========================================" << std::endl;
    std::cout << "Nodes list: " << std::endl;
    for (auto it = this->node_begin(); it != this->node_end(); ++it)
        std::cout << (*it).name << " " << std::endl;

    std::cout << std::endl;

     // Edges list
    std::cout << "Edges list: " << std::endl;
    for (auto it = this->edge_begin(); it != this->edge_end(); ++it)
        std::cout << " EDGE: " << *it << " Source " << (*it->source()).name <<  " sink " << (*it->sink()).name << std::endl;

    std::cout << std::endl;
    std::cout << "=========================================================" << std::endl;

}<|MERGE_RESOLUTION|>--- conflicted
+++ resolved
@@ -91,25 +91,6 @@
 
 bool mv::TensorInterferenceGraph::checkNodesDontInterfere_(std::unordered_set<std::string>& sourceNodeNames, std::unordered_set<std::string>& sinkNodeNames)
 {
-<<<<<<< HEAD
-    auto opType = opIterator->getOpType();
-    if (opType == "Deallocate") //Deallocate is a LeonTask
-        return true;
-    if (opType  == "DMATask" &&
-        (opIterator->get<mv::DmaDirection>("direction") == mv::DmaDirectionEnum::NNCMX2DDR ||
-         opIterator->get<mv::DmaDirection>("direction") == mv::DmaDirectionEnum::NNCMX2UPACMX))
-        return true;
-
-    return false;
-}
-
-bool mv::TensorInterferenceGraph::checkNodesDontInterfere_(mv::ComputationModel& model, const std::string& tensor1, const std::string& tensor2, std::set<std::string>& sourceNodeNames, std::set<std::string>& sinkNodeNames)
-{
-    //returns true if tensor2 is already deallocated when tesnor1 is allocated
-    mv::OpModel om(model);
-    mv::ControlModel cm(om);
-=======
->>>>>>> 7174630f
     //Check if there's a path from any node in sink to any node in source, if yes return true
     for (std::unordered_set<std::string>::const_iterator src = sinkNodeNames.begin( ); src != sinkNodeNames.end( ); ++src)
     {
@@ -170,7 +151,7 @@
         auto tensor = model.getTensor((*it).name);
         auto tensorMemoryLocation = tensor->get<mv::Tensor::MemoryLocation>("Location");
         // DDR does not need getClusterSize
-        if(tensorMemoryLocation == mv::Tensor::MemoryLocation::CMX)
+        if(tensorMemoryLocation == mv::Tensor::MemoryLocation::NNCMX)
             (*it).weight = tensor->getClusterSize(alignment);
         else
             (*it).weight = tensor->computeTotalSize();
