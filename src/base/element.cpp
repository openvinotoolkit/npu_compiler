--- conflicted
+++ resolved
@@ -53,11 +53,8 @@
         auto it = attrs_.emplace(key, content[key]);
         if (!it.second)
             throw RuntimeError(*this, "Unable to emplace a new element in attributes dictionary");
-<<<<<<< HEAD
-        log(Logger::MessageType::Debug, "Attriubte '" + key + "' (" + it.first->second.getTypeName() +
-=======
+
         log(Logger::MessageType::MessageDebug, "Attribute '" + key + "' (" + it.first->second.getTypeName() +
->>>>>>> 572537cb
                     ") set to " + it.first->second.toString());
 
     }
@@ -155,11 +152,7 @@
     auto it = attrs_.emplace(name, attr);
     if (!it.second)
         throw RuntimeError(*this, "Unable to emplace a new element in attributes dictionary");
-<<<<<<< HEAD
-    log(Logger::MessageType::Debug, "Attriubte '" + name + "' (" + it.first->second.getTypeName() +
-=======
     log(Logger::MessageType::MessageDebug, "Attribute '" + name + "' (" + it.first->second.getTypeName() +
->>>>>>> 572537cb
         ") set to " + it.first->second.toString());
 }
 
