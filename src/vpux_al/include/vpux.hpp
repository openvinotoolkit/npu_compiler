--- conflicted
+++ resolved
@@ -62,10 +62,6 @@
     ~IEngineBackend() = default;
 };
 
-<<<<<<< HEAD
-class EngineBackendConfigurator;
-=======
->>>>>>> a82977a0
 using IEngineBackendPtr = InferenceEngine::details::SOPointer<IEngineBackend>;
 
 class EngineBackend final {
@@ -84,14 +80,6 @@
         return _impl->getSupportedOptions();
     }
 
-<<<<<<< HEAD
-private:
-    friend class EngineBackendConfigurator;
-    IEngineBackendPtr _impl = {};
-
-private:
-=======
->>>>>>> a82977a0
     EngineBackend(std::string pathToLib);
     EngineBackend() = default;
 
