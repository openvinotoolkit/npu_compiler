--- conflicted
+++ resolved
@@ -80,11 +80,7 @@
     // Public options
     bool _performanceCounting = false;
     std::string _deviceId = "VPU-0";
-<<<<<<< HEAD
-    int _throughputStreams = 4;
-=======
     int _throughputStreams = 2;
->>>>>>> a6509170
     InferenceEngine::VPUXConfigParams::VPUXPlatform _platform = InferenceEngine::VPUXConfigParams::VPUXPlatform::AUTO;
 
     // Private options
