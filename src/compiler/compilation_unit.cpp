#include "include/mcm/compiler/compilation_unit.hpp"

const std::string mv::CompilationUnit::ma2480DefDescPath_ = "/config/target/ma2480.json";

mv::Logger& mv::CompilationUnit::logger_ = mv::ComputationModel::logger();

mv::CompilationUnit::CompilationUnit(mv::Logger::VerboseLevel verboseLevel, bool logTime) :
model_(new OpModel(verboseLevel, logTime))
{

}

void mv::CompilationUnit::loadModelFromJson(const std::string &path)
{
    mv::JSONTextParser parser;
    mv::json::Value value;
    parser.parseFile(path, value);
<<<<<<< HEAD
    
    delete model_;
=======
    OpModel * oldModel = model_;
>>>>>>> f6f72109
    model_ = new OpModel(value);
    if(mv::Jsonable::constructBoolTypeFromJson(value["has_populated_tensors"]))
    {
        size_t lastindex = path.find_last_of(".");
        std::string pathNoExt(path.substr(0, lastindex));

        for(auto tensorIt = model_->tensorBegin(); tensorIt != model_->tensorEnd(); ++tensorIt)
        {
            if(!tensorIt->isPopulated())
                continue;
            std::string currentTensorInputPath(pathNoExt+"_"+tensorIt->getName());
            std::ifstream currentTensorInputStream(currentTensorInputPath, std::ios::in | std::ios::binary);
            mv::dynamic_vector<float> tensorData(tensorIt->getShape().totalSize());
            currentTensorInputStream.read(reinterpret_cast<char*>(&tensorData[0]), tensorData.size() * sizeof(tensorData[0]));
            tensorIt->populate(tensorData, tensorIt->getOrder());
            currentTensorInputStream.close();
        }
    }
<<<<<<< HEAD
   
=======
    delete oldModel;
>>>>>>> f6f72109
}

mv::CompilationUnit::~CompilationUnit()
{
    delete model_;
}

bool mv::CompilationUnit::loadTargetDescriptor(const std::string& path)
{
    try
    {
        return targetDescriptor_.load(path);
    }
    catch (ArgumentError& e)
    {
        logger_.log(Logger::MessageType::MessageError, e.what());
        return false;
    }

    return true;

}

bool mv::CompilationUnit::loadTargetDescriptor(Target target)
{

    switch (target)
    {

        case Target::ma2480:
        {
            std::string descPath = utils::projectRootPath() + ma2480DefDescPath_;
            return loadTargetDescriptor(descPath);
        }

        default:
            return false;

    }

    return false;

}

mv::PassManager& mv::CompilationUnit::passManager()
{
    return passManager_;
}

mv::json::Object& mv::CompilationUnit::compilationDescriptor()
{
    return compilationDescriptor_;
}

mv::CompositionalModel& mv::CompilationUnit::model()
{
    return *model_;
}

bool mv::CompilationUnit::initialize()
{
    return passManager_.initialize(*model_, targetDescriptor_, compilationDescriptor_);
}

mv::json::Object mv::CompilationUnit::runStep()
{
    return passManager_.step();
}

mv::json::Object mv::CompilationUnit::run()
{
    json::Object output;
    while (!passManager_.completed())
        output = passManager_.step();
    return output;
}

bool mv::CompilationUnit::completed() const
{
    return passManager_.completed();
}<|MERGE_RESOLUTION|>--- conflicted
+++ resolved
@@ -15,12 +15,7 @@
     mv::JSONTextParser parser;
     mv::json::Value value;
     parser.parseFile(path, value);
-<<<<<<< HEAD
-    
     delete model_;
-=======
-    OpModel * oldModel = model_;
->>>>>>> f6f72109
     model_ = new OpModel(value);
     if(mv::Jsonable::constructBoolTypeFromJson(value["has_populated_tensors"]))
     {
@@ -39,11 +34,7 @@
             currentTensorInputStream.close();
         }
     }
-<<<<<<< HEAD
-   
-=======
-    delete oldModel;
->>>>>>> f6f72109
+
 }
 
 mv::CompilationUnit::~CompilationUnit()
