#include "include/mcm/compiler/compilation_unit.hpp"

const std::string mv::CompilationUnit::ma2480DefDescPath_ = "/config/target/ma2480.json";
const std::string mv::CompilationUnit::compositionalModelRecordingsPath_ = "/recordings/";

<<<<<<< HEAD
mv::CompilationUnit::CompilationUnit(const std::string& modelName) :
model_(new OpModel(modelName))
=======
mv::Logger& mv::CompilationUnit::logger_ = mv::ComputationModel::logger();

mv::CompilationUnit::CompilationUnit(mv::Logger::VerboseLevel verboseLevel, bool logTime) :
model_(new OpModel(verboseLevel, logTime)),
recordedModel_(new CompositionalModelRecorder(*model_,compositionalModelRecordingsPath_))
>>>>>>> c8217433
{

}

/*void mv::CompilationUnit::loadModelFromJson(const std::string &path)
{

    mv::JSONTextParser parser;
    mv::json::Value value;
    parser.parseFile(path, value);
    delete model_;
    model_ = new OpModel(value);
    if(mv::Jsonable::constructBoolTypeFromJson(value["has_populated_tensors"]))
    {
        size_t lastindex = path.find_last_of(".");
        std::string pathNoExt(path.substr(0, lastindex));

        for(auto tensorIt = model_->tensorBegin(); tensorIt != model_->tensorEnd(); ++tensorIt)
        {
            if(!tensorIt->isPopulated())
                continue;
            std::string currentTensorInputPath(pathNoExt+"_"+tensorIt->getName());
            std::ifstream currentTensorInputStream(currentTensorInputPath, std::ios::in | std::ios::binary);
            std::vector<double> tensorData(tensorIt->getShape().totalSize());
            currentTensorInputStream.read(reinterpret_cast<char*>(&tensorData[0]), tensorData.size() * sizeof(tensorData[0]));
            tensorIt->populate(tensorData, tensorIt->getOrder());
            currentTensorInputStream.close();
        }
    }

}*/

mv::CompilationUnit::~CompilationUnit()
{
    delete model_;
    delete recordedModel_;
}

bool mv::CompilationUnit::loadTargetDescriptor(const std::string& path)
{
    try
    {
        return targetDescriptor_.load(path);
    }
    catch (ArgumentError& e)
    {
        log(Logger::MessageType::MessageError, e.what());
        return false;
    }

    return true;

}

bool mv::CompilationUnit::loadCompilationDescriptor(const std::string& filePath)
{

    JSONTextParser parser(jsonParserBufferLenght_);

    try
    {

        json::Value jsonRoot;
        if (!parser.parseFile(filePath, jsonRoot))
        {
            throw ArgumentError("filePath", filePath,
                "Unable to parse compilation descriptor - error reading");
        }
        if (jsonRoot.valueType() != json::JSONType::Object)
            return false;
        else
            compilationDescriptor_ = jsonRoot.get<json::Object>();

    }
    catch (ParsingError& e)
    {
        return false;
    }
    return true;

}

bool mv::CompilationUnit::loadTargetDescriptor(Target target)
{

    switch (target)
    {

        case Target::ma2480:
        {
            std::string descPath = utils::projectRootPath() + ma2480DefDescPath_;
            return loadTargetDescriptor(descPath);
        }

        default:
            return false;

    }

    return false;

}

mv::PassManager& mv::CompilationUnit::passManager()
{
    return passManager_;
}

mv::json::Object& mv::CompilationUnit::compilationDescriptor()
{
    return compilationDescriptor_;
}

mv::CompositionalModel& mv::CompilationUnit::model()
{
    return *model_;
}

mv::CompositionalModel& mv::CompilationUnit::recordedModel()
{
    return *recordedModel_;
}

bool mv::CompilationUnit::initialize()
{

    if (!passManager_.initialize(*model_, targetDescriptor_, compilationDescriptor_))
        return false;
    // Initialize resouces
    for (auto it = targetDescriptor_.memoryDefs().begin(); it != targetDescriptor_.memoryDefs().end(); ++it)
    {
        mv::DataModel dm(*model_);
        dm.addAllocator(it->first, it->second.size, it->second.order);
    }

    return true;

}

mv::json::Object mv::CompilationUnit::runStep()
{
    return passManager_.step();
}

mv::json::Object mv::CompilationUnit::run()
{
    json::Object output;
    while (!passManager_.completed())
        output = passManager_.step();
    return output;
}

bool mv::CompilationUnit::completed() const
{
    return passManager_.completed();
}

std::string mv::CompilationUnit::getLogID() const
{
    return "CompilationUnit";
}<|MERGE_RESOLUTION|>--- conflicted
+++ resolved
@@ -3,16 +3,9 @@
 const std::string mv::CompilationUnit::ma2480DefDescPath_ = "/config/target/ma2480.json";
 const std::string mv::CompilationUnit::compositionalModelRecordingsPath_ = "/recordings/";
 
-<<<<<<< HEAD
 mv::CompilationUnit::CompilationUnit(const std::string& modelName) :
-model_(new OpModel(modelName))
-=======
-mv::Logger& mv::CompilationUnit::logger_ = mv::ComputationModel::logger();
-
-mv::CompilationUnit::CompilationUnit(mv::Logger::VerboseLevel verboseLevel, bool logTime) :
-model_(new OpModel(verboseLevel, logTime)),
-recordedModel_(new CompositionalModelRecorder(*model_,compositionalModelRecordingsPath_))
->>>>>>> c8217433
+model_(new OpModel(modelName)),
+recordedModel_(new CompositionalModelRecorder(*model_, compositionalModelRecordingsPath_))
 {
 
 }
@@ -78,7 +71,7 @@
         json::Value jsonRoot;
         if (!parser.parseFile(filePath, jsonRoot))
         {
-            throw ArgumentError("filePath", filePath,
+            throw ArgumentError(*this, "filePath", filePath,
                 "Unable to parse compilation descriptor - error reading");
         }
         if (jsonRoot.valueType() != json::JSONType::Object)
