--- conflicted
+++ resolved
@@ -31,7 +31,6 @@
 #include <vpu/utils/ie_helpers.hpp>
 #include <vpu/utils/logger.hpp>
 #include <vpu/utils/enums.hpp>
-<<<<<<< HEAD
 
 #if (defined(__arm__) || defined(__aarch64__)) && defined(VPUX_DEVELOPER_BUILD)
 #include <atomic>
@@ -48,8 +47,6 @@
 #include <time.h>
 #include <unistd.h>
 #endif
-=======
->>>>>>> a6509170
 
 #include "vpual_config.hpp"
 #include "vpusmm_allocator.hpp"
@@ -335,15 +332,12 @@
               _allocator->free(buffer);
           }
       }) {
-<<<<<<< HEAD
 #ifdef VPUX_DEVELOPER_BUILD
     _pipePrint = PipePrintHandler::get();
 #endif
 
-=======
     if(_config.executorStreams() > 1)
         _mutex->count_one();
->>>>>>> a6509170
     std::size_t inputsTotalSize = 0;
     for (auto&& in : _networkDescription->getDeviceInputsInfo()) {
         const auto& tensorDesc = in.second->getTensorDesc();
