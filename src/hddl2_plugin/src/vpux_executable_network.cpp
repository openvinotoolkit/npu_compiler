--- conflicted
+++ resolved
@@ -160,12 +160,7 @@
         networkInputs, networkOutputs, inferExecutor, _config, _networkName, allocator);
 }
 
-<<<<<<< HEAD
 InferenceEngine::IInferRequest::Ptr ExecutableNetwork::CreateInferRequest() {
-    auto inferExecutor = getExecutorForInference(_executorPtr);
-    auto syncRequestImpl = std::make_shared<InferRequest>(_networkInputs, _networkOutputs, inferExecutor, _config);
-=======
-void ExecutableNetwork::CreateInferRequest(InferenceEngine::IInferRequest::Ptr& asyncRequest) {
     const auto inferExecutor = getExecutorForInference(_executorPtr);
 #ifdef __aarch64__
     const auto allocator = _device->getAllocator();
@@ -175,7 +170,6 @@
 #endif
     auto syncRequestImpl = std::make_shared<InferRequest>(
         _networkInputs, _networkOutputs, inferExecutor, _config, _networkName, allocator);
->>>>>>> d092ea1b
 
     syncRequestImpl->setPointerToExecutableNetworkInternal(shared_from_this());
 
