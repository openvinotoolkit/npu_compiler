--- conflicted
+++ resolved
@@ -4,200 +4,6 @@
 mv::allocator mv::Tensor::allocator_;
 mv::static_vector<mv::dim_type, mv::byte_type, mv::max_ndims> mv::Tensor::subsBuffer_;
 
-<<<<<<< HEAD
-const std::function<unsigned(const mv::Shape&, const mv::static_vector<mv::dim_type, mv::byte_type, mv::max_ndims>&)> mv::Tensor::subToIndColumMajor_ =
-    [](const mv::Shape& s, const static_vector<dim_type, byte_type, max_ndims>& sub)
-{
-
-    if (s.ndims() == 0)
-        throw ShapeError("Cannot compute subscripts for 0-dimensional shape");
-
-    if (sub.length() != s.ndims())
-        throw ShapeError("Mismatch between subscript vector and number of dimensions in shape");
-
-    unsigned currentMul = 1;
-    unsigned currentResult = 0;
-
-    for (unsigned i = 0; i < sub.length(); ++i)
-    {
-
-        if (sub[i] >=  s[i])
-            throw ShapeError("Subscript exceeds the dimension");
-
-        currentResult += currentMul * sub[i];
-        currentMul *= s[i];
-
-    }
-
-    return currentResult;
-
-};
-
-const std::function<mv::static_vector<mv::dim_type, mv::byte_type, mv::max_ndims>(const mv::Shape&, unsigned)> mv::Tensor::indToSubColumMajor_ =
-    [](const mv::Shape& s, unsigned idx)
-{
-
-    if (s.ndims() == 0)
-        throw ShapeError("Cannot compute subscripts for 0-dimensional shape");
-
-    static_vector<dim_type, byte_type, max_ndims> sub(s.ndims());
-    sub[0] =  idx % s[0];
-    int offset = -sub[0];
-    int scale = s[0];
-    for (int i = 1; i < s.ndims(); ++i)
-    {
-        sub[i] = (idx + offset) / scale % s[i];
-        offset -= sub[i] * s[i - 1];
-        scale *= s[i];
-    }
-
-    return sub;
-
-};
-
-
-const std::function<unsigned(const mv::Shape& s, const mv::static_vector<mv::dim_type, mv::byte_type, mv::max_ndims>&)> mv::Tensor::subToIndRowMajor_ =
-    [](const mv::Shape& s, const static_vector<dim_type, byte_type, max_ndims>& sub)
-{
-
-    if (s.ndims() == 0)
-        throw ShapeError("Cannot compute subscripts for 0-dimensional shape");
-
-    if (sub.length() != s.ndims())
-        throw ShapeError("Mismatch between subscript vector and number of dimensions in shape");
-
-    unsigned currentMul = 1;
-    unsigned currentResult = 0;
-
-    for (int i = sub.length() - 1; i >= 0 ; --i)
-    {
-
-        if (sub[i] >=  s[i])
-            throw ShapeError("Subscript exceeds the dimension");
-
-        currentResult += currentMul * sub[i];
-        currentMul *= s[i];
-
-    }
-
-    return currentResult;
-
-};
-
-const std::function<mv::static_vector<mv::dim_type, mv::byte_type, mv::max_ndims>(const mv::Shape& s, unsigned)> mv::Tensor::indToSubRowMajor_ =
-    [](const mv::Shape& s, unsigned idx)
-{
-
-    if (s.ndims() == 0)
-        throw ShapeError("Cannot compute subscripts for 0-dimensional shape");
-
-    static_vector<dim_type, byte_type, max_ndims> sub(s.ndims());
-    sub[s.ndims() - 1] =  idx % s[s.ndims() - 1];
-    int offset = -sub[s.ndims() - 1];
-    int scale = s[s.ndims() - 1];
-    for (int i = s.ndims() - 2; i >= 0; --i)
-    {
-        sub[i] = (idx + offset) / scale % s[i];
-        offset -= sub[i] * scale;
-        scale *= s[i];
-    }
-
-    return sub;
-
-};
-
-const std::function<unsigned(const mv::Shape& s, const mv::static_vector<mv::dim_type, mv::byte_type, mv::max_ndims>&)> mv::Tensor::subToIndPlanar_ =
-    [](const mv::Shape& s, const static_vector<dim_type, byte_type, max_ndims>& sub)
-{
-    if (s.ndims() == 0)
-        throw ShapeError("Cannot compute subscripts for 0-dimensional shape");
-
-    if (sub.length() != s.ndims())
-        throw ShapeError("Mismatch between subscript vector and number of dimensions in shape");
-
-    unsigned currentMul = 1;
-    unsigned currentResult = 0;
-
-    for (int i = sub.length() - 1; i > 1; --i)
-    {
-
-        if (sub[i] >=  s[i])
-            throw ShapeError("Subscript exceeds the dimension");
-
-        currentResult += currentMul * sub[i];
-        currentMul *= s[i];
-
-    }
-
-    currentResult += currentMul * sub[0];
-    currentMul *= s[0];
-
-    if (sub.length() > 1)
-        currentResult += currentMul * sub[1];
-
-    return currentResult;
-
-};
-
-const std::function<mv::static_vector<mv::dim_type, mv::byte_type, mv::max_ndims>(const mv::Shape& s, unsigned)>mv::Tensor:: indToSubPlanar_ =
-    [](const mv::Shape& s, unsigned idx)
-{
-
-    if (s.ndims() == 0)
-        throw ShapeError("Cannot compute subscripts for 0-dimensional shape");
-
-    static_vector<dim_type, byte_type, max_ndims> sub(s.ndims());
-
-    if (s.ndims() == 1)
-    {
-        sub[0] =  idx % s[0];
-        return sub;
-    }
-    else if (s.ndims() == 2)
-    {
-        sub[0] = idx % s[0];
-        sub[1] = (idx - sub[0]) / s[0] % s[1];
-        return sub;
-    }
-    else
-    {
-        sub[s.ndims() - 1] =  idx % s[s.ndims() - 1];
-        int offset = -sub[s.ndims() - 1];
-        int scale = s[s.ndims() - 1];
-        for (int i = s.ndims() - 2; i > 1; --i)
-        {
-            sub[i] = (idx + offset) / scale % s[i];
-            offset -= sub[i] * scale;
-            scale *= s[i];
-        }
-        sub[0] = (idx + offset) / scale % s[0];
-        offset -= sub[0] * scale;
-        scale *= s[0];
-        sub[1] = (idx + offset) / scale % s[1];
-    }
-
-    return sub;
-
-};
-
-unsigned mv::Tensor::subToInd(const Shape& shape, const static_vector<dim_type, byte_type, max_ndims>& sub, Order order)
-{
-
-    auto subToIndFcn = selectSubToInd_(order);
-    return subToIndFcn(shape, sub);
-
-}
-
-mv::static_vector<mv::dim_type, mv::byte_type, mv::max_ndims> mv::Tensor::indToSub(const Shape& shape, unsigned idx, Order order)
-{
-
-    auto subToIndFcn = selectIndToSub_(order);
-    return subToIndFcn(shape, idx);
-
-}
-
-=======
->>>>>>> 7a3c2c6d
 mv::Tensor::Tensor(const string &name, const Shape &shape, DType dType, Order order) :
 ComputationElement(name),
 errValue(0.0f),
