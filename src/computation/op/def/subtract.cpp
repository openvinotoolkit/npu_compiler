--- conflicted
+++ resolved
@@ -34,15 +34,10 @@
             else
                 outputs.push_back(mv::Tensor(":0",  inputs[0]->getShape(), dTypeToUse, inputs[0]->getOrder(), args.at("quantParams").get<mv::QuantizationParams>()));
         };
-<<<<<<< HEAD
-
-=======
-    
 
     }
 
     namespace op {
->>>>>>> 87352086
         MV_REGISTER_OP(Subtract)
         .setInputs({"inputs"})
         .setOutputs({"output"})
