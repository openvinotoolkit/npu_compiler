--- conflicted
+++ resolved
@@ -24,13 +24,10 @@
             outputs.push_back(mv::Tensor(":0", inputs[0]->getShape(), inputs[0]->getDType(), inputs[0]->getOrder()));
 
         };
-<<<<<<< HEAD
 
-=======
     }
 
     namespace op {
->>>>>>> 87352086
         MV_REGISTER_OP(Identity)
         .setInputs({"data"})
         .setOutputs({"output"})
