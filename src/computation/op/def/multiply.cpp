#include "include/mcm/computation/op/op_registry.hpp"

namespace mv
{

    namespace op_multiply
    {

        static std::function<std::pair<bool, std::size_t>(const std::vector<Data::TensorIterator>&,
            const std::map<std::string, Attribute>&, std::string&)> inputCheckFcn =
            [](const std::vector<Data::TensorIterator>& inputs, const std::map<std::string, Attribute>&,
            std::string& errMsg) -> std::pair<bool, std::size_t>
        {

            if (inputs[0]->getShape() != inputs[1]->getShape())
            {
                errMsg = "Does not match the data0 shape " + inputs[1]->getShape().toString();
                return {false, 1};
            }

            return {true, 0};

        };

        static std::function<void(const std::vector<Data::TensorIterator>&, const std::map<std::string, Attribute>&,
            std::vector<Tensor>&)> outputDefFcn =
            [](const std::vector<Data::TensorIterator>& inputs, const std::map<std::string, Attribute>&args, std::vector<Tensor>& outputs)
        {
            auto dTypeToUse = args.at("dType").get<mv::DType>();
            if(dTypeToUse == mv::DType("Default"))
                dTypeToUse = inputs[0]->getDType();
            if (args.at("quantParams").get<mv::QuantizationParams>().isEmpty())
                outputs.push_back(mv::Tensor(":0",  inputs[0]->getShape(), dTypeToUse, inputs[0]->getOrder()));
            else
                outputs.push_back(mv::Tensor(":0",  inputs[0]->getShape(), dTypeToUse, inputs[0]->getOrder(), args.at("quantParams").get<mv::QuantizationParams>()));

        };
<<<<<<< HEAD
=======
    

    }

    namespace op {
>>>>>>> 87352086

        MV_REGISTER_OP(Multiply)
        .setInputs({"inputs"})
        .setOutputs({"output"})
        .setOptionalArg<mv::DType>("dType", mv::DType("Default"))
        .setOptionalArg<mv::QuantizationParams>("quantParams", mv::QuantizationParams({},{},{},{}))
        .setInputCheck(op_multiply::inputCheckFcn)
        .setOutputDef(op_multiply::outputDefFcn)
        .setTypeTrait({"executable", "exposed"})
        .setVariableInputNum(true);

    }

}<|MERGE_RESOLUTION|>--- conflicted
+++ resolved
@@ -35,15 +35,10 @@
                 outputs.push_back(mv::Tensor(":0",  inputs[0]->getShape(), dTypeToUse, inputs[0]->getOrder(), args.at("quantParams").get<mv::QuantizationParams>()));
 
         };
-<<<<<<< HEAD
-=======
-    
 
     }
 
     namespace op {
->>>>>>> 87352086
-
         MV_REGISTER_OP(Multiply)
         .setInputs({"inputs"})
         .setOutputs({"output"})
