#include "include/mcm/computation/op/op_registry.hpp"

namespace mv
{

    namespace op_leaky_relu
    {

        static std::function<std::pair<bool, std::size_t>(const std::vector<Data::TensorIterator>&,
            const std::map<std::string, Attribute>&, std::string&)> inputCheckFcn =
            [](const std::vector<Data::TensorIterator>& inputs, const std::map<std::string, Attribute>& args,
            std::string& errMsg) -> std::pair<bool, std::size_t>
        {
            if (inputs[0]->getShape().ndims() != 4)
            {
                errMsg = "Invalid shape of the input tensor (input 0) - must have a dimensionality of 4, "
                    " has " + std::to_string(inputs[0]->getShape().ndims());

                return {false, 0};
            }

            auto alpha = args.at("alpha").get<double>();

            if (alpha < 0)
            {
                errMsg = "Invalid value (must be non-negative): alpha=" + std::to_string(alpha);

                return {false, 0};
            }

            return {true, 0};
        };

        static std::function<void(const std::vector<Data::TensorIterator>&, const std::map<std::string, Attribute>&,
            std::vector<Tensor>&)> outputDefFcn =
            [](const std::vector<Data::TensorIterator>& inputs, const std::map<std::string, Attribute>&, std::vector<Tensor>& outputs)
        {

            outputs.push_back(mv::Tensor(":0", inputs[0]->getShape(), inputs[0]->getDType(), inputs[0]->getOrder()));

        };
<<<<<<< HEAD

=======
    

    }

    namespace op {
>>>>>>> 87352086
        MV_REGISTER_OP(LeakyRelu)
        .setInputs({"data"})
        .setOptionalArg<double>("alpha", 0)
        .setOutputs({"output"})
        .setInputCheck(op_leaky_relu::inputCheckFcn)
        .setOutputDef(op_leaky_relu::outputDefFcn)
        .setTypeTrait({"executable", "exposed"});
    }

}<|MERGE_RESOLUTION|>--- conflicted
+++ resolved
@@ -39,15 +39,10 @@
             outputs.push_back(mv::Tensor(":0", inputs[0]->getShape(), inputs[0]->getDType(), inputs[0]->getOrder()));
 
         };
-<<<<<<< HEAD
-
-=======
-    
 
     }
 
     namespace op {
->>>>>>> 87352086
         MV_REGISTER_OP(LeakyRelu)
         .setInputs({"data"})
         .setOptionalArg<double>("alpha", 0)
