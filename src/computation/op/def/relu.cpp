--- conflicted
+++ resolved
@@ -30,14 +30,11 @@
 
         };
 
-<<<<<<< HEAD
-=======
     }
 
 
 
     namespace op {
->>>>>>> a2371d20
         MV_REGISTER_OP(Relu)
         .setInputs({"data"})
         .setOutputs({"output"})
