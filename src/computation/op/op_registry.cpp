// NOTE: Never compile this file as a standalone compiliation unit. It
// must be included as .cpp explicity in the final target object in the
// right order as needed.


#include "include/mcm/computation/op/op_registry.hpp"
#include "include/mcm/base/attribute_registry.hpp"

namespace mv
{

    MV_DEFINE_REGISTRY(op::OpRegistry, std::string, mv::op::OpEntry)

}

const std::string mv::op::OpRegistry::compAPIHeaderPath_ = std::string(META_DIR) + std::string("/include/mcm/compositional_model.hpp");
const std::string mv::op::OpRegistry::compAPISourcePath_ = std::string(META_DIR) + std::string("/src/compositional_model.cpp");
const std::string mv::op::OpRegistry::opModelHeaderPath_ = std::string(META_DIR) + std::string("/include/mcm/op_model.hpp");
const std::string mv::op::OpRegistry::opModelSourcePath_ = std::string(META_DIR) + std::string("/src/op_model.cpp");

/*const std::set<std::string> mv::op::OpRegistry::typeTraits_ = 
{
    "executable",   // An op is doing some processing of inputs
    "exposed"       // An op definition call is exposed in CompositionAPI
};*/

mv::op::OpRegistry::OpRegistry()
{
	typeTraits_.insert("executable");
	typeTraits_.insert("exposed");
	typeTraits_.insert("optimizable");
}

mv::op::OpRegistry& mv::op::OpRegistry::instance()
{
    
    return Registry<OpRegistry, std::string, OpEntry>::instance();

}

std::vector<std::string> mv::op::OpRegistry::getOpTypes(std::initializer_list<std::string> traits)
{
    auto result = instance().list();
    std::vector<std::string> filteredResults;
    for (auto typeIt = result.begin(); typeIt != result.end(); ++typeIt)
    {
        bool include = true;
        for (auto traitIt = traits.begin(); traitIt != traits.end(); ++traitIt)
        {
            if (!hasTypeTrait(*typeIt, *traitIt))
            {
                include = false;
                break;
            }
        }
        if (include)
            filteredResults.push_back(*typeIt);
    }
    return filteredResults;
    
}

bool mv::op::OpRegistry::checkOpType(const std::string& opType)
{
    return instance().find(opType) != nullptr;
}

bool mv::op::OpRegistry::checkExtraInputs(const std::string& opType)
{
    if (!checkOpType(opType))
        throw OpError("OpRegistry", "Attempt of obtaining the arguments list for an unregistered op type " + opType);

    OpEntry* const opPtr1 = instance().find(opType);

    if (!opPtr1)
        throw MasterError("OpRegistry", "Registered op type " + opType + " not found in the op registry");

    return opPtr1->allowsExtraInputs();
}

std::vector<std::string> mv::op::OpRegistry::getArgsList(const std::string& opType)
{
    if (!checkOpType(opType))
        throw OpError("OpRegistry", "Attempt of obtaining the aandatrguments list for an unregistered op type " + opType);
    
    OpEntry* const opPtr = instance().find(opType);

    if (!opPtr)
        throw MasterError("OpRegistry", "Registered op type " + opType + " not found in the op registry");

    return opPtr->getArgsList();
    
}

//method to return list of attributes with default values and the default values
std::vector<std::pair<std::string, mv::Attribute>> mv::op::OpRegistry::getOptionalArgsList(const std::string& opType)
{
    if (!checkOpType(opType))
        throw OpError("OpRegistry", "Attempt of obtaining the arguments list for an unregistered op type " + opType);
    
    OpEntry* const opPtr1 = instance().find(opType);

    if (!opPtr1)
        throw MasterError("OpRegistry", "Registered op type " + opType + " not found in the op registry");

    return opPtr1->getOptionalArgsList();
    
}


std::type_index mv::op::OpRegistry::argType(const std::string& opType, const std::string& argName)
{

    if (!checkOpType(opType))
        throw OpError("OpRegistry", "Attempt of checking the arguments type for an unregistered op type " + opType);
    
    OpEntry* const opPtr = instance().find(opType);

    if (!opPtr)
        throw MasterError("OpRegistry", "Registered op type " + opType + " not found in the op registry");

    return opPtr->argType(argName);

}

bool mv::op::OpRegistry::checkArgType(const std::string& opType, const std::string& argName, const std::type_index& typeID)
{
    return typeID == argType(opType, argName);
}

std::size_t mv::op::OpRegistry::getInputsCount(const std::string& opType)
{
    if (!checkOpType(opType))
        throw OpError("OpRegistry", "Attempt of checking inputs count for an unregistered op type " + opType);
    
    OpEntry* const opPtr = instance().find(opType);

    if (!opPtr)
        throw MasterError("OpRegistry", "Registered op type " + opType +
            " not found in the op registry");

    return opPtr->getInputsCount();

}

std::size_t mv::op::OpRegistry::getOutputsCount(const std::string& opType)
{
    if (!checkOpType(opType))
        throw OpError("OpRegistry", "Attempt of checking outputs count for an unregistered op type " + opType);
    
    OpEntry* const opPtr = instance().find(opType);

    if (!opPtr)
        throw MasterError("OpRegistry", "Registered op type " + opType +
            " not found in the op registry");

    return opPtr->getOutputsCount();

}

std::pair<bool, std::size_t> mv::op::OpRegistry::checkInputs(const std::string& opType,
    const std::vector<Data::TensorIterator>& inputs, const std::map<std::string, Attribute>& args, std::string& errMsg)
{

    if (!checkOpType(opType))
        throw OpError("OpRegistry", "Attempt of executing an inputs check for an unregistered op type " + opType);

    OpEntry* const opPtr = instance().find(opType);

    if (!opPtr)
        throw MasterError("OpRegistry", "Registered op type " + opType +
            " not found in the op registry");

    return opPtr->checkInputs(inputs, args, errMsg);
}

void mv::op::OpRegistry::getOutputsDef(const std::string& opType, const std::vector<Data::TensorIterator>& inputs,
    const std::map<std::string, Attribute>& args, std::vector<Tensor>& outputs)
{

    if (!checkOpType(opType))
        throw OpError("OpRegistry", "Attempt of executing an inputs check for an unregistered op type " + opType);
    
    OpEntry* const opPtr = instance().find(opType);

    if (!opPtr)
        throw MasterError("OpRegistry", "Registered op type " + opType +
            " not found in the op registry");

    opPtr->getOutputsDef(inputs, args, outputs);

}

std::string mv::op::OpRegistry::getInputLabel(const std::string& opType, std::size_t idx)
{

    if (!checkOpType(opType))
        throw OpError("OpRegistry", "Attempt of obtaining an input label for an unregistered op type " + opType);

    OpEntry* const opPtr = instance().find(opType);

    if (!opPtr)
        throw MasterError("OpRegistry", "Registered op type " + opType +
            " not found in the op registry");

    return opPtr->getInputLabel(idx);

}

const std::vector<std::string>& mv::op::OpRegistry::getInputLabel(const std::string& opType)
{
    if (!checkOpType(opType))
        throw OpError("OpRegistry", "Attempt of obtaining an input labels for an unregistered op type " + opType);

    OpEntry* const opPtr = instance().find(opType);

    if (!opPtr)
        throw MasterError("OpRegistry", "Registered op type " + opType +
            " not found in the op registry");

    return opPtr->getInputLabel();
}

std::string mv::op::OpRegistry::getOutputLabel(const std::string& opType, std::size_t idx)
{

    if (!checkOpType(opType))
        throw OpError("OpRegistry", "Attempt of obtaining an output label for an unregistered op type " + opType);

    OpEntry* const opPtr = instance().find(opType);

    if (!opPtr)
        throw MasterError("OpRegistry", "Registered op type " + opType +
            " not found in the op registry");

    return opPtr->getOutputLabel(idx);

}

const std::vector<std::string>& mv::op::OpRegistry::getOutputLabel(const std::string& opType)
{

    if (!checkOpType(opType))
        throw OpError("OpRegistry", "Attempt of obtaining an output labels for an unregistered op type " + opType);

    OpEntry* const opPtr = instance().find(opType);

    if (!opPtr)
        throw MasterError("OpRegistry", "Registered op type " + opType +
            " not found in the op registry");

    return opPtr->getOutputLabel();

}

bool mv::op::OpRegistry::checkTypeTrait(const std::string& typeTrait)
{
    if (instance().typeTraits_.find(typeTrait) != instance().typeTraits_.end())
        return true;
    return false;
}

const std::set<std::string>& mv::op::OpRegistry::getTypeTraits(const std::string& opType)
{
    if (!checkOpType(opType))
        throw OpError("OpRegistry", "Attempt of obtaining type traits for an unregistered op type " + opType);

    OpEntry* const opPtr = instance().find(opType);

    if (!opPtr)
        throw MasterError("OpRegistry", "Registered op type " + opType +
            " not found in the op registry");

    return opPtr->getTypeTraits();
}

bool mv::op::OpRegistry::hasTypeTrait(const std::string& opType, const std::string& trait)
{
    if (!checkOpType(opType))
        throw OpError("OpRegistry", "Attempt of testing type trait for an unregistered op type " + opType);

    if (!checkTypeTrait(trait))
        throw OpError("OpRegistry", "Attempt of testing against illegal type trait " + trait);

    OpEntry* const opPtr = instance().find(opType);

    if (!opPtr)
        throw MasterError("OpRegistry", "Registered op type " + opType +
            " not found in the op registry");

    auto traits = opPtr->getTypeTraits();
    return std::find(traits.begin(), traits.end(), trait) != traits.end();
}

void mv::op::OpRegistry::outputMandatoryArgList(std::vector<std::string>& mandatoryArgsList, OpEntry* const opPtr, std::string& mandatoryArgsDef, bool types)
{
    if (mandatoryArgsList.size() > 0)
    {
        for (std::size_t i = 0; i < mandatoryArgsList.size(); ++i)
        {
            if (types)
            {
                auto attributeName = mandatoryArgsList[i];
                auto argTypeName = attr::AttributeRegistry::getTypeName(opPtr->argType(mandatoryArgsList[i]));
                mandatoryArgsDef += "const " + argTypeName + "& ";
            }

            mandatoryArgsDef += mandatoryArgsList[i];

            if (i < mandatoryArgsList.size() - 1)
                mandatoryArgsDef += ", ";
        }
    }
}

void mv::op::OpRegistry::outputOptionalArgList(std::vector<std::pair<std::string, mv::Attribute>>& optionalArgsList, OpEntry* const opPtr, std::string& optionalArgsDef, bool types, bool defaultArgs)
{
    if (!optionalArgsList.empty())
    {
        for (std::size_t i = 0; i < optionalArgsList.size(); i++)
        {
            if (types)
            {
                auto attributeName = optionalArgsList[i];
                auto argTypeName = attr::AttributeRegistry::getTypeName(opPtr->argType(optionalArgsList[i].first));
                auto typeID = optionalArgsList[i].second.getTypeID();
                optionalArgsDef += "const " + argTypeName + "& " + optionalArgsList[i].first;
                if (defaultArgs)
                {
                    if (attr::AttributeRegistry::hasTypeTrait(typeID, "large") == true)
                    {
                        optionalArgsDef += " = " + optionalArgsList[i].second.toLongString();
                    }
                    else
                        optionalArgsDef += " = " + optionalArgsList[i].second.toString();
                }
            }
            else
                optionalArgsDef += optionalArgsList[i].first;


            if (i < optionalArgsList.size() - 1)
                optionalArgsDef += ", ";
        }
    }
}

std::string mv::op::OpRegistry::getCompositionDeclSig_(const std::string& opType, bool args, bool types, bool defaultArgs, bool call, bool recordedModel)
{
    if (!checkOpType(opType))
        throw OpError("OpRegistry", "Attempt of obtaining CompositionAPI declaration for an unregistered op type " + opType);

    OpEntry* const opPtr = instance().find(opType);
    bool inputVectorTypes = opPtr->hasVectorTypesAsInput();

    if (!opPtr)
        throw MasterError("OpRegistry", "Registered op type " + opType +
            " not found in the op registry");

    if (opPtr->getOutputsCount() > 1)
        throw MasterError("OpRegistry", "Multi-output ops currently unsupported in CompositionAPI generator");

    std::string output;

    auto copyOps = opPtr->getCopyOperations();
    if(copyOps.size() == 0)
        copyOps.push_back(opType);

    //One signature for each copied operation signature
    for(auto vecIt = copyOps.begin(); vecIt != copyOps.end(); ++vecIt)
    {
        std::string copyOp(*vecIt);
        OpEntry* const copyOpPtr = instance().find(copyOp);

        if(!call)
        {
            output += "mv::Data::TensorIterator ";
            if(recordedModel)
                output += "mv::RecordedCompositionalModel:: ";
        }

        output.push_back(std::tolower(opType[0]));
        output += opType.substr(1);

        if(opType != copyOp)
            output += copyOp;

        if (args)
        {

            output += "(";
            std::string inputsDef = "";
            auto inputLabels = opPtr->getInputLabel();
            if (inputLabels.size() > 0)
            {
                for (std::size_t i = 0; i < inputLabels.size() - 1; ++i)
                {
                    if (types)
                    {
                        if (inputVectorTypes)
                            inputsDef += "const std::vector< ";
                        inputsDef += "Data::TensorIterator ";
                        if(inputVectorTypes)
                            inputsDef += ">& ";
                    }
                    inputsDef += inputLabels[i] + ", ";
                }

                if (types)
                {
                    if (inputVectorTypes)
                        inputsDef += "const std::vector< ";
                    inputsDef += "Data::TensorIterator ";
                    if(inputVectorTypes)
                        inputsDef += ">& ";
                }
                inputsDef += inputLabels.back();
            }

            std::string mandatoryArgsDef = "";
            std::string optionalArgsDef = "";
            auto mandatoryArgsList = opPtr->getArgsList();
            auto optionalArgsList = opPtr->getOptionalArgsList(); /*Get arg list with default values*/

            auto copyOpMandatoryArgsList = copyOpPtr->getArgsList();
            auto copyOptionalArgsList = copyOpPtr->getOptionalArgsList();

            if(copyOp == opType)
            {
                copyOpMandatoryArgsList.clear();
                copyOptionalArgsList.clear();
            }

            std::string defaultValue = "";

            if(!copyOpMandatoryArgsList.empty())
                outputMandatoryArgList(copyOpMandatoryArgsList, copyOpPtr, mandatoryArgsDef, types);
            else
                outputMandatoryArgList(mandatoryArgsList, opPtr, mandatoryArgsDef, types);

            if(!copyOptionalArgsList.empty())
                outputOptionalArgList(copyOptionalArgsList, copyOpPtr, optionalArgsDef, types, defaultArgs);
            else
                outputOptionalArgList(optionalArgsList, opPtr, optionalArgsDef, types, defaultArgs);

            output += inputsDef;
            if (!inputsDef.empty())
                output += ", ";

            output += mandatoryArgsDef;
            if (!mandatoryArgsDef.empty())
                output += ", ";

            output += optionalArgsDef;
            if (!optionalArgsDef.empty())
                output += ", ";

            if (types)
                output += "const std::string& ";
            output += "name";

            if (defaultArgs)
                output += " = \"\"";

            output += ")";

            auto backupIt = vecIt;
            if(++backupIt != copyOps.end())
                output += ";\n";

        }
    }

    return output;
}

std::string mv::op::OpRegistry::getCompositionDecl_(const std::string& opType)
{
    return getCompositionDeclSig_(opType, true, true, true, false, false);
}

std::string mv::op::OpRegistry::getCompositionCall_(const std::string& opType)
{
    return getCompositionDeclSig_(opType, true, false, false, true, false);
}

std::string mv::op::OpRegistry::getLabelNameStringifyCall_(const std::string& label, const std::string& name, std::size_t idx, 
    const std::string& indent, const std::string& eol)
{
    return indent + "std::string " + name + std::to_string(idx) + " = " + label + "->getName();" + eol +
        indent + "std::transform(" + name + std::to_string(idx) + ".begin()," +
        name +  std::to_string(idx) + ".end(), " + name + std::to_string(idx) + ".begin(), ::tolower);" + eol
        + indent + "std::replace(" + name + std::to_string(idx) + ".begin(), " + name + std::to_string(idx) + 
        ".end(), ':', '_');" + eol;
}

std::string mv::op::OpRegistry::getStringifiedInputsCall_(const std::string opType, const std::string& indent,
    const std::string eol)
{
    if (!checkOpType(opType))
        throw OpError("OpRegistry", "Attempt of obtaining a stringified inputs representation call for an unregistered op type " + opType);

    OpEntry* const opPtr = instance().find(opType);

    if (!opPtr)
        throw MasterError("OpRegistry", "Registered op type " + opType +
            " not found in the op registry");

    std::string output = "";
    auto inputLabels = opPtr->getInputLabel();
    bool isVector = opPtr->hasVectorTypesAsInput();
    if (inputLabels.size() > 0)
    {
        for (std::size_t i = 0; i < inputLabels.size() - 1; ++i)
        {
            if(isVector)
                output += getLabelNameStringifyCall_(inputLabels[i]+"[0]", "input", i, indent, eol);
            else
                output += getLabelNameStringifyCall_(inputLabels[i], "input", i, indent, eol);
        }

        if(isVector)
            output += getLabelNameStringifyCall_(inputLabels.back()+"[0]", "input", inputLabels.size() - 1, indent, eol);
        else
            output += getLabelNameStringifyCall_(inputLabels.back(), "input", inputLabels.size() - 1, indent, eol);

        
    }

    return output;

}

std::string mv::op::OpRegistry::getStringifiedOutputsCall_(const std::string opType, const std::string& indent, const std::string eol)
{

    if (!checkOpType(opType))
        throw OpError("OpRegistry", "Attempt of obtaining a stringified outputs representation call for an unregistered op type " + opType);

    if (getOutputsCount(opType) > 1)
        throw MasterError("OpRegistry", "Generation of stringifed label names call is currently unsupported for mulit-output ops");

    OpEntry* const opPtr = instance().find(opType);

    if (!opPtr)
        throw MasterError("OpRegistry", "Registered op type " + opType +
            " not found in the op registry");

    std::string output = "";
    auto outputLabels = opPtr->getOutputLabel();
    if (outputLabels.size() > 0)
    {
        for (std::size_t i = 0; i < outputLabels.size() - 1; ++i)
            output += getLabelNameStringifyCall_(outputLabels[i], "output", i, indent, eol);
        
        output += getLabelNameStringifyCall_(outputLabels.back(), "output", outputLabels.size() - 1, indent, eol);
        
    }

    return output;

}

std::vector<std::string> mv::op::OpRegistry::getStringifiedArgsCall_(const std::string opType)
{

    if (!checkOpType(opType))
        throw OpError("OpRegistry", "Attempt of obtaining a stringified args representation call for an unregistered op type " + opType);

    OpEntry* const opPtr = instance().find(opType);

    if (!opPtr)
        throw MasterError("OpRegistry", "Registered op type " + opType +
            " not found in the op registry");

    std::vector<std::string> output;
    auto argsList = opPtr->getArgsList();
    if (argsList.size() > 0)
    {
        for (std::size_t i = 0; i < argsList.size() - 1; ++i)
            output.push_back("Attribute(" + argsList[i] + ").toLongString()");
        output.push_back("Attribute(" + argsList.back() + ").toLongString()");
    }

    return output;

}

void mv::op::OpRegistry::defineOpOutput(std::string& output, const std::string& eol, const std::string& opType, OpEntry* const opPtr, std::string token, bool inputVectorTypes, bool checkInputs, bool copiedOp, const std::string& tab)
{
    output += token + eol + "{" + eol + tab + "MV_PROFILED_FUNCTION(MV_PROFILE_COMP)" +
        eol + tab + "return defineOp(" + eol + tab + tab + "\"" + opType + "\"," + eol + tab + tab;
    if(!inputVectorTypes)
        output += "{";

    auto inputLabels = opPtr->getInputLabel();
    if(inputVectorTypes)
        output += "inputs,";
    else if (inputLabels.size() > 0)
    {
        for (std::size_t i = 0; i < inputLabels.size() - 1; ++i)
            output +=  eol + tab + tab + tab + inputLabels[i] + ",";
        output +=  eol + tab + tab + tab + inputLabels.back();
    }
    output += eol + tab + tab;
    if(!inputVectorTypes)
    {
        output += + "}";
        output += "," + eol + tab + tab;
    }

    output += "{";

    auto mandatoryArgsList = opPtr->getArgsList();
    if(copiedOp)
        output +=  eol + tab + tab + tab + "{ \"taskOp\", std::string(\"" + opPtr->getName() + "\") },";

    if (mandatoryArgsList.size() > 0)
    {
        for (std::size_t i = 0; i < mandatoryArgsList.size() - 1; ++i)
            output +=  eol + tab + tab + tab + "{ \"" + mandatoryArgsList[i] + "\", " + mandatoryArgsList[i] + " },";
        output +=  eol + tab + tab + tab + "{ \"" + mandatoryArgsList.back() + "\", " + mandatoryArgsList.back() + " }";
    }

    auto optionalArgsList = opPtr->getOptionalArgsList();
    if (optionalArgsList.size() > 0)
    {
        if (mandatoryArgsList.size() > 0)
            output += ",";

        for (std::size_t i = 0; i < optionalArgsList.size() - 1; ++i)
            output +=  eol + tab + tab + tab + "{ \"" + optionalArgsList[i].first + "\", " + optionalArgsList[i].first + " },";
        output +=  eol + tab + tab + tab + "{ \"" + optionalArgsList.back().first + "\", " + optionalArgsList.back().first + " }";
    }
    output += eol + tab + tab;

    output += "}," + eol + tab + tab + "name";

    if(inputVectorTypes)
        output += ",";
    output += eol + tab;
    if(inputVectorTypes)
        output += tab + "false";

    if(!checkInputs)
        output += ",";
    output += eol + tab;
    if(!checkInputs)
        output += tab + "false";

    output += eol + tab;

    output += ");";
    output += eol + "}";
}

std::string mv::op::OpRegistry::getCompositionDef_(const std::string& opType, const std::string& eol, const std::string& tab)
{

    if (!checkOpType(opType))
        throw OpError("OpRegistry", "Attempt of obtaining CompositionAPI definition for an unregistered op type " + opType);

    OpEntry* const opPtr = instance().find(opType);
    auto copiedOps = opPtr->getCopyOperations();

    if (!opPtr)
        throw MasterError("OpRegistry", "Registered op type " + opType +
            " not found in the op registry");

    if (opPtr->getOutputsCount() > 1)
        throw MasterError("OpRegistry", "Multi-output ops currently unsupported in CompositionAPI generator");

    bool inputVectorTypes = opPtr->hasVectorTypesAsInput();
    bool checkInputs = opPtr->doInputNeedToBeChecked();

    std::string signatures = getCompositionDeclSig_(opType, true, true, false, true, false);
    std::string delimiter = ";\n";
    std::string output = "";

    bool isCopiedOpsEmpty = copiedOps.empty();

    size_t pos = 0;
    std::string token;
    size_t copiedOpsIndex = 0;
    //Signatures and Copied operations are in the same order
    while ((pos = signatures.find(delimiter)) != std::string::npos)
    {
        token = signatures.substr(0, pos);
        OpEntry* const copiedPpPtr = instance().find(copiedOps[copiedOpsIndex++]);
        output += "mv::Data::TensorIterator mv::OpModel::";
        defineOpOutput(output, eol, opType, copiedPpPtr, token, inputVectorTypes, checkInputs, !isCopiedOpsEmpty, tab);
        output += eol + eol;

        signatures.erase(0, pos + delimiter.length());
    }

    output += "mv::Data::TensorIterator mv::OpModel::";
    if(isCopiedOpsEmpty)
        defineOpOutput(output, eol, opType, opPtr, signatures, inputVectorTypes, checkInputs, !isCopiedOpsEmpty, tab);
    else
    {
        OpEntry* const copiedPpPtr = instance().find(copiedOps[copiedOpsIndex]);
        defineOpOutput(output, eol, opType, copiedPpPtr, signatures, inputVectorTypes, checkInputs, !isCopiedOpsEmpty, tab);
    }

    return output;

}

void mv::op::OpRegistry::generateCompositionAPI(const std::string& eol, const std::string& tab)
{

    std::ofstream incStream(compAPIHeaderPath_, std::ios::out | std::ios::trunc);
    if (!incStream.is_open())
        throw MasterError("OpRegistry", "Unable to create the CompositionalModel header file during the CompositionAPI generation");

    incStream << "/*" << eol;
    incStream << tab << "DO NOT MODIFY - that file was generated automatically using op::OpRegistry::generateCompositionAPI()" << eol;
    incStream << "*/" << eol << eol;

    incStream << "#ifndef MV_COMPOSITIONAL_MODEL_HPP_" << eol;
    incStream << "#define MV_COMPOSITIONAL_MODEL_HPP_" << eol << eol;
    incStream << "#include \"include/mcm/computation/model/iterator/data_context.hpp\"" << eol;
    incStream << "#include \"include/mcm/computation/model/iterator/tensor.hpp\"" << eol << eol;
    incStream << "#include \"include/mcm/tensor/quantization_params.hpp\"" << eol << eol;
    incStream <<  "static double inf = std::numeric_limits<double>::infinity();" << eol << eol;

    incStream << "namespace mv" << eol << eol;
    incStream << "{" << eol << eol;
    incStream << tab << "class CompositionalModel" << eol;
    incStream << tab << "{" << eol << eol;
    incStream << tab << "public:" << eol << eol;

    incStream << tab << tab << "virtual ~CompositionalModel() = 0;" << eol << eol;

    auto exposedOpsList = getOpTypes({"exposed"});
    for (auto it = exposedOpsList.begin(); it != exposedOpsList.end(); ++it)
        incStream << tab << tab << "virtual " + getCompositionDecl_(*it) << " = 0;" << eol;

    incStream << eol << tab << tab << "virtual Data::OpListIterator getSourceOp(Data::TensorIterator tensor) = 0;" << eol;
    incStream << tab << tab << "virtual void addAttr(Data::OpListIterator op, const std::string& name, const Attribute& attr) = 0;" << eol;
    incStream << tab << tab << "virtual bool isValid() const = 0;" << eol;
    incStream << tab << tab << "virtual bool isValid(Data::TensorIterator tensor) const = 0;" << eol;
    incStream << tab << tab << "virtual bool isValid(Data::OpListIterator op) const = 0;" << eol;
    incStream << tab << tab << "virtual std::string getName() const = 0;" << eol << eol;

    incStream << tab << "};" << eol << eol;
    incStream << "}" << eol << eol;

    incStream << "#endif //MV_COMPOSITIONAL_MODEL_HPP_" << eol;
    incStream.close();

    std::ofstream srcStream(compAPISourcePath_, std::ios::out | std::ios::trunc);
    if (!srcStream.is_open())
        throw MasterError("OpRegistry", "Unable to create the CompositionalModel source file during the CompositionAPI generation");

    srcStream << "/*" << eol;
    srcStream << tab << "DO NOT MODIFY - that file was generated automatically using op::OpRegistry::generateCompositionAPI()" << eol;
    srcStream << "*/" << eol << eol;

    srcStream << "#include \"" << compAPIHeaderPath_ << "\"" << eol << eol;
    srcStream << "mv::CompositionalModel::~CompositionalModel()" << eol;
    srcStream << "{" << eol << eol;
    srcStream << "}" << eol << eol;
    srcStream.close();

    incStream.open(opModelHeaderPath_, std::ios::out | std::ios::trunc);
    if (!incStream.is_open())
        throw MasterError("OpRegistry", "Unable to create the OpModel header file during the CompositionAPI generation");

    incStream << "/*" << eol;
    incStream << tab << "DO NOT MODIFY - that file was generated automatically using op::OpRegistry::generateCompositionAPI()" << eol;
    incStream << "*/" << eol << eol;

    incStream << "#ifndef MV_OP_MODEL_HPP_" << eol;
    incStream << "#define MV_OP_MODEL_HPP_" << eol << eol; 
    incStream << "#include \"" << compAPIHeaderPath_ << "\"" << eol;
    incStream << "#include \"include/mcm/computation/model/base_op_model.hpp\"" << eol << eol;
    incStream << "#include \"include/mcm/compiler/compilation_profiler.hpp\"" << eol << eol;

    incStream << "namespace mv" << eol << eol;
    incStream << "{" << eol << eol;
    incStream << tab << "class OpModel: public BaseOpModel, public CompositionalModel" << eol;
    incStream << tab << "{" << eol << eol;
    incStream << tab << "public:" << eol << eol;
    incStream << tab << tab << "OpModel(const std::string& name);" << eol;
    incStream << tab << tab << "OpModel(ComputationModel& model);" << eol;
    incStream << tab << tab << "virtual ~OpModel();" << eol << eol;

    auto opsList = getOpTypes({});
    for (auto it = opsList.begin(); it != opsList.end(); ++it)
    {
        incStream << tab << tab << getCompositionDecl_(*it);
        if (hasTypeTrait(*it, "exposed"))
            incStream << " override";
        incStream << ";" << eol;
    }
    incStream << eol << tab << tab << "Data::OpListIterator getSourceOp(Data::TensorIterator tensor) override;" << eol;
    incStream << tab << tab << "void addAttr(Data::OpListIterator op, const std::string& name, const Attribute& attr) override;" << eol;
    incStream << tab << tab << "bool isValid() const override;" << eol;
    incStream << tab << tab << "bool isValid(Data::TensorIterator tensor) const override;" << eol;
    incStream << tab << tab << "bool isValid(Data::OpListIterator op) const override;" << eol;
    incStream << tab << tab << "std::string getName() const override;" << eol << eol;

    incStream << tab << "};" << eol << eol;
    incStream << "}" << eol << eol;

    incStream << "#endif //MV_OP_MODEL_HPP_" << eol;
    incStream.close();

    srcStream.open(opModelSourcePath_, std::ios::out | std::ios::trunc);
    if (!srcStream.is_open())
        throw MasterError("OpRegistry", "Unable to create the OpModel source file during the CompositionAPI generation");

    srcStream << "/*" << eol;
    srcStream << tab << "DO NOT MODIFY - that file was generated automatically using op::OpRegistry::generateCompositionAPI()" << eol;
    srcStream << "*/" << eol << eol;
    srcStream << "#include \"" << opModelHeaderPath_ << "\"" << eol << eol;

    srcStream << "mv::OpModel::OpModel(const std::string& name) :" << eol;
    srcStream << "BaseOpModel(name)" << eol;
    srcStream << "{" << eol << eol;
    srcStream << "}" << eol << eol;
    srcStream << "mv::OpModel::OpModel(ComputationModel& other) :" << eol;
    srcStream << "BaseOpModel(other)" << eol;
    srcStream << "{" << eol << eol;
    srcStream << "}" << eol << eol;
    srcStream << "mv::OpModel::~OpModel()" << eol;
    srcStream << "{" << eol << eol;
    srcStream << "}" << eol << eol;

    for (auto it = opsList.begin(); it != opsList.end(); ++it)
        srcStream << getCompositionDef_(*it, eol, tab) << eol << eol;
    
    srcStream << "mv::Data::OpListIterator mv::OpModel::getSourceOp(Data::TensorIterator tensor)" << eol;
    srcStream << "{" << eol;
    srcStream << tab << "return BaseOpModel::getSourceOp(tensor);" << eol;
    srcStream << "}" << eol;
    srcStream << "void mv::OpModel::addAttr(Data::OpListIterator op, const std::string& name, const Attribute& attr)" << eol;
    srcStream << "{" << eol;
    srcStream << tab << "return BaseOpModel::addAttr(op, name, attr);" << eol;
    srcStream << "}" << eol;
    srcStream << "bool mv::OpModel::isValid() const" << eol;
    srcStream << "{" << eol;
    srcStream << tab << "return BaseOpModel::isValid();" << eol;
    srcStream << "}" << eol;
    srcStream << "bool mv::OpModel::isValid(Data::TensorIterator tensor) const" << eol;
    srcStream << "{" << eol;
    srcStream << tab << "return BaseOpModel::isValid(tensor);" << eol;
    srcStream << "}" << eol;
    srcStream << "bool mv::OpModel::isValid(Data::OpListIterator op) const" << eol;
    srcStream << "{" << eol;
    srcStream << tab << "return BaseOpModel::isValid(op);" << eol;
    srcStream << "}" << eol;
    srcStream << "std::string mv::OpModel::getName() const" << eol;
    srcStream << "{" << eol;
    srcStream << tab << "return BaseOpModel::getName();" << eol;
    srcStream << "}" << eol;
    srcStream.close();

}

// Define all OPs in a single compilation unit. //

#include    "src/computation/op/def/add.cpp"
<<<<<<< HEAD
#include    "src/computation/op/def/align.cpp"
=======
#include    "src/computation/op/def/power.cpp"
>>>>>>> ac789af1
#include    "src/computation/op/def/average_pool.cpp"
#include    "src/computation/op/def/batch_normalization.cpp"
#include    "src/computation/op/def/bias.cpp"
#include    "src/computation/op/def/clamp.cpp"
#include    "src/computation/op/def/concat.cpp"
#include    "src/computation/op/def/copy.cpp"
#include    "src/computation/op/def/constant.cpp"
#include    "src/computation/op/def/conv.cpp"
#include    "src/computation/op/def/conversion.cpp"
#include    "src/computation/op/def/crop.cpp"
#include    "src/computation/op/def/depthwise_conv.cpp"
#include    "src/computation/op/def/divide.cpp"
#include    "src/computation/op/def/dropout.cpp"
#include    "src/computation/op/def/dummy.cpp"
#include    "src/computation/op/def/elu.cpp"
#include    "src/computation/op/def/fully_connected.cpp"
#include    "src/computation/op/def/identity.cpp"
#include    "src/computation/op/def/input.cpp"
#include    "src/computation/op/def/leaky_relu.cpp"
#include    "src/computation/op/def/local_response_normalization.cpp"
#include    "src/computation/op/def/matmul.cpp"
#include    "src/computation/op/def/max_pool.cpp"
#include    "src/computation/op/def/minimum.cpp"
#include    "src/computation/op/def/maximum.cpp"
#include    "src/computation/op/def/multiply.cpp"
#include    "src/computation/op/def/normalize.cpp"
#include    "src/computation/op/def/output.cpp"
#include    "src/computation/op/def/permute.cpp"
#include    "src/computation/op/def/prelu.cpp"
#include    "src/computation/op/def/proposal.cpp"
#include    "src/computation/op/def/quantize.cpp"
#include    "src/computation/op/def/region_yolo.cpp"
#include    "src/computation/op/def/relu.cpp"
#include    "src/computation/op/def/reorder.cpp"
#include    "src/computation/op/def/reorg_yolo.cpp"
#include    "src/computation/op/def/reshape.cpp"
#include    "src/computation/op/def/roipooling.cpp"
#include    "src/computation/op/def/scale.cpp"
#include    "src/computation/op/def/slice.cpp"
#include    "src/computation/op/def/sigmoid.cpp"
#include    "src/computation/op/def/softmax.cpp"
#include    "src/computation/op/def/subtract.cpp"
#include    "src/computation/op/def/tanh.cpp"<|MERGE_RESOLUTION|>--- conflicted
+++ resolved
@@ -863,11 +863,8 @@
 // Define all OPs in a single compilation unit. //
 
 #include    "src/computation/op/def/add.cpp"
-<<<<<<< HEAD
+#include    "src/computation/op/def/power.cpp"
 #include    "src/computation/op/def/align.cpp"
-=======
-#include    "src/computation/op/def/power.cpp"
->>>>>>> ac789af1
 #include    "src/computation/op/def/average_pool.cpp"
 #include    "src/computation/op/def/batch_normalization.cpp"
 #include    "src/computation/op/def/bias.cpp"
