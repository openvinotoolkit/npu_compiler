--- conflicted
+++ resolved
@@ -30,10 +30,7 @@
 #include <map>
 #include <memory>
 #include <string>
-<<<<<<< HEAD
 #include <utility>
-=======
->>>>>>> 83a52678
 #include <vpu/utils/logger.hpp>
 
 using namespace vpu;
@@ -81,7 +78,6 @@
     return "Unknown operation mode";
 }
 
-<<<<<<< HEAD
 static const std::map<MVCNN::DType, precision_t> dataTypeMap = {
     std::pair<MVCNN::DType, precision_t>(MVCNN::DType::DType_FP32, precision_t::FP32),
     std::pair<MVCNN::DType, precision_t>(MVCNN::DType::DType_FP16, precision_t::FP16),
@@ -95,9 +91,6 @@
     }
     return foundType->second;
 }
-
-=======
->>>>>>> 83a52678
 class FakeDevice {
     flicTensorDescriptor_t descOut {}, descIn {};
     int msgType {-1};
@@ -161,11 +154,8 @@
                 descOut.h = (*dimsOut)[2];
                 descOut.w = (*dimsOut)[3];
                 descOut.totalSize = descOut.n * descOut.c * descOut.h * descOut.w * sizeof(uint8_t);
-<<<<<<< HEAD
                 MVCNN::DType dataTypeOut = output->data_dtype();
                 descOut.dtype = convertDTypeToPrecision(dataTypeOut);
-=======
->>>>>>> 83a52678
 
                 auto input = (*inputs)[0];
                 auto dimsIn = input->dimensions();
@@ -176,11 +166,8 @@
                 descIn.h = (*dimsIn)[2];
                 descIn.w = (*dimsIn)[3];
                 descIn.totalSize = descIn.n * descIn.c * descIn.h * descIn.w * sizeof(uint8_t);
-<<<<<<< HEAD
                 MVCNN::DType dataTypeIn = input->data_dtype();
                 descIn.dtype = convertDTypeToPrecision(dataTypeIn);
-=======
->>>>>>> 83a52678
             }
         }
     }
