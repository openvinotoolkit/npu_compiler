--- conflicted
+++ resolved
@@ -15,14 +15,10 @@
 //
 
 #pragma once
-<<<<<<< HEAD
 
 // System
+#include <atomic>
 #include <mutex>
-=======
-#include <atomic>
-
->>>>>>> a6509170
 // Plugin
 #include "vpux.hpp"
 #include "vpux_config.hpp"
