--- conflicted
+++ resolved
@@ -36,11 +36,6 @@
           _logger(std::make_shared<vpu::Logger>("HDDL2Backend", _config.logLevel(), vpu::consoleOutput())) {
     setUniteLogLevel(_config.logLevel());
     _devices = createDeviceMap();
-<<<<<<< HEAD
-    if (_devices.empty())
-        IE_THROW() << "Device map is empty.";
-=======
->>>>>>> a82977a0
 }
 
 /** Generic device */
