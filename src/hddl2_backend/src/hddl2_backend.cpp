--- conflicted
+++ resolved
@@ -114,48 +114,9 @@
     return HddlUnite::isServiceRunning();
 }
 
-<<<<<<< HEAD
-HddlUnite::clientLogLevel convertIELogLevelToUnite(const vpu::LogLevel ieLogLevel) {
-    switch (ieLogLevel) {
-    case vpu::LogLevel::None:
-        return HddlUnite::clientLogLevel::LOGLEVEL_FATAL;
-    case vpu::LogLevel::Fatal:
-        return HddlUnite::clientLogLevel::LOGLEVEL_FATAL;
-    case vpu::LogLevel::Error:
-        return HddlUnite::clientLogLevel::LOGLEVEL_ERROR;
-    case vpu::LogLevel::Warning:
-        return HddlUnite::clientLogLevel::LOGLEVEL_WARN;
-    case vpu::LogLevel::Info:
-        return HddlUnite::clientLogLevel::LOGLEVEL_INFO;
-    case vpu::LogLevel::Debug:
-        return HddlUnite::clientLogLevel::LOGLEVEL_DEBUG;
-    case vpu::LogLevel::Trace:
-        return HddlUnite::clientLogLevel::LOGLEVEL_PROCESS;
-    default:
-        return HddlUnite::clientLogLevel::LOGLEVEL_FATAL;
-    }
-}
-
-void HDDL2Backend::setUniteLogLevel(const vpu::LogLevel logLevel) {
-    const auto status = HddlUnite::setClientLogLevel(convertIELogLevelToUnite(logLevel));
-    if (status != HddlStatusCode::HDDL_OK) {
-        _logger->warning("Failed to set client log level for HddlUnite");
-    }
-}
-
 INFERENCE_PLUGIN_API(void)
 CreateVPUXEngineBackend(std::shared_ptr<vpux::IEngineBackend>& backend) {
     backend = std::make_shared<HDDL2Backend>();
-=======
-INFERENCE_PLUGIN_API(InferenceEngine::StatusCode)
-CreateVPUXEngineBackend(vpux::IEngineBackend*& backend, InferenceEngine::ResponseDesc* resp) noexcept {
-    try {
-        backend = new HDDL2Backend();
-        return InferenceEngine::StatusCode::OK;
-    } catch (std::exception& ex) {
-        return InferenceEngine::DescriptionBuffer(InferenceEngine::StatusCode::GENERAL_ERROR, resp) << ex.what();
-    }
->>>>>>> 20141c77
 }
 
 }  // namespace hddl2
