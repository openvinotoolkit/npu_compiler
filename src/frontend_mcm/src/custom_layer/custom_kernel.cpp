// Copyright (C) 2018-2020 Intel Corporation
// SPDX-License-Identifier: Apache-2.0
//

#include <xml_parse_utils.h>
<<<<<<< HEAD
=======

#include <caseless.hpp>
>>>>>>> 4b199c72
#include <custom_layer/ShaveElfMetadataParser.hpp>
#include <custom_layer/custom_kernel.hpp>
#include <vpu/utils/error.hpp>
#include <vpu/utils/extra.hpp>

namespace vpu {

VPU_PACKED(Elf32Shdr {
    uint32_t shName;
    uint32_t pad0[3];
    uint32_t shOffset;
    uint32_t shSize;
    uint32_t pad1[4];
};)

VPU_PACKED(Elf32Ehdr {
    uint32_t pad0[7];
    uint32_t ePhoff;
    uint32_t eShoff;
    uint32_t pad1[3];
    uint16_t eShnum;
    uint16_t eShstrndx;
};)

VPU_PACKED(Elf32Section {
    uint32_t shName;
    uint32_t shType;
    uint32_t shFlags;
    uint32_t shAddr;
    uint32_t shOffset;
    uint32_t shSize;
    uint32_t shLink;
    uint32_t shInfo;
    uint32_t shAddralign;
    uint32_t shEntsize;
};)

VPU_PACKED(Elf32Phdr {
<<<<<<< HEAD
    uint32_t pType;       // Identifies program segment type
    uint32_t pOffset;     // Segment file offset
    uint32_t pVaddr;      // Segment virtual address
    uint32_t pPaddr;      // Segment physical address
    uint32_t pFilesz;     // Segment size in file
    uint32_t pMemsz;      // Segment size in memory
    uint32_t pFlags;      // Flags position from ELF standard spec
    uint32_t pAlign;      // Segment alignment, file & memory
=======
    uint32_t pType;    // Identifies program segment type
    uint32_t pOffset;  // Segment file offset
    uint32_t pVaddr;   // Segment virtual address
    uint32_t pPaddr;   // Segment physical address
    uint32_t pFilesz;  // Segment size in file
    uint32_t pMemsz;   // Segment size in memory
    uint32_t pFlags;   // Flags position from ELF standard spec
    uint32_t pAlign;   // Segment alignment, file & memory
>>>>>>> 4b199c72
};)

VPU_PACKED(Elf32Sym {
    uint32_t stName;
    uint32_t stValue;
    uint32_t stSize;
<<<<<<< HEAD
    uint8_t  stInfo;
    uint8_t  stOther;
=======
    uint8_t stInfo;
    uint8_t stOther;
>>>>>>> 4b199c72
    uint16_t stShndx;
};)

VPU_PACKED(KernelHdr {
<<<<<<< HEAD
    uint32_t address;       // Kernel address
    uint32_t flags;         // Should be 0 for now
    uint32_t sectionSize;   // Section size, offset to the next kernel
    uint32_t argOffset;     // offset to arguments
    uint32_t stackSize;     // Size of the stack required for kernel
    uint32_t stackSizeWI;     // Size of the stack required for kernel per WI
=======
    uint32_t address;      // Kernel address
    uint32_t flags;        // Should be 0 for now
    uint32_t sectionSize;  // Section size, offset to the next kernel
    uint32_t argOffset;    // offset to arguments
    uint32_t stackSize;    // Size of the stack required for kernel
    uint32_t stackSizeWI;  // Size of the stack required for kernel per WI
>>>>>>> 4b199c72
};)

VPU_PACKED(KernelArgHdr {
    uint32_t stringOffset;
    uint32_t addressSpace;
    uint32_t typeOffset;
    uint32_t size;
    uint32_t laneSize;
};)

<<<<<<< HEAD
static const Elf32Shdr *get_elf_section_with_name(const uint8_t *elf_data, const char* section_name) {
    IE_ASSERT(elf_data);
    IE_ASSERT(section_name);

    const auto *ehdr = reinterpret_cast<const Elf32Ehdr *>(elf_data);
=======
static const Elf32Shdr* get_elf_section_with_name(const uint8_t* elf_data, const char* section_name) {
    IE_ASSERT(elf_data);
    IE_ASSERT(section_name);

    const auto* ehdr = reinterpret_cast<const Elf32Ehdr*>(elf_data);
>>>>>>> 4b199c72
    IE_ASSERT(0 != ehdr->eShoff);
    IE_ASSERT(0 != ehdr->ePhoff);

    // Pointer to the first section header
<<<<<<< HEAD
    const Elf32Shdr *shdr = reinterpret_cast<const Elf32Shdr *>(elf_data + ehdr->eShoff);

    // Pointer to section header string table header
    const Elf32Shdr *strShdr = &shdr[ehdr->eShstrndx];
=======
    const Elf32Shdr* shdr = reinterpret_cast<const Elf32Shdr*>(elf_data + ehdr->eShoff);

    // Pointer to section header string table header
    const Elf32Shdr* strShdr = &shdr[ehdr->eShstrndx];
>>>>>>> 4b199c72

    // We couldn't find sections for the symbol string names and for the symbols
    // entries
    if (!strShdr) {
        return nullptr;
    }

    // The string at index 0, which corresponds to the first byte, is a null
    // character
<<<<<<< HEAD
    const char *firstStr = reinterpret_cast<const char *>(elf_data + strShdr->shOffset);

    // Find the section with the custom SHAVEComputeAorta data
    for (uint16_t i = 0; i < ehdr->eShnum; i++) {
        const char *currentSectionName = firstStr + shdr[i].shName;
=======
    const char* firstStr = reinterpret_cast<const char*>(elf_data + strShdr->shOffset);

    // Find the section with the custom SHAVEComputeAorta data
    for (uint16_t i = 0; i < ehdr->eShnum; i++) {
        const char* currentSectionName = firstStr + shdr[i].shName;
>>>>>>> 4b199c72

        if (0 == strcmp(currentSectionName, section_name)) {
            return shdr + i;
        }
    }

    // If we reached this point, it means that there wasn't a section with
    // the name we were looking for
    return nullptr;
}

SmallVector<CustomKernel::Argument> deduceKernelArguments(const md_parser_t& parser, int kernelId) {
    const auto kernelDesc = parser.get_kernel(kernelId);
    IE_ASSERT(kernelDesc != nullptr);
    // Number of elements we get from parser is always greater by one
    const auto argCount = kernelDesc->arg_count - 1;

    auto arguments = SmallVector<CustomKernel::Argument>{};
    arguments.reserve(argCount);
    for (size_t i = 0; i < argCount; i++) {
        const auto arg = parser.get_argument(kernelDesc, i);
        VPU_THROW_UNLESS(arg, "Error while parsing custom layer elf file.");
        const auto argName = parser.get_name(arg);
<<<<<<< HEAD
=======

        // skip hoisted buffers
        if (arg->flags & md_arg_flags_generated_prepost) {
            continue;
        }

>>>>>>> 4b199c72
        arguments.emplace_back(argName, static_cast<int>(arg->size_elm));
    }

    return arguments;
}

CustomKernel::CustomKernel(const pugi::xml_node& kernel, std::string configDir): _configDir{std::move(configDir)} {
    _maxShaves = XMLParseUtils::GetIntAttr(kernel, "max-shaves", 0);

    std::string fileName;
    for (auto source = kernel.child("Source"); !source.empty(); source = source.next_sibling("Source")) {
        fileName = _configDir + "/" + XMLParseUtils::GetStrAttr(source, "filename", "");

        std::ifstream inputFile(fileName, std::ios::in | std::ios::binary);
        if (!inputFile.is_open()) {
            THROW_IE_EXCEPTION << "Couldn't open kernel file " << fileName;
        }

        std::ostringstream contentStream;
        contentStream << inputFile.rdbuf();
        const auto kernelData = contentStream.str();

        _kernelBinary.insert(end(_kernelBinary), begin(kernelData), end(kernelData));
    }

    const auto kernelEntryName = XMLParseUtils::GetStrAttr(kernel, "entry");

    const auto elf = _kernelBinary.data();
<<<<<<< HEAD
    const Elf32Shdr *neoMetadataShdr = get_elf_section_with_name(elf, ".neo_metadata");
    VPU_THROW_UNLESS(neoMetadataShdr, "Error while parsing custom layer elf: Couldn't find .neo_metadata section");

    const uint8_t *neoMetadata = elf + neoMetadataShdr->shOffset;
    const size_t neoMetadataSize = neoMetadataShdr->shSize;

    const Elf32Shdr *neoMetadataStrShdr = get_elf_section_with_name(elf, ".neo_metadata.str");
    VPU_THROW_UNLESS(neoMetadataStrShdr,"Error while parsing custom layer elf: Couldn't find .neo_metadata.str section");

    const char *neoMetadataStr = reinterpret_cast<const char *>(elf + neoMetadataStrShdr->shOffset);
=======
    const Elf32Shdr* neoMetadataShdr = get_elf_section_with_name(elf, ".neo_metadata");
    VPU_THROW_UNLESS(neoMetadataShdr, "Error while parsing custom layer elf: Couldn't find .neo_metadata section");

    const uint8_t* neoMetadata = elf + neoMetadataShdr->shOffset;
    const size_t neoMetadataSize = neoMetadataShdr->shSize;

    const Elf32Shdr* neoMetadataStrShdr = get_elf_section_with_name(elf, ".neo_metadata.str");
    VPU_THROW_UNLESS(
        neoMetadataStrShdr, "Error while parsing custom layer elf: Couldn't find .neo_metadata.str section");

    const char* neoMetadataStr = reinterpret_cast<const char*>(elf + neoMetadataStrShdr->shOffset);
>>>>>>> 4b199c72
    const size_t neoMetadataStrSize = neoMetadataStrShdr->shSize;

    const auto parser = md_parser_t{neoMetadata, neoMetadataSize, neoMetadataStr, neoMetadataStrSize};
    _kernelId = parser.get_kernel_id(kernelEntryName);
    VPU_THROW_UNLESS(_kernelId != -1, "Failed to find kernel with name `%l`", kernelEntryName);

    VPU_THROW_UNLESS(parser.get_kernel_count() == 1,
        "Failed to load kernel binary '%l'\n"
        "\tReason: binary should contain only one kernel, but contains %l",
        fileName, parser.get_kernel_count());
    _kernelArguments = deduceKernelArguments(parser, _kernelId);

    processParametersNode(kernel);
    processWorkSizesNode(kernel);

    const auto isInputData = [&](const std::pair<std::string, CustomKernel::BindingParameter>& binding) {
        const auto& param = binding.second;
        return param.type == CustomParamType::Input || param.type == CustomParamType::InputBuffer ||
               param.type == CustomParamType::Data;
    };

    _inputDataCount = std::count_if(begin(_bindings), end(_bindings), isInputData);
}

std::pair<CustomDimSource, int> parseDimSource(const std::string& dims) {
    const auto cmp = ie::details::CaselessEq<std::string>{};
    const auto pos = dims.find_first_of(',');
    const auto source = dims.substr(0, pos);
    const auto dimSource = [&] {
        if (cmp(source, "input")) {
            return CustomDimSource::Input;
        } else if (cmp(source, "output")) {
            return CustomDimSource::Output;
        } else {
            THROW_IE_EXCEPTION << "Invalid dim source argument" << source;
        }
    }();

    const auto idx = [&] {
        if (pos == std::string::npos) {
            return -1;
        }
        const auto idxString = dims.substr(pos + 1, std::string::npos);
        return std::stoi(idxString);
    }();

    return std::make_pair(dimSource, idx);
}

CustomDataFormat formatFromString(const std::string& str) {
    static const ie::details::caseless_map<std::string, CustomDataFormat> FormatNameToType = {
        {"BFYX", CustomDataFormat::BFYX}, {"BYXF", CustomDataFormat::BYXF}, {"FYX", CustomDataFormat::FYX},
        {"YXF", CustomDataFormat::YXF}, {"BF", CustomDataFormat::BF}, {"ANY", CustomDataFormat::Any}};

    auto it = FormatNameToType.find(str);
    if (it != FormatNameToType.end()) {
        return it->second;
    }

    THROW_IE_EXCEPTION << "Tensor node has an invalid format '" << str << "'";
}

SmallVector<std::string> parseSizeRule(const std::string& size) {
    auto result = SmallVector<std::string>();
    result.reserve(std::count(begin(size), end(size), ',') + 1);
    std::stringstream sizeRules{size};
    std::string bufferSize;

    while (std::getline(sizeRules, bufferSize, ',')) {
        result.push_back(bufferSize);
    }

    return result;
}

void CustomKernel::processParametersNode(const pugi::xml_node& node) {
    const auto cmp = ie::details::CaselessEq<std::string>{};
    const auto parameters = node.child("Parameters");
    auto bindings = SmallVector<BindingParameter>{};

    for (auto tensor = parameters.child("Tensor"); !tensor.empty(); tensor = tensor.next_sibling("Tensor")) {
        BindingParameter kp;

        auto typeStr = XMLParseUtils::GetStrAttr(tensor, "type");
        if (cmp(typeStr, "input")) {
            kp.type = CustomParamType::Input;
        } else if (cmp(typeStr, "output")) {
            kp.type = CustomParamType::Output;
        } else if (cmp(typeStr, "input_buffer")) {
            kp.type = CustomParamType::InputBuffer;
        } else if (cmp(typeStr, "output_buffer")) {
            kp.type = CustomParamType::OutputBuffer;
        } else if (cmp(typeStr, "data")) {
            kp.type = CustomParamType::Data;
        } else {
            THROW_IE_EXCEPTION << "Tensor node has an invalid type '" << typeStr << "'";
        }

        if (kp.type == CustomParamType::InputBuffer || kp.type == CustomParamType::OutputBuffer) {
            const auto sizeRule = XMLParseUtils::GetStrAttr(tensor, "size");
            kp.bufferSizeRule = parseSizeRule(sizeRule)[0];

            const auto dimString = XMLParseUtils::GetStrAttr(tensor, "dim");
            std::tie(kp.dimSource, kp.dimIdx) = parseDimSource(dimString);
        }

        kp.format = formatFromString(XMLParseUtils::GetStrAttr(tensor, "format", "BFYX"));
        kp.argName = XMLParseUtils::GetStrAttr(tensor, "arg-name");
        kp.portIndex = XMLParseUtils::GetIntAttr(tensor, "port-index");

        bindings.push_back(std::move(kp));
    }

    for (auto data = parameters.child("Data"); !data.empty(); data = data.next_sibling("Data")) {
        BindingParameter kp;

        auto typeStr = XMLParseUtils::GetStrAttr(data, "type");
        if (cmp(typeStr, "data")) {
            kp.type = CustomParamType::Data;
        } else if (cmp(typeStr, "local_data")) {
            kp.type = CustomParamType::LocalData;
        } else {
            THROW_IE_EXCEPTION << "Data node has an invalid type '" << typeStr << "'";
        }

        kp.argName = XMLParseUtils::GetStrAttr(data, "arg-name");

        kp.irSource = XMLParseUtils::GetStrAttr(data, "source", "");
        const auto dimString = XMLParseUtils::GetStrAttr(data, "dim", "");

        if (kp.irSource.empty() && dimString.empty()) {
            THROW_IE_EXCEPTION << "Data node has no source or dim";
        }

        if (!kp.irSource.empty() && !dimString.empty()) {
            THROW_IE_EXCEPTION << "Data node can only have source or dim";
        }

        if (kp.type == CustomParamType::LocalData) {
            const auto bufferSize = XMLParseUtils::GetStrAttr(data, "size", "");
            kp.bufferSizeRule = bufferSize;

            if (!dimString.empty()) {
                std::tie(kp.dimSource, kp.dimIdx) = parseDimSource(dimString);
            }
        }

        bindings.push_back(std::move(kp));
    }

    for (auto scalar = parameters.child("Scalar"); !scalar.empty(); scalar = scalar.next_sibling("Scalar")) {
        BindingParameter kp;

        const auto type = XMLParseUtils::GetStrAttr(scalar, "type");
        if (cmp(type, "int")) {
            kp.type = CustomParamType::Int;
        } else if (cmp(type, "float")) {
            kp.type = CustomParamType::Float;
        } else {
            THROW_IE_EXCEPTION << "Scalar node has an invalid type " << type;
        }

        kp.argName = XMLParseUtils::GetStrAttr(scalar, "arg-name");
        kp.portIndex = XMLParseUtils::GetIntAttr(scalar, "port-index", -1);
        kp.irSource = XMLParseUtils::GetStrAttr(scalar, "source", "");

        bindings.push_back(std::move(kp));
    }

    for (auto& binding : bindings) {
        _bindings[binding.argName] = std::move(binding);
    }
}

void CustomKernel::processWorkSizesNode(const pugi::xml_node& node) {
    const auto workSizes = node.child("WorkSizes");

    const auto dims = XMLParseUtils::GetStrAttr(workSizes, "dim");
    std::tie(_wgDimSource, _wgDimIdx) = parseDimSource(dims);

    const auto gwgs = XMLParseUtils::GetStrAttr(workSizes, "global");
    _globalGridSizeRules = parseSizeRule(gwgs);

    const auto lwgs = XMLParseUtils::GetStrAttr(workSizes, "local");
    _localGridSizeRules = parseSizeRule(lwgs);
}

}  // namespace vpu<|MERGE_RESOLUTION|>--- conflicted
+++ resolved
@@ -3,11 +3,8 @@
 //
 
 #include <xml_parse_utils.h>
-<<<<<<< HEAD
-=======
 
 #include <caseless.hpp>
->>>>>>> 4b199c72
 #include <custom_layer/ShaveElfMetadataParser.hpp>
 #include <custom_layer/custom_kernel.hpp>
 #include <vpu/utils/error.hpp>
@@ -46,16 +43,6 @@
 };)
 
 VPU_PACKED(Elf32Phdr {
-<<<<<<< HEAD
-    uint32_t pType;       // Identifies program segment type
-    uint32_t pOffset;     // Segment file offset
-    uint32_t pVaddr;      // Segment virtual address
-    uint32_t pPaddr;      // Segment physical address
-    uint32_t pFilesz;     // Segment size in file
-    uint32_t pMemsz;      // Segment size in memory
-    uint32_t pFlags;      // Flags position from ELF standard spec
-    uint32_t pAlign;      // Segment alignment, file & memory
-=======
     uint32_t pType;    // Identifies program segment type
     uint32_t pOffset;  // Segment file offset
     uint32_t pVaddr;   // Segment virtual address
@@ -64,39 +51,24 @@
     uint32_t pMemsz;   // Segment size in memory
     uint32_t pFlags;   // Flags position from ELF standard spec
     uint32_t pAlign;   // Segment alignment, file & memory
->>>>>>> 4b199c72
 };)
 
 VPU_PACKED(Elf32Sym {
     uint32_t stName;
     uint32_t stValue;
     uint32_t stSize;
-<<<<<<< HEAD
-    uint8_t  stInfo;
-    uint8_t  stOther;
-=======
     uint8_t stInfo;
     uint8_t stOther;
->>>>>>> 4b199c72
     uint16_t stShndx;
 };)
 
 VPU_PACKED(KernelHdr {
-<<<<<<< HEAD
-    uint32_t address;       // Kernel address
-    uint32_t flags;         // Should be 0 for now
-    uint32_t sectionSize;   // Section size, offset to the next kernel
-    uint32_t argOffset;     // offset to arguments
-    uint32_t stackSize;     // Size of the stack required for kernel
-    uint32_t stackSizeWI;     // Size of the stack required for kernel per WI
-=======
     uint32_t address;      // Kernel address
     uint32_t flags;        // Should be 0 for now
     uint32_t sectionSize;  // Section size, offset to the next kernel
     uint32_t argOffset;    // offset to arguments
     uint32_t stackSize;    // Size of the stack required for kernel
     uint32_t stackSizeWI;  // Size of the stack required for kernel per WI
->>>>>>> 4b199c72
 };)
 
 VPU_PACKED(KernelArgHdr {
@@ -107,34 +79,19 @@
     uint32_t laneSize;
 };)
 
-<<<<<<< HEAD
-static const Elf32Shdr *get_elf_section_with_name(const uint8_t *elf_data, const char* section_name) {
-    IE_ASSERT(elf_data);
-    IE_ASSERT(section_name);
-
-    const auto *ehdr = reinterpret_cast<const Elf32Ehdr *>(elf_data);
-=======
 static const Elf32Shdr* get_elf_section_with_name(const uint8_t* elf_data, const char* section_name) {
     IE_ASSERT(elf_data);
     IE_ASSERT(section_name);
 
     const auto* ehdr = reinterpret_cast<const Elf32Ehdr*>(elf_data);
->>>>>>> 4b199c72
     IE_ASSERT(0 != ehdr->eShoff);
     IE_ASSERT(0 != ehdr->ePhoff);
 
     // Pointer to the first section header
-<<<<<<< HEAD
-    const Elf32Shdr *shdr = reinterpret_cast<const Elf32Shdr *>(elf_data + ehdr->eShoff);
-
-    // Pointer to section header string table header
-    const Elf32Shdr *strShdr = &shdr[ehdr->eShstrndx];
-=======
     const Elf32Shdr* shdr = reinterpret_cast<const Elf32Shdr*>(elf_data + ehdr->eShoff);
 
     // Pointer to section header string table header
     const Elf32Shdr* strShdr = &shdr[ehdr->eShstrndx];
->>>>>>> 4b199c72
 
     // We couldn't find sections for the symbol string names and for the symbols
     // entries
@@ -144,19 +101,11 @@
 
     // The string at index 0, which corresponds to the first byte, is a null
     // character
-<<<<<<< HEAD
-    const char *firstStr = reinterpret_cast<const char *>(elf_data + strShdr->shOffset);
-
-    // Find the section with the custom SHAVEComputeAorta data
-    for (uint16_t i = 0; i < ehdr->eShnum; i++) {
-        const char *currentSectionName = firstStr + shdr[i].shName;
-=======
     const char* firstStr = reinterpret_cast<const char*>(elf_data + strShdr->shOffset);
 
     // Find the section with the custom SHAVEComputeAorta data
     for (uint16_t i = 0; i < ehdr->eShnum; i++) {
         const char* currentSectionName = firstStr + shdr[i].shName;
->>>>>>> 4b199c72
 
         if (0 == strcmp(currentSectionName, section_name)) {
             return shdr + i;
@@ -180,15 +129,12 @@
         const auto arg = parser.get_argument(kernelDesc, i);
         VPU_THROW_UNLESS(arg, "Error while parsing custom layer elf file.");
         const auto argName = parser.get_name(arg);
-<<<<<<< HEAD
-=======
 
         // skip hoisted buffers
         if (arg->flags & md_arg_flags_generated_prepost) {
             continue;
         }
 
->>>>>>> 4b199c72
         arguments.emplace_back(argName, static_cast<int>(arg->size_elm));
     }
 
@@ -217,18 +163,6 @@
     const auto kernelEntryName = XMLParseUtils::GetStrAttr(kernel, "entry");
 
     const auto elf = _kernelBinary.data();
-<<<<<<< HEAD
-    const Elf32Shdr *neoMetadataShdr = get_elf_section_with_name(elf, ".neo_metadata");
-    VPU_THROW_UNLESS(neoMetadataShdr, "Error while parsing custom layer elf: Couldn't find .neo_metadata section");
-
-    const uint8_t *neoMetadata = elf + neoMetadataShdr->shOffset;
-    const size_t neoMetadataSize = neoMetadataShdr->shSize;
-
-    const Elf32Shdr *neoMetadataStrShdr = get_elf_section_with_name(elf, ".neo_metadata.str");
-    VPU_THROW_UNLESS(neoMetadataStrShdr,"Error while parsing custom layer elf: Couldn't find .neo_metadata.str section");
-
-    const char *neoMetadataStr = reinterpret_cast<const char *>(elf + neoMetadataStrShdr->shOffset);
-=======
     const Elf32Shdr* neoMetadataShdr = get_elf_section_with_name(elf, ".neo_metadata");
     VPU_THROW_UNLESS(neoMetadataShdr, "Error while parsing custom layer elf: Couldn't find .neo_metadata section");
 
@@ -240,7 +174,6 @@
         neoMetadataStrShdr, "Error while parsing custom layer elf: Couldn't find .neo_metadata.str section");
 
     const char* neoMetadataStr = reinterpret_cast<const char*>(elf + neoMetadataStrShdr->shOffset);
->>>>>>> 4b199c72
     const size_t neoMetadataStrSize = neoMetadataStrShdr->shSize;
 
     const auto parser = md_parser_t{neoMetadata, neoMetadataSize, neoMetadataStr, neoMetadataStrSize};
