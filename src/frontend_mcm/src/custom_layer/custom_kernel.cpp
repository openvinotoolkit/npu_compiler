// Copyright (C) 2018-2020 Intel Corporation
// SPDX-License-Identifier: Apache-2.0
//

#include <xml_parse_utils.h>

#include <caseless.hpp>
#include <custom_layer/custom_kernel.hpp>

namespace vpu {

std::vector<uint8_t> CustomKernel::loadKernelBinary(const pugi::xml_node& node, const std::string& configDir) {
    auto source = node.child("Source");
    if (source.empty()) {
        IE_THROW() << "Kernel binary not found";
    }

    auto fileName = configDir + "/" + XMLParseUtils::GetStrAttr(source, "filename", "");
    std::ifstream inputFile(fileName, std::ios::in | std::ios::binary);
    if (!inputFile.is_open()) {
        IE_THROW() << "Couldn't open kernel file " << fileName;
    }

    std::ostringstream contentStream;
    contentStream << inputFile.rdbuf();
    const auto& kernelData = contentStream.str();

    return std::vector<uint8_t>(begin(kernelData), end(kernelData));
}

std::pair<CustomDimSource, int> CustomKernel::parseDimSource(const std::string& dims) {
    const auto cmp = ie::details::CaselessEq<std::string>{};
    const auto pos = dims.find_first_of(',');
    const auto source = dims.substr(0, pos);
    const auto dimSource = [&]() -> CustomDimSource {
        if (cmp(source, "input")) {
            return CustomDimSource::Input;
        } else if (cmp(source, "output")) {
            return CustomDimSource::Output;
<<<<<<< HEAD
        } else {
            IE_THROW() << "Invalid dim source argument" << source;
=======
>>>>>>> 8989a06e
        }
        THROW_IE_EXCEPTION << "Invalid dim source argument" << source;
        return {};
    }();

    const auto idx = [&] {
        if (pos == std::string::npos) {
            return -1;
        }
        const auto idxString = dims.substr(pos + 1, std::string::npos);
        return std::stoi(idxString);
    }();

    return std::make_pair(dimSource, idx);
}

CustomDataFormat CustomKernel::formatFromString(const std::string& str) {
    static const ie::details::caseless_map<std::string, CustomDataFormat> FormatNameToType = {
            {"BFYX", CustomDataFormat::BFYX}, {"BYXF", CustomDataFormat::BYXF}, {"FYX", CustomDataFormat::FYX},
            {"YXF", CustomDataFormat::YXF},   {"BF", CustomDataFormat::BF},     {"ANY", CustomDataFormat::Any}};

    auto it = FormatNameToType.find(str);
    if (it != FormatNameToType.end()) {
        return it->second;
    }

<<<<<<< HEAD
    IE_THROW() << "Tensor node has an invalid format '" << str << "'";
=======
    THROW_IE_EXCEPTION << "Tensor node has an invalid format '" << str << "'";
    return {};
>>>>>>> 8989a06e
}

std::vector<std::string> CustomKernel::parseSizeRule(const std::string& size) {
    auto result = std::vector<std::string>();
    result.reserve(std::count(begin(size), end(size), ',') + 1);
    std::stringstream sizeRules{size};
    std::string bufferSize;

    while (std::getline(sizeRules, bufferSize, ',')) {
        result.push_back(bufferSize);
    }

    return result;
}

std::vector<CustomKernel::BindingParameter> CustomKernel::processParametersNode(const pugi::xml_node& node) {
    const auto cmp = ie::details::CaselessEq<std::string>{};
    const auto parameters = node.child("Parameters");
    auto bindings = std::vector<BindingParameter>{};

    for (auto tensor = parameters.child("Tensor"); !tensor.empty(); tensor = tensor.next_sibling("Tensor")) {
        BindingParameter kp;

        auto typeStr = XMLParseUtils::GetStrAttr(tensor, "type");
        if (cmp(typeStr, "input")) {
            kp.type = CustomParamType::Input;
        } else if (cmp(typeStr, "output")) {
            kp.type = CustomParamType::Output;
        } else if (cmp(typeStr, "input_buffer")) {
            kp.type = CustomParamType::InputBuffer;
        } else if (cmp(typeStr, "output_buffer")) {
            kp.type = CustomParamType::OutputBuffer;
        } else if (cmp(typeStr, "data")) {
            kp.type = CustomParamType::Data;
        } else {
            IE_THROW() << "Tensor node has an invalid type '" << typeStr << "'";
        }

        if (kp.type == CustomParamType::InputBuffer || kp.type == CustomParamType::OutputBuffer) {
            const auto sizeRule = XMLParseUtils::GetStrAttr(tensor, "size");
            kp.bufferSizeRule = parseSizeRule(sizeRule)[0];

            const auto dimString = XMLParseUtils::GetStrAttr(tensor, "dim");
            std::tie(kp.dimSource, kp.dimIdx) = parseDimSource(dimString);
        }

        kp.format = formatFromString(XMLParseUtils::GetStrAttr(tensor, "format", "BFYX"));
        kp.argName = XMLParseUtils::GetStrAttr(tensor, "arg-name");
        kp.portIndex = XMLParseUtils::GetIntAttr(tensor, "port-index");

        bindings.push_back(std::move(kp));
    }

    for (auto data = parameters.child("Data"); !data.empty(); data = data.next_sibling("Data")) {
        BindingParameter kp;

        auto typeStr = XMLParseUtils::GetStrAttr(data, "type");
        if (cmp(typeStr, "data")) {
            kp.type = CustomParamType::Data;
        } else if (cmp(typeStr, "local_data")) {
            kp.type = CustomParamType::LocalData;
        } else {
            IE_THROW() << "Data node has an invalid type '" << typeStr << "'";
        }

        kp.argName = XMLParseUtils::GetStrAttr(data, "arg-name");

        kp.irSource = XMLParseUtils::GetStrAttr(data, "source", "");
        const auto dimString = XMLParseUtils::GetStrAttr(data, "dim", "");

        if (kp.irSource.empty() && dimString.empty()) {
            IE_THROW() << "Data node has no source or dim";
        }

        if (!kp.irSource.empty() && !dimString.empty()) {
            IE_THROW() << "Data node can only have source or dim";
        }

        if (kp.type == CustomParamType::LocalData) {
            const auto bufferSize = XMLParseUtils::GetStrAttr(data, "size", "");
            kp.bufferSizeRule = bufferSize;

            if (!dimString.empty()) {
                std::tie(kp.dimSource, kp.dimIdx) = parseDimSource(dimString);
            }
        }

        bindings.push_back(std::move(kp));
    }

    for (auto scalar = parameters.child("Scalar"); !scalar.empty(); scalar = scalar.next_sibling("Scalar")) {
        BindingParameter kp;

        const auto type = XMLParseUtils::GetStrAttr(scalar, "type");
        if (cmp(type, "int")) {
            kp.type = CustomParamType::Int;
        } else if (cmp(type, "float")) {
            kp.type = CustomParamType::Float;
        } else {
            IE_THROW() << "Scalar node has an invalid type " << type;
        }

        kp.argName = XMLParseUtils::GetStrAttr(scalar, "arg-name");
        kp.portIndex = XMLParseUtils::GetIntAttr(scalar, "port-index", -1);
        kp.irSource = XMLParseUtils::GetStrAttr(scalar, "source", "");

        bindings.push_back(std::move(kp));
    }

    return bindings;
}

}  // namespace vpu<|MERGE_RESOLUTION|>--- conflicted
+++ resolved
@@ -37,13 +37,8 @@
             return CustomDimSource::Input;
         } else if (cmp(source, "output")) {
             return CustomDimSource::Output;
-<<<<<<< HEAD
-        } else {
-            IE_THROW() << "Invalid dim source argument" << source;
-=======
->>>>>>> 8989a06e
         }
-        THROW_IE_EXCEPTION << "Invalid dim source argument" << source;
+        IE_THROW() << "Invalid dim source argument" << source;
         return {};
     }();
 
@@ -68,12 +63,8 @@
         return it->second;
     }
 
-<<<<<<< HEAD
     IE_THROW() << "Tensor node has an invalid format '" << str << "'";
-=======
-    THROW_IE_EXCEPTION << "Tensor node has an invalid format '" << str << "'";
     return {};
->>>>>>> 8989a06e
 }
 
 std::vector<std::string> CustomKernel::parseSizeRule(const std::string& size) {
