--- conflicted
+++ resolved
@@ -766,15 +766,10 @@
             VPU_THROW_EXCEPTION << "Input data type is not supported: " << ieData->getTensorDesc().getPrecision();
         }
 
-<<<<<<< HEAD
         bool networkInput = true;
 
-        auto mvInput = _modelMcm.input(inputShape, convert_data_type(inputPrecision), convert_layout(inputLayout),
-            initialQuantParams, networkInput, netInput->name());
-=======
         auto mvInput = _modelMcm.input(inputShape, convert_data_type(inputPrecision),
-            convert_layout(InferenceEngine::Layout::NHWC), initialQuantParams, netInput->name());
->>>>>>> e5e23fa5
+            convert_layout(InferenceEngine::Layout::NHWC), initialQuantParams, networkInput, netInput->name());
         bindOutput(mvInput, ieData);
         _logger->debug("Network input '%s'(orig: '%s') parsed to mcmModel", mvInput->getName(), netInput->name());
     }
