--- conflicted
+++ resolved
@@ -920,10 +920,7 @@
         // S#34832
         auto mvOutput = _modelMcm.output(
             lastLayerOut->getMcmNode(), outputType, {{}, {}, {}, {}}, true, outputInfo.first + "REMOVE_ME");
-<<<<<<< HEAD
-=======
-
->>>>>>> a424331a
+
         _output = std::make_shared<McmNodeObject>(mvOutput, lastLayerOut->desc());
         _nodes.push_back(_output);
     }
@@ -1466,11 +1463,7 @@
     }
     const auto constBlob = foundBlob->second;
     auto blobPrecision = constBlob->getTensorDesc().getPrecision();
-<<<<<<< HEAD
     auto mcmShape = sizeVectorToShape(layer->outData.front()->getDims());
-=======
-    auto mcmShape = calculateMcmShape(layer->outData.front()->getDims());
->>>>>>> a424331a
 
     // IE add constant folding for PriorBox\PriorBox clustered
     // As a result we get 3d const instead of concat for DetectionOut layer
