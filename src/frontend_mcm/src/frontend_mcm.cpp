//
// Copyright 2020 Intel Corporation.
//
// This software and the related documents are Intel copyrighted materials,
// and your use of them is governed by the express license under which they
// were provided to you (End User License Agreement for the Intel(R) Software
// Development Products (Version May 2017)). Unless the License provides
// otherwise, you may not use, modify, copy, publish, distribute, disclose or
// transmit this software or the related documents without Intel's prior
// written permission.
//
// This software and the related documents are provided as is, with no
// express or implied warranties, other than those that are expressly
// stated in the License.
//

#include <graph_transformer.h>
#include <precision_utils.h>

#include <algorithm>
#include <blob_factory.hpp>
#include <frontend_mcm.hpp>
#include <graph_tools.hpp>
#include <ie_profiling.hpp>
#include <ie_util_internal.hpp>
#include <limits>
#include <low_precision_transformations/network_helper.hpp>
#include <low_precision_transformations/transformer.hpp>
#include <memory>
#include <quantization_helpers.hpp>
#include <set>
#include <string>
#include <unordered_map>
#include <unordered_set>
#include <utility>
#include <vector>
#include <vpu/utils/error.hpp>

#include "dims_parser.hpp"

#ifndef UNUSED
#define UNUSED(var) (void)var
#endif

#ifdef ENABLE_MCM_COMPILER

#include <include/mcm/tensor/tiling.hpp>

using namespace InferenceEngine;
using namespace InferenceEngine::details;
namespace vpu {

namespace {

typedef void (FrontEndMcm::*parser_t)(const ie::CNNLayerPtr& layer, const McmNodeVector& inputs);

// clang-format off

        ie::details::caseless_map<std::string, parser_t> g_mcm_parsers = {
                {"Convolution",        &FrontEndMcm::parseConvolution},
                {"Pooling",            &FrontEndMcm::parsePooling},
                {"ReLU",               &FrontEndMcm::parseReLU},
                {"Clamp",              &FrontEndMcm::parseClamp},
                {"FullyConnected",     &FrontEndMcm::parseFullyConnected},
                {"SoftMax",            &FrontEndMcm::parseSoftMax},
                {"GRN",                &FrontEndMcm::parseGRN},
                {"MVN",                &FrontEndMcm::parseMVN},
                {"Norm",               &FrontEndMcm::parseNorm},
                {"Concat",             &FrontEndMcm::parseConcat},
                {"Eltwise",            &FrontEndMcm::parseEltwise},
                {"Split",              &FrontEndMcm::parseSplit},
                {"Sigmoid",            &FrontEndMcm::parseSigmoid},
                {"TanH",               &FrontEndMcm::parseTanH},
                {"PReLU",              &FrontEndMcm::parsePReLU},
                {"Bias",               &FrontEndMcm::parseBias},
                // Caffe Slice is transformed to Split by IE
                {"Slice",              &FrontEndMcm::parseSplit},
                {"BatchNormalization", &FrontEndMcm::parseBatchNorm},
                {"ScaleShift",         &FrontEndMcm::parseScale},
                {"Deconvolution",      &FrontEndMcm::parseDeconvolution},
                {"Power",              &FrontEndMcm::parsePower},
                {"Copy",               &FrontEndMcm::parseCopy},
                {"Reshape",            &FrontEndMcm::parseReshape},
                {"Squeeze",            &FrontEndMcm::parseReshape},
                {"Unsqueeze",          &FrontEndMcm::parseReshape},
                {"ELU",                &FrontEndMcm::parseELU},
                // Flatten is represented as Reshape in KMB model
                {"Flatten",            &FrontEndMcm::parseReshape},
                {"Crop",               &FrontEndMcm::parseCrop},
                {"Tile",               &FrontEndMcm::parseTile},
                {"Normalize",          &FrontEndMcm::parseNormalize},
                {"PriorBox",           &FrontEndMcm::parsePriorBox},
                {"PriorBoxClustered",  &FrontEndMcm::parsePriorBoxClustered},
                {"Permute",            &FrontEndMcm::parsePermute},
                {"DetectionOutput",    &FrontEndMcm::parseDetectionOutput},
                {"RegionYolo",         &FrontEndMcm::parseRegionYolo},
                {"ReorgYolo",          &FrontEndMcm::parseReorgYolo},
                {"CTCGreedyDecoder",   &FrontEndMcm::parseCTCDecoder},
                {"Proposal",           &FrontEndMcm::parseProposal},
                {"ROIPooling",         &FrontEndMcm::parseROIPooling},
                {"PSROIPooling",       &FrontEndMcm::parsePSROIPooling},
                {"Interp",             &FrontEndMcm::parseInterp},
                {"Custom",             &FrontEndMcm::parseCustom},
                {"MTCNN",              &FrontEndMcm::parseMTCNN},
                {"LSTMCell",           &FrontEndMcm::parseLSTMCell},
                {"Pad",                &FrontEndMcm::parsePad},
                {"Resample",           &FrontEndMcm::parseResample},
                {"ArgMax",             &FrontEndMcm::parseArgMax},
                {"FakeQuantize",       &FrontEndMcm::parseFakeQuantize},
                {"Const",              &FrontEndMcm::parseConst},
        };

mv::DType convert_data_type(const ie::Precision& iePrecision) {
    mv::DType mvType;
    switch (iePrecision) {
    case ie::Precision::UNSPECIFIED:
        mvType = mv::DType("Default");
        break;
    case ie::Precision::I8:
        mvType = mv::DType("Int8");
        break;
    case ie::Precision::U8:
        mvType = mv::DType("UInt8");
        break;
    case ie::Precision::I32:
        mvType = mv::DType("Int32");
        break;
    case ie::Precision::I64:
        mvType = mv::DType("Int64");
        break;
    case ie::Precision::FP16:
        mvType = mv::DType("Float16");
        break;
    case ie::Precision::FP32:
        mvType = mv::DType("Float32");
        break;
    default:
        VPU_THROW_EXCEPTION << "Data type handling is not implemented" << iePrecision.name();
    }
    return mvType;
}

mv::Order convert_layout(const ie::Layout& ieLayout) {
    std::ostringstream layoutToOrder;
    layoutToOrder << ieLayout;
    return mv::Order(layoutToOrder.str());
}

// clang-format on

}  // namespace

void FrontEndMcm::buildInitialModel(ie::ICNNNetwork& network) {
    runCommonPasses(network);
    for (const auto& layer : _parsedNetwork.orderedLayers) {
        IE_ASSERT(layer != nullptr);
        _logger->debug("Try to parse layer %s", layer->name);

        auto it = g_mcm_parsers.find(layer->type);
        if (it == g_mcm_parsers.end()) {
            VPU_THROW_EXCEPTION << "Cannot convert layer \"" << layer->name << "\" due to unsupported layer type \""
                                << layer->type << "\"";
        }

        auto parser = it->second;
        IE_ASSERT(parser != nullptr);

        McmNodeVector inputs;
        getInputData(layer, inputs);
        (this->*parser)(layer, inputs);
    }
    parseOutputData();
}

std::set<std::string> FrontEndMcm::checkSupportedLayers(ie::ICNNNetwork& network) {
    runCommonPasses(network);

    std::set<std::string> layerNames;

    for (const auto& layer : _parsedNetwork.orderedLayers) {
        IE_ASSERT(layer != nullptr);

        _logger->debug("Try to parse layer %s", layer->name);

        McmNodeVector inputs;
        getInputData(layer, inputs);

        auto it = g_mcm_parsers.find(layer->type);
        if (it != g_mcm_parsers.end()) {
            try {
                // If we can create and have not thrown exception, then layer is supported.
                auto parser = it->second;
                IE_ASSERT(parser != nullptr);

                (this->*parser)(layer, inputs);

                layerNames.insert(layer->name);
            } catch (const ie::details::InferenceEngineException&) {
                // TODO: continue instead?
                break;
            }
        }
    }

    return layerNames;
}

void FrontEndMcm::parseNetworkDFS(const ie::ICNNNetwork& network, ParsedNetwork& parsedNetwork) {
    IE_PROFILING_AUTO_SCOPE(parseNetworkDFS);

    ie::details::CaselessEq<std::string> cmp;

    //
    // Collect all network input data.
    //

    network.getInputsInfo(parsedNetwork.networkInputs);
    network.getOutputsInfo(parsedNetwork.networkOutputs);

    std::unordered_set<ie::DataPtr> allInputDatas;
    for (const auto& netInput : parsedNetwork.networkInputs) {
        auto inputInfo = netInput.second;
        IE_ASSERT(inputInfo != nullptr);

        auto inputData = inputInfo->getInputData();
        IE_ASSERT(inputData != nullptr);

        allInputDatas.insert(inputData);
    }

    //
    // Collect all network const data.
    //

    SmallVector<ie::CNNLayerPtr> initialLayers;

    for (const auto& layer : ie::CNNNetGetAllInputLayers(network)) {
        IE_ASSERT(layer != nullptr);

        if (!cmp(layer->type, "Const")) continue;

        if (layer->outData.size() != 1) {
            VPU_THROW_EXCEPTION << "Const layer " << layer->name << " has unsupported number of outputs "
                                << layer->outData.size();
        }

        if (layer->blobs.size() != 1) {
            VPU_THROW_EXCEPTION << "Const layer " << layer->name << " has unsupported number of blobs "
                                << layer->blobs.size();
        }

        initialLayers.emplace_back(std::move(layer));
    }

    //
    // Collect initial layers.
    //

    std::unordered_set<ie::CNNLayerPtr> visitedInitialLayers;

    for (const auto& inputData : allInputDatas) {
        for (const auto& consumer : inputData->getInputTo()) {
            auto initialLayer = consumer.second;
            IE_ASSERT(initialLayer != nullptr);

            if (visitedInitialLayers.count(initialLayer) > 0) continue;

            bool allInputsAvailable = true;
            for (const auto& in : initialLayer->insData) {
                auto input = in.lock();
                IE_ASSERT(input != nullptr);

                if (allInputDatas.count(input) == 0) {
                    allInputsAvailable = false;
                    break;
                }
            }

            if (allInputsAvailable) {
                visitedInitialLayers.insert(initialLayer);
                initialLayers.emplace_back(std::move(initialLayer));
            }
        }
    }

    IE_ASSERT(!initialLayers.empty());

    //
    // Run recursive DFS algorithm.
    //

    std::sort(
        initialLayers.begin(), initialLayers.end(), [](const ie::CNNLayerPtr& left, const ie::CNNLayerPtr& right) {
            ie::details::CaselessLess<std::string> cmp;
            return cmp(left->name, right->name);
        });

    InferenceEngine::CNNNetForestDFS(
        initialLayers,
        [&parsedNetwork](const ie::CNNLayerPtr& layer) {
            parsedNetwork.orderedLayers.emplace_back(layer);
        },
        false);

    std::reverse(parsedNetwork.orderedLayers.begin(), parsedNetwork.orderedLayers.end());
}

namespace {
// TODO: Move this function to utils
template <typename ResultType>
std::vector<ResultType> packBlobToVector(ie::Blob::Ptr blobPtr, size_t expectedSize) {
    IE_ASSERT(blobPtr != nullptr);

    std::vector<ResultType> blobData(expectedSize, 0);

    // TODO: Make the ASSERT on equality after correction of blob creation in tests
    IE_ASSERT(expectedSize <= blobPtr->size());

    ie::Precision blobPrecision = blobPtr->getTensorDesc().getPrecision();

    // TODO: add proper layout handling. for now, weights are assumed to have OIYX
    if (blobPrecision == ie::Precision::FP16) {
        const auto* blobDataFP16 = blobPtr->cbuffer().as<const fp16_t*>();
        IE_ASSERT(blobDataFP16 != nullptr);

        for (size_t pos = 0; pos < expectedSize; pos++) {
            ResultType val = ie::PrecisionUtils::f16tof32(blobDataFP16[pos]);
            blobData[pos] = val;
        }
    } else if (blobPrecision == ie::Precision::FP32) {
        const auto* blobDataFP32 = blobPtr->cbuffer().as<const float*>();
        IE_ASSERT(blobDataFP32 != nullptr);

        for (size_t pos = 0; pos < expectedSize; pos++) {
            ResultType val = blobDataFP32[pos];
            blobData[pos] = val;
        }
    } else if (blobPrecision == ie::Precision::U8) {
        const auto* blobDataU8 = blobPtr->cbuffer().as<const uint8_t*>();
        IE_ASSERT(blobDataU8 != nullptr);

        for (size_t pos = 0; pos < expectedSize; pos++) {
            ResultType val = blobDataU8[pos];
            blobData[pos] = val;
        }
    } else if (blobPrecision == ie::Precision::I8) {
        const auto* blobDataI8 = blobPtr->cbuffer().as<const int8_t*>();
        IE_ASSERT(blobDataI8 != nullptr);

        for (size_t pos = 0; pos < expectedSize; pos++) {
            ResultType val = blobDataI8[pos];
            blobData[pos] = val;
        }
    } else if (blobPrecision == ie::Precision::I32) {
        const auto* blobDataI32 = blobPtr->cbuffer().as<const int32_t*>();
        IE_ASSERT(blobDataI32 != nullptr);

        for (size_t pos = 0; pos < expectedSize; pos++) {
            ResultType val = blobDataI32[pos];
            blobData[pos] = val;
        }
    } else if (blobPrecision == ie::Precision::I64) {
        const auto* blobDataI64 = blobPtr->cbuffer().as<const int64_t*>();
        IE_ASSERT(blobDataI64 != nullptr);

        for (size_t pos = 0; pos < expectedSize; pos++) {
            ResultType val = blobDataI64[pos];
            blobData[pos] = val;
        }
    } else {
        THROW_IE_EXCEPTION << "precision '" << blobPrecision << "' is not supported";
    }

    return blobData;
}
}  // namespace

void FrontEndMcm::removeInputScaleShiftPattern(ie::CNNNetwork& network) {
    for (auto& layer : network) {
        if (layer->type == "Input") {
            auto child = CNNNetworkHelper::getChildren(*layer)[0];
            if (child->type == "ScaleShift") {
                auto scaleShiftLayer = std::dynamic_pointer_cast<ie::ScaleShiftLayer>(child);

                auto childrens = CNNNetworkHelper::getChildren(*child);
                if (childrens.empty()) {
                    return;
                }
                child = childrens[0];
                if (child->type != "Convolution") {
                    return;
                }

                std::vector<float> scaleData =
                    packBlobToVector<float>(scaleShiftLayer->_weights, scaleShiftLayer->_weights->size());
                std::vector<float> shiftData =
                    packBlobToVector<float>(scaleShiftLayer->_biases, scaleShiftLayer->_biases->size());

                float scaleValue = std::accumulate(scaleData.begin(), scaleData.end(), 0.0f);
                scaleValue /= scaleShiftLayer->_weights->size();

                float shiftValue = std::accumulate(shiftData.begin(), shiftData.end(), 0.0f);
                shiftValue /= scaleShiftLayer->_biases->size();

                _layerToQuantParams[layer->name] = {scaleValue, shiftValue};

                CNNNetworkHelper::removeLayer(network, scaleShiftLayer);
                return;
            }
        }
    }
}

static bool inputsHasSameScales(
    const std::vector<InferenceEngine::CNNLayerPtr>& inputs, const size_t& maxValues, const size_t& maxValuesIdx) {
    for (size_t i = 0; i < inputs.size(); i++) {
        auto quantizationParams1 = QuantizationDetails::getDetails(*inputs[i]);
        auto quantizationParams2 = QuantizationDetails::getDetails(*inputs[maxValuesIdx]);
        for (size_t c = 0; c < maxValues; c++) {
            size_t c1 = quantizationParams1.outputHighValues.size() == 1 ? 0 : c;
            size_t c2 = c;
            if ((quantizationParams1.outputHighValues[c1] - quantizationParams1.outputLowValues[c1]) !=
                (quantizationParams2.outputHighValues[c2] - quantizationParams2.outputLowValues[c2])) {
                return false;
            }
        }
        if (quantizationParams1.levels != quantizationParams2.levels) {
            return false;
        }
    }

    return true;
}

static bool inputsHasSameScalesAndZeroPoints(const std::vector<InferenceEngine::CNNLayerPtr>& inputs) {
    if (inputs.size() < 2) return true;

    auto ol = QuantizationDetails::getDetails(*inputs[0]).outputLowValues[0];
    auto oh = QuantizationDetails::getDetails(*inputs[0]).outputHighValues[0];
    auto levels = QuantizationDetails::getDetails(*inputs[0]).levels;
    for (size_t i = 0; i < inputs.size(); i++) {
        auto quantizationParams = QuantizationDetails::getDetails(*inputs[i]);
        for (size_t c = 0; c < quantizationParams.outputLowValues.size(); c++) {
            if ((quantizationParams.outputLowValues[c] != ol) || (quantizationParams.outputHighValues[c] != oh)) {
                return false;
            }
        }
        if (quantizationParams.levels != levels) {
            return false;
        }
    }

    return true;
}

static void setFakeQuantizeScales(const InferenceEngine::CNNLayerPtr& fakeQuantizeLayer, const size_t& maxLevels,
    const std::vector<double>& maxRange) {
    auto quantizationParams = QuantizationDetails::getDetails(*fakeQuantizeLayer);
    std::vector<float> scaledInputLowValues(quantizationParams.inputLowValues.size());
    std::vector<float> scaledInputHighValues(quantizationParams.inputLowValues.size());
    std::vector<float> scaledOutputLowValues(quantizationParams.outputLowValues.size());
    std::vector<float> scaledOutputHighValues(quantizationParams.outputLowValues.size());

    for (size_t i = 0; i < quantizationParams.inputLowValues.size(); i++) {
        double range = quantizationParams.inputHighValues[i] - quantizationParams.inputLowValues[i];
        double updatedInputLow = quantizationParams.inputLowValues[i] * maxRange[i] / range;
        scaledInputLowValues[i] = static_cast<float>(updatedInputLow);
        scaledInputHighValues[i] = static_cast<float>(updatedInputLow + maxRange[i]);
    }

    for (size_t i = 0; i < quantizationParams.outputLowValues.size(); i++) {
        double range = quantizationParams.outputHighValues[i] - quantizationParams.outputLowValues[i];
        double updatedOutputLow = quantizationParams.outputLowValues[i] * maxRange[i] / range;
        scaledOutputLowValues[i] = static_cast<float>(updatedOutputLow);
        scaledOutputHighValues[i] = static_cast<float>(updatedOutputLow + maxRange[i]);
    }

    fakeQuantizeLayer->params["levels"] = std::to_string(maxLevels);
    CNNNetworkHelper::updateBlobs(*fakeQuantizeLayer, 1, scaledInputLowValues);
    CNNNetworkHelper::updateBlobs(*fakeQuantizeLayer, 2, scaledInputHighValues);
    CNNNetworkHelper::updateBlobs(*fakeQuantizeLayer, 3, scaledOutputLowValues);
    CNNNetworkHelper::updateBlobs(*fakeQuantizeLayer, 4, scaledOutputHighValues);
}

static void setFakeQuantizeParams(const InferenceEngine::CNNLayerPtr& fakeQuantizeLayer, const size_t& maxLevels,
    const double& minVal, const double& maxVal) {
    auto quantizationParams = QuantizationDetails::getDetails(*fakeQuantizeLayer);
    std::vector<float> scaledInputLowValues(quantizationParams.inputLowValues.size());
    std::vector<float> scaledInputHighValues(quantizationParams.inputLowValues.size());
    std::vector<float> scaledOutputLowValues(quantizationParams.outputLowValues.size());
    std::vector<float> scaledOutputHighValues(quantizationParams.outputLowValues.size());

    for (size_t i = 0; i < quantizationParams.inputLowValues.size(); i++) {
        scaledInputLowValues[i] = minVal;
        scaledInputHighValues[i] = maxVal;
    }

    for (size_t i = 0; i < quantizationParams.outputLowValues.size(); i++) {
        scaledOutputLowValues[i] = minVal;
        scaledOutputHighValues[i] = maxVal;
    }

    fakeQuantizeLayer->params["levels"] = std::to_string(maxLevels);
    CNNNetworkHelper::updateBlobs(*fakeQuantizeLayer, 1, scaledInputLowValues);
    CNNNetworkHelper::updateBlobs(*fakeQuantizeLayer, 2, scaledInputHighValues);
    CNNNetworkHelper::updateBlobs(*fakeQuantizeLayer, 3, scaledOutputLowValues);
    CNNNetworkHelper::updateBlobs(*fakeQuantizeLayer, 4, scaledOutputHighValues);
}

std::vector<CNNLayerPtr> getInputsFQ(const CNNLayer& layer) {
    std::vector<CNNLayerPtr> result;

    auto inputs = CNNNetworkHelper::getParents(layer);
    for (auto& input : inputs) {
        if ((input->type == "FakeQuantize") && (CNNNetworkHelper::getParent(*input)->type != "Const")) {
            result.push_back(input);
        } else {
            auto parentInputs = getInputsFQ(*input);
            result.insert(result.end(), parentInputs.begin(), parentInputs.end());
        }
    }

    return result;
}

void FrontEndMcm::alignEltwiseScales(ie::CNNNetwork& network) {
    for (auto& layer : network) {
        if (layer->type == "Eltwise") {
            auto inputs = getInputsFQ(*layer);
            size_t maxValues = 1;
            size_t maxValuesIdx = 0;
            for (size_t i = 0; i < inputs.size(); i++) {
                IE_ASSERT(inputs[i]->type == "FakeQuantize");
                if (maxValues < QuantizationDetails::getDetails(*inputs[i]).outputLowValues.size()) {
                    maxValues = QuantizationDetails::getDetails(*inputs[i]).outputLowValues.size();
                    maxValuesIdx = i;
                }
            }

            if (inputsHasSameScales(inputs, maxValues, maxValuesIdx)) {
                continue;
            }

            size_t maxLevels = 0;
            std::vector<double> maxRange(maxValues, 0.0);
            for (const auto& input : inputs) {
                auto quantizationParams = QuantizationDetails::getDetails(*input);
                if (maxLevels < quantizationParams.levels) maxLevels = quantizationParams.levels;

                for (size_t i = 0; i < maxValues; i++) {
                    size_t c = quantizationParams.outputHighValues.size() == 1 ? 0 : i;
                    double range = quantizationParams.outputHighValues[c] - quantizationParams.outputLowValues[c];
                    if (maxRange[i] < range) maxRange[i] = range;
                }
            }

            for (const auto& input : inputs) {
                setFakeQuantizeScales(input, maxLevels, maxRange);
            }
        }
    }
}

void FrontEndMcm::alignConcatScales(ie::CNNNetwork& network) {
    for (auto& layer : network) {
        if (layer->type == "Concat") {
            auto inputs = getInputsFQ(*layer);
            for (auto& input : inputs) {
                IE_ASSERT(input->type == "FakeQuantize");
            }

            if (inputsHasSameScalesAndZeroPoints(inputs)) {
                continue;
            }

            size_t maxLevels = 0;
            double minVal = std::numeric_limits<double>::max();
            double maxVal = std::numeric_limits<double>::min();
            for (const auto& input : inputs) {
                auto quantizationParams = QuantizationDetails::getDetails(*input);
                if (maxLevels < quantizationParams.levels) maxLevels = quantizationParams.levels;

                for (size_t i = 0; i < quantizationParams.outputLowValues.size(); i++) {
                    double ol = quantizationParams.outputLowValues[i];
                    double oh = quantizationParams.outputHighValues[i];
                    if (minVal > ol) minVal = ol;
                    if (maxVal < oh) maxVal = oh;
                }
            }
            for (const auto& input : inputs) {
                setFakeQuantizeParams(input, maxLevels, minVal, maxVal);
            }
        }
    }
}

namespace {
template <typename T>
bool needAlignZeroPoints(std::vector<T> lowValues, std::vector<T> highValues, const float levels) {
    auto firstZP =
        QuantizationHelpers::calculateZeroPoint(highValues[0], lowValues[0], levels, InferenceEngine::Precision::U8);
    for (size_t i = 1; i < lowValues.size(); i++) {
        auto zp = QuantizationHelpers::calculateZeroPoint(
            highValues[i], lowValues[i], levels, InferenceEngine::Precision::U8);
        if (firstZP != zp) {
            return true;
        }
    }
    return false;
}

bool isFakeQuantizeOnWeights(const InferenceEngine::CNNLayerPtr& fakeQuantizeLayer) {
    InferenceEngine::DataPtr inputData = fakeQuantizeLayer->insData[0].lock();
    IE_ASSERT(inputData != nullptr);
    auto parentLayer = inputData->getCreatorLayer().lock();

    //  Check that FQ on weights
    return parentLayer->type == "Const" ? true : false;
}
}  // namespace

void FrontEndMcm::alignZeroPointsOnWeights(ie::CNNNetwork& network) {
    for (auto& layer : network) {
        if (layer->type == "FakeQuantize") {
            if (!isFakeQuantizeOnWeights(layer)) {
                continue;
            }

            auto quantizationParams = QuantizationDetails::getDetails(*layer);
            float levels = quantizationParams.levels;

            auto numberOfQuantParams = quantizationParams.outputLowValues.size();
            if (!needAlignZeroPoints(quantizationParams.outputLowValues, quantizationParams.outputHighValues, levels)) {
                continue;
            }

            double sumOfZeroPoints = 0;

            for (size_t i = 0; i < numberOfQuantParams; i++) {
                float ol = quantizationParams.outputLowValues[i];
                float oh = quantizationParams.outputHighValues[i];

                float x = -(levels - 1) * ol / (oh - ol);

                // re-calculate ZP for weights, we use U8 for weights
                sumOfZeroPoints += x;
            }
            auto avgZeroPoints = std::round(sumOfZeroPoints / numberOfQuantParams);

            // NOTE: ol is always negative value
            std::vector<float> newLowValues(numberOfQuantParams);
            std::vector<float> newHighValues(numberOfQuantParams);
            for (size_t i = 0; i < quantizationParams.outputLowValues.size(); i++) {
                float ol = quantizationParams.outputLowValues[i];
                float oh = quantizationParams.outputHighValues[i];

                float zpl = oh * avgZeroPoints / (avgZeroPoints - (levels - 1));
                float zph = ol - ol * (levels - 1) / avgZeroPoints;

                ol = std::min(ol, zpl);
                oh = std::max(oh, zph);
                newLowValues[i] = ol;
                newHighValues[i] = oh;
            }
            CNNNetworkHelper::updateBlobs(*layer, 1, newLowValues);
            CNNNetworkHelper::updateBlobs(*layer, 2, newHighValues);
            CNNNetworkHelper::updateBlobs(*layer, 3, newLowValues);
            CNNNetworkHelper::updateBlobs(*layer, 4, newHighValues);
        }
    }
}

void FrontEndMcm::runCommonPasses(ie::ICNNNetwork& network) {
    auto cnnNet = ie::CNNNetwork(std::shared_ptr<ie::ICNNNetwork>(&network, [](ie::ICNNNetwork*) {}));

    if (_config.inputScaleShiftRemoving()) {
        removeInputScaleShiftPattern(cnnNet);
    }
    if (_config.eltwiseScalesAlignment()) {
        alignEltwiseScales(cnnNet);
    }
    if (_config.concatScalesAlignment()) {
        alignConcatScales(cnnNet);
    }
    if (_config.zeroPointsOnWeightsAlignment()) {
        alignZeroPointsOnWeights(cnnNet);
    }
    if (!_config.serializeCNNBeforeCompileFile().empty()) {
        std::string origFileName = _config.serializeCNNBeforeCompileFile();
        auto baseFileName = (origFileName.substr(origFileName.length() - 4, 4) == ".xml")
                                ? origFileName.substr(0, origFileName.length() - 4)
                                : origFileName;

        cnnNet.serialize(baseFileName + ".xml", baseFileName + ".bin");
    }

    parseNetworkDFS(cnnNet, _parsedNetwork);
    parseInputData();
}

McmNode FrontEndMcm::getMcmData(const ie::DataPtr& ieData) {
    IE_ASSERT(ieData != nullptr);
    auto it = _ieToMcmMap.find(ieData);
    if (it == _ieToMcmMap.end()) {
        return nullptr;
    }

    return it->second;
}

void FrontEndMcm::bindData(const McmNode& data, const ie::DataPtr& ieData) {
    IE_ASSERT(_modelMcm.isValid(data->getMcmNode()));
    IE_ASSERT(_modelMcm.isValid(_modelMcm.getSourceOp(data->getMcmNode())));
    _ieToMcmMap[ieData] = data;
    data->setOrigData(ieData);
}

void FrontEndMcm::bindOutput(mv::Data::TensorIterator node, ie::DataPtr& layerOutput) {
    IE_ASSERT(layerOutput != nullptr);
    auto layer = std::make_shared<McmNodeObject>(node, layerOutput->getTensorDesc());
    _nodes.push_back(layer);
    bindData(layer, layerOutput);
}

void FrontEndMcm::getInputData(const ie::CNNLayerPtr& layer, McmNodeVector& inputs) {
    IE_ASSERT(layer != nullptr);
    inputs.resize(layer->insData.size());
    for (size_t i = 0; i < layer->insData.size(); ++i) {
        auto layerInput = layer->insData[i].lock();
        IE_ASSERT(layerInput != nullptr);
        inputs[i] = getMcmData(layerInput);
        IE_ASSERT(inputs[i] != nullptr);
    }
}

std::unordered_map<int, char> DIM_NAMES({{3, 'W'}, {2, 'H'}, {1, 'C'}, {0, 'N'}});

constexpr char FINISH_PARSING_STR[] = "Parsed to mcmModel as '%s";

void logParsingStartHelper(Logger::Ptr logger, const ie::CNNLayerPtr& layer, const McmNodeVector& inputs) {
    logger->debug("Start parsing '%s' layer: '%s'", layer->type, layer->name);

    if (inputs.empty()) {
        logger->debug("Layer has no input");
    } else {
        for (size_t i = 0; i < inputs.size(); ++i)
            logger->debug("Layer input %d: '%s'", i, inputs[0]->getMcmNode()->getName());
    }
}

double inf = std::numeric_limits<double>::infinity();
mv::QuantizationParams initialQuantParams = {{0}, {1}, {-inf}, {inf}};

bool isInputPrecisionSupported(const ie::Precision& inputPrecision) {
    const std::set<ie::Precision> supportedInPrecisions = {ie::Precision::U8};
    return supportedInPrecisions.find(inputPrecision) != supportedInPrecisions.end();
}

bool isInputLayoutSupported(const ie::Layout& inputLayout) {
    const std::set<ie::Layout> supportedInLayouts = {ie::Layout::NHWC};
    return supportedInLayouts.find(inputLayout) != supportedInLayouts.end();
}

bool isOutputPrecisionSupported(const ie::Precision& outputPrecision, bool allowFP32Output) {
    std::set<ie::Precision> supportedOutPrecisions = {ie::Precision::U8, ie::Precision::FP16};
    if (allowFP32Output) {
        supportedOutPrecisions.insert(ie::Precision::FP32);
    }
    return supportedOutPrecisions.find(outputPrecision) != supportedOutPrecisions.end();
}

bool isOutputLayoutSupported(const ie::Layout& outputLayout, bool allowNCOutput) {
    std::set<ie::Layout> supportedOutLayouts = {ie::Layout::NHWC};
    if (allowNCOutput) {
        supportedOutLayouts.insert(ie::Layout::NC);
    }
    return supportedOutLayouts.find(outputLayout) != supportedOutLayouts.end();
}

void FrontEndMcm::parseInputData() {
    _logger->debug("Try to parse network input");

    if (_parsedNetwork.networkInputs.size() != 1) {
        THROW_IE_EXCEPTION << "Only single input is supported currently";
    }

    for (const auto& inputInfo : _parsedNetwork.networkInputs) {
        auto netInput = inputInfo.second;
        IE_ASSERT(netInput != nullptr);

        auto ieData = netInput->getInputData();
        IE_ASSERT(ieData != nullptr);

        const auto& dataDesc = ieData->getTensorDesc();
        mv::Shape inputShape(getWHCN(dataDesc).getDims());

        auto inputLayerPtr = ieData->getCreatorLayer().lock();
        auto inputQuantParamsOverRide = initialQuantParams;
        QuantizationHelpers::fillQuntizationActivationParams(inputLayerPtr, inputQuantParamsOverRide);

        // Workaround for Input->ScaleShift->Conv pattern
        if (_layerToQuantParams.count(inputLayerPtr->name)) {
            // We have basic assumption that input can only be in uin8_t foramt

            auto scaleShiftOverride = _layerToQuantParams[inputLayerPtr->name];
            float new_min = std::numeric_limits<uint8_t>::min() * scaleShiftOverride.scale + scaleShiftOverride.bias;
            float new_max = std::numeric_limits<uint8_t>::max() * scaleShiftOverride.scale + scaleShiftOverride.bias;
            auto zp = QuantizationHelpers::calculateZeroPoint(new_max, new_min, 256, Precision::U8);

            inputQuantParamsOverRide = {{zp}, {scaleShiftOverride.scale}, {-inf}, {inf}};
        }

        const InferenceEngine::Layout inputLayout = ieData->getTensorDesc().getLayout();
        if (!isInputLayoutSupported(inputLayout)) {
            VPU_THROW_EXCEPTION << "Input layout is not supported: " << ieData->getTensorDesc().getLayout();
        }

        const InferenceEngine::Precision inputPrecision = ieData->getTensorDesc().getPrecision();
        if (!isInputPrecisionSupported(inputPrecision)) {
            VPU_THROW_EXCEPTION << "Input data type is not supported: " << ieData->getTensorDesc().getPrecision();
        }

        auto mvInput = _modelMcm.input(inputShape, convert_data_type(inputPrecision), convert_layout(inputLayout),
            inputQuantParamsOverRide, netInput->name());
        bindOutput(mvInput, ieData);
        _logger->debug("Network input '%s'(orig: '%s') parsed to mcmModel", mvInput->getName(), netInput->name());
    }
}

void FrontEndMcm::parseOutputData() {
    _logger->debug("Try to parse network output");

    for (const auto& outputInfo : _parsedNetwork.networkOutputs) {
        auto ieData = outputInfo.second;

        IE_ASSERT(ieData != nullptr);

        auto lastLayerOut = getMcmData(ieData);
        if (lastLayerOut == nullptr) {
            lastLayerOut = _nodes.back();
        }
        IE_ASSERT(lastLayerOut != nullptr);
        auto name = lastLayerOut->getMcmNode()->getName();

        const auto outputPrecision = ieData->getTensorDesc().getPrecision();
        if (!isOutputPrecisionSupported(outputPrecision, _config.allowFP32Output())) {
            VPU_THROW_EXCEPTION << "Output data type is not supported: " << outputPrecision;
        }

        // TODO: kmbPlugin already has a function convert_data_type() for matching IE precision to mcm, but
        // in this case we can't use due to limitations on mcm level (not all precisions are supported).
        // mcmCompiler right now support only 2 types of precisions for output: U8 and FP16
        // for avoid this limitations plugin has a WA: translate FP32 output like a FP16 and convert output blob
        // in getResult() function after the inference.
        mv::DType outputType;
        switch (outputPrecision) {
        case ie::Precision::UNSPECIFIED:
            outputType = mv::DType("Default");
            break;
        case ie::Precision::U8:
            outputType = mv::DType("UInt8");
            break;
        case ie::Precision::FP16:
            outputType = mv::DType("Float16");
            break;
        case ie::Precision::FP32:
            outputType = mv::DType("Float16");
            break;
        default:
            VPU_THROW_EXCEPTION << "Data type handling is not implemented" << outputPrecision.name();
        }

        const InferenceEngine::Layout outputLayout = ieData->getTensorDesc().getLayout();
        // NC outputs are not supported by MCM, but the output can be casted to NC via VPU_COMPILER_ALLOW_NC_OUTPUT
        if (!isOutputLayoutSupported(outputLayout, _config.allowNCOutput())) {
            VPU_THROW_EXCEPTION << "Output layout is not supported: " << outputLayout;
        }

        auto mvOutput = _modelMcm.output(lastLayerOut->getMcmNode(), outputType, {{}, {}, {}, {}});
        _output = std::make_shared<McmNodeObject>(mvOutput, lastLayerOut->desc());
        _nodes.push_back(_output);
    }
}

namespace {

void cvtPaddingsFromCeilToFloorMode(
    int input_size_ceil, int output_size, int kernel, int stride, int& pad_start, int& pad_end) {
    const auto input_size_floor = mv::Tiling::inferInputSize(output_size, pad_start, pad_end, kernel, stride);

    pad_end = pad_end + (input_size_floor - input_size_ceil);
    pad_end = std::max(pad_end, 0);
}

}  // namespace

void FrontEndMcm::parseConvolution(const ie::CNNLayerPtr& layer, const McmNodeVector& inputs) {
    auto input = inputs[0];

    auto convLayer = std::dynamic_pointer_cast<ie::ConvolutionLayer>(layer);
    IE_ASSERT(convLayer != nullptr);

    logParsingStartHelper(_logger, layer, {input});

    int kernelSizeX = convLayer->_kernel_x;
    int kernelSizeY = convLayer->_kernel_y;

    int kernelStrideX = convLayer->_stride_x;
    int kernelStrideY = convLayer->_stride_y;

    auto paddings = getPaddings(*convLayer);
    int padLeft = paddings.begin.exist(ie::X_AXIS) ? paddings.begin[ie::X_AXIS] : 0;
    int padRight = paddings.end.exist(ie::X_AXIS) ? paddings.end[ie::X_AXIS] : padLeft;
    int padTop = paddings.begin.exist(ie::Y_AXIS) ? paddings.begin[ie::Y_AXIS] : 0;
    int padBottom = paddings.end.exist(ie::Y_AXIS) ? paddings.end[ie::Y_AXIS] : padTop;

    int dilationX = convLayer->_dilation_x;
    int dilationY = convLayer->_dilation_y;
    if (dilationX != dilationY) {
        VPU_THROW_EXCEPTION << "kmb Convolution supports only equal dilationX and dilationY";
    }

    size_t groupSize = convLayer->_group;

    auto layerOutput = layer->outData[0];
    IE_ASSERT(layerOutput != nullptr);
    auto outDesc = layerOutput->getTensorDesc();
    cvtPaddingsFromCeilToFloorMode(input->origData()->getDims().at(3), outDesc.getDims().at(3), kernelSizeX * dilationX,
        kernelStrideX, padLeft, padRight);
    cvtPaddingsFromCeilToFloorMode(input->origData()->getDims().at(2), outDesc.getDims().at(2), kernelSizeY * dilationY,
        kernelStrideY, padTop, padBottom);

    mv::DType convolutionDataType("Default");
    mv::Data::TensorIterator mvConv;
    mv::Data::TensorIterator mvConvOnly;

    size_t inputGroupSize, outputGroupSize, stub;
    parseDims(input->desc(), stub, inputGroupSize, stub, stub);
    parseDims(outDesc, stub, outputGroupSize, stub, stub);

    bool isDepthWiseConv = groupSize > 1 && groupSize == inputGroupSize && groupSize == outputGroupSize;
    auto mvWeights = inputs[1]->getMcmNode();

    if (isDepthWiseConv) {
        // TODO: Need align API in mcmCompiler
        // mcm expects (1,*,*,*) shape for depthwise weights, but Openvino has a (*,1,*,*)

        auto sourceWeightsOp = _modelMcm.getSourceOp(mvWeights);
        auto constWeightTensor = mvWeights;
        if (sourceWeightsOp->getOpType() == "FakeQuantize") {
            constWeightTensor = sourceWeightsOp->getInputTensor(0);
            sourceWeightsOp = _modelMcm.getSourceOp(constWeightTensor);
        }
        constWeightTensor->set<bool>("is_depthwise_weights", true);
        sourceWeightsOp->set<bool>("is_depthwise_weights", true);
        auto newWeightsShape = {
            static_cast<std::size_t>(kernelSizeX), static_cast<std::size_t>(kernelSizeY), inputGroupSize, 1lu};

        constWeightTensor->setShape(newWeightsShape);
        mvWeights->setShape(newWeightsShape);

        mvConv = _modelMcm.depthwiseConv(input->getMcmNode(), mvWeights,
            {static_cast<uint16_t>(kernelStrideX), static_cast<uint16_t>(kernelStrideY)},
            {static_cast<uint16_t>(padLeft), static_cast<uint16_t>(padRight), static_cast<uint16_t>(padTop),
                static_cast<uint16_t>(padBottom)},
            static_cast<unsigned>(dilationX), convolutionDataType, initialQuantParams, convLayer->name);
    } else {
        mvConv = _modelMcm.conv(input->getMcmNode(), mvWeights,
            {static_cast<uint16_t>(kernelStrideX), static_cast<uint16_t>(kernelStrideY)},
            {static_cast<uint16_t>(padLeft), static_cast<uint16_t>(padRight), static_cast<uint16_t>(padTop),
                static_cast<uint16_t>(padBottom)},
            static_cast<unsigned>(dilationX), static_cast<unsigned>(groupSize), convolutionDataType, initialQuantParams,
            convLayer->name);
    }

    //  Need quantize bias, this logic provide by MCM team, need check
    if (inputs.size() == 3) {
        mvConvOnly = mvConv;
        auto mvBiases = inputs[2]->getMcmNode();
        mvConv =
            _modelMcm.bias(mvConvOnly, mvBiases, mv::DType("Default"), initialQuantParams, convLayer->name + ":bias");
        _logger->debug(
            "'%s' layer '%s': Bias part (%s) added to mcmModel", convLayer->type, convLayer->name, mvConv->getName());
    }

    bindOutput(mvConv, layerOutput);
    _logger->debug(FINISH_PARSING_STR, mvConv->getName());
}

void FrontEndMcm::parsePooling(const ie::CNNLayerPtr& layer, const McmNodeVector& inputs) {
    IE_ASSERT(inputs.size() == 1);

    auto input = inputs[0];
    auto poolLayer = std::dynamic_pointer_cast<ie::PoolingLayer>(layer);
    IE_ASSERT(poolLayer != nullptr);

    const auto rounding_type = layer->GetParamAsString("rounding_type", "floor");

    logParsingStartHelper(_logger, layer, inputs);

    int kernelSizeX = poolLayer->_kernel_x;
    int kernelSizeY = poolLayer->_kernel_y;

    int kernelStrideX = poolLayer->_stride_x;
    int kernelStrideY = poolLayer->_stride_y;

    auto paddings = getPaddings(*poolLayer);
    int padLeft = paddings.begin.exist(ie::X_AXIS) ? paddings.begin[ie::X_AXIS] : 0;
    int padRight = paddings.end.exist(ie::X_AXIS) ? paddings.end[ie::X_AXIS] : padLeft;
    int padTop = paddings.begin.exist(ie::Y_AXIS) ? paddings.begin[ie::Y_AXIS] : 0;
    int padBottom = paddings.end.exist(ie::Y_AXIS) ? paddings.end[ie::Y_AXIS] : padTop;

    auto poolType = poolLayer->_type;

    auto layerOutput = layer->outData[0];
    IE_ASSERT(layerOutput != nullptr);

    auto outDesc = layerOutput->getTensorDesc();

    cvtPaddingsFromCeilToFloorMode(
        input->origData()->getDims().at(3), outDesc.getDims().at(3), kernelSizeX, kernelStrideX, padLeft, padRight);
    cvtPaddingsFromCeilToFloorMode(
        input->origData()->getDims().at(2), outDesc.getDims().at(2), kernelSizeY, kernelStrideY, padTop, padBottom);

    mv::Data::TensorIterator mvPooling;
    if (poolType == ie::PoolingLayer::AVG) {
        mvPooling = _modelMcm.averagePool(inputs[0]->getMcmNode(),
            {static_cast<uint16_t>(kernelSizeX), static_cast<uint16_t>(kernelSizeY)},
            {static_cast<uint16_t>(kernelStrideX), static_cast<uint16_t>(kernelStrideY)},
            {static_cast<uint16_t>(padLeft), static_cast<uint16_t>(padRight), static_cast<uint16_t>(padTop),
                static_cast<uint16_t>(padBottom)},
            poolLayer->_exclude_pad, mv::DType("Default"), initialQuantParams, poolLayer->name);
    } else {
        mvPooling = _modelMcm.maxPool(inputs[0]->getMcmNode(),
            {static_cast<uint16_t>(kernelSizeX), static_cast<uint16_t>(kernelSizeY)},
            {static_cast<uint16_t>(kernelStrideX), static_cast<uint16_t>(kernelStrideY)},
            {static_cast<uint16_t>(padLeft), static_cast<uint16_t>(padRight), static_cast<uint16_t>(padTop),
                static_cast<uint16_t>(padBottom)},
            poolLayer->_exclude_pad, mv::DType("Default"), initialQuantParams, poolLayer->name);
    }

    bindOutput(mvPooling, layerOutput);
    _logger->debug(FINISH_PARSING_STR, mvPooling->getName());
}

void FrontEndMcm::parseFullyConnected(const ie::CNNLayerPtr& layer, const McmNodeVector& inputs) {
    auto FClayer = std::dynamic_pointer_cast<ie::FullyConnectedLayer>(layer);
    IE_ASSERT(FClayer != nullptr);

    logParsingStartHelper(_logger, layer, inputs);

    auto input = inputs[0];

    size_t dimC, dimY, dimX, stub;
    parseDims(input->desc(), stub, dimC, dimY, dimX, 1);

    auto layerOutput = FClayer->outData[0];
    IE_ASSERT(layerOutput != nullptr);

    auto mvWeights = inputs[1]->getMcmNode();
    mv::DType layerDataType("Default");
    auto mvFullyConnected =
        _modelMcm.fullyConnected(input->getMcmNode(), mvWeights, layerDataType, initialQuantParams, FClayer->name);

    if (inputs.size() == 3) {
        auto mvBiases = inputs[2]->getMcmNode();
        mvFullyConnected = _modelMcm.bias(
            mvFullyConnected, mvBiases, mv::DType("Default"), initialQuantParams, FClayer->name + ":bias");
        _logger->debug("'%s' layer '%s': Bias part (%s) added to mcmModel", FClayer->type, FClayer->name,
            mvFullyConnected->getName());
    }

    bindOutput(mvFullyConnected, layer->outData[0]);

    _logger->debug(FINISH_PARSING_STR, mvFullyConnected->getName());
}

void FrontEndMcm::parseReLU(const ie::CNNLayerPtr& layer, const McmNodeVector& inputs) {
    IE_ASSERT(inputs.size() == 1);

    auto reluLayer = std::dynamic_pointer_cast<ie::ReLULayer>(layer);
    IE_ASSERT(reluLayer != nullptr);

    logParsingStartHelper(_logger, layer, inputs);

    float negativeSlope = reluLayer->negative_slope;
    mv::Data::TensorIterator mvRelu;
    if (std::fabs(negativeSlope) < std::numeric_limits<float>::epsilon()) {
        mvRelu = _modelMcm.relu(inputs[0]->getMcmNode(), mv::DType("Default"), initialQuantParams, reluLayer->name);
    } else {
        mvRelu = _modelMcm.leakyRelu(
            inputs[0]->getMcmNode(), negativeSlope, mv::DType("Default"), initialQuantParams, reluLayer->name);
    }

    bindOutput(mvRelu, layer->outData[0]);

    _logger->debug(FINISH_PARSING_STR, mvRelu->getName());
}

void FrontEndMcm::parseSoftMax(const ie::CNNLayerPtr& layer, const McmNodeVector& inputs) {
    IE_ASSERT(inputs.size() == 1);

    auto softMaxLayer = std::dynamic_pointer_cast<ie::SoftMaxLayer>(layer);
    IE_ASSERT(softMaxLayer != nullptr);

    IE_ASSERT(static_cast<size_t>(softMaxLayer->axis) < inputs[0]->desc().getDims().size());

    logParsingStartHelper(_logger, layer, inputs);

    std::string mcmAxis;
    mcmAxis = mcmAxis + DIM_NAMES[softMaxLayer->axis];
    auto mvSoftmax = _modelMcm.softmax(
        inputs[0]->getMcmNode(), mcmAxis, mv::DType("Default"), initialQuantParams, softMaxLayer->name);

    bindOutput(mvSoftmax, layer->outData[0]);

    _logger->debug(FINISH_PARSING_STR, mvSoftmax->getName());
}

void FrontEndMcm::parseNorm(const ie::CNNLayerPtr& layer, const McmNodeVector& inputs) {
    IE_ASSERT(inputs.size() == 1);
    auto normLayer = std::dynamic_pointer_cast<ie::NormLayer>(layer);
    IE_ASSERT(normLayer != nullptr);

    logParsingStartHelper(_logger, layer, inputs);

    auto alpha = static_cast<double>(normLayer->_alpha);
    auto beta = static_cast<double>(normLayer->_beta);
    std::string region = std::to_string(normLayer->_k);
    auto mvLRN = _modelMcm.norm(inputs[0]->getMcmNode(), alpha, beta, region, normLayer->_size, mv::DType("Default"),
        initialQuantParams, normLayer->name);

    bindOutput(mvLRN, layer->outData[0]);

    _logger->debug(FINISH_PARSING_STR, mvLRN->getName());
}

void FrontEndMcm::parseScaleImpl(
    const ie::CNNLayerPtr& layer, const McmNodeVector& inputs, std::vector<double>& weights, ie::Blob::Ptr biases) {
    logParsingStartHelper(_logger, layer, inputs);

    auto input = inputs[0];

    std::vector<int64_t> quantizedWeightsData;
    std::vector<int64_t> zpScaleWeights = {0};
    std::vector<double> quantizeScale;

    for (size_t i = 0; i < weights.size(); i++) {
        quantizeScale.push_back(weights[i]);
    }
    for (size_t i = 0; i < weights.size(); i++) {
        quantizedWeightsData.push_back(1);
    }

    mv::Shape weightsShape = {weights.size()};
    mv::QuantizationParams scalesQuantParams = {zpScaleWeights, quantizeScale, {-inf}, {inf}};
    auto mvWeights = _modelMcm.constantInt(
        quantizedWeightsData, weightsShape, mv::DType("UInt8"), mv::Order::getColMajorID(1), scalesQuantParams);

    auto outputQuantParamsOverRide = initialQuantParams;
    QuantizationHelpers::fillQuntizationActivationParams(layer, outputQuantParamsOverRide);
    auto mvScale =
        _modelMcm.scale(input->getMcmNode(), mvWeights, mv::DType("Default"), outputQuantParamsOverRide, layer->name);

    auto mvScaleShift = mvScale;
    _logger->debug("'%s' layer '%s': Scale part (%s) added to mcmModel", layer->type, layer->name, mvScale->getName());

    if (biases != nullptr) {
        auto biasQuantParamsOverRide = initialQuantParams;
        auto quantizeBiasesData = QuantizationHelpers::quantizeBiases(
            initialQuantParams.getScale(), scalesQuantParams.getScale(), biases, biasQuantParamsOverRide);

        mv::Shape shiftShape {biases->size()};
        auto shiftData = _modelMcm.constantInt(
            quantizeBiasesData, shiftShape, mv::DType("Int32"), mv::Order::getColMajorID(1), biasQuantParamsOverRide);

        mvScaleShift =
            _modelMcm.bias(mvScale, shiftData, mv::DType("Default"), outputQuantParamsOverRide, layer->name + ":bias");

        _logger->debug(
            "'%s' layer '%s': Bias part (%s) added to mcmModel", layer->type, layer->name, mvScaleShift->getName());
    }

    bindOutput(mvScaleShift, layer->outData[0]);

    _logger->debug(FINISH_PARSING_STR, mvScaleShift->getName());
}

void FrontEndMcm::parseScale(const ie::CNNLayerPtr& layer, const McmNodeVector& inputs) {
    IE_ASSERT(inputs.size() == 1);
    auto scaleLayer = std::dynamic_pointer_cast<ie::ScaleShiftLayer>(layer);
    IE_ASSERT(scaleLayer != nullptr);
    IE_ASSERT(scaleLayer->_weights != nullptr);

    if (scaleLayer->_broadcast != 0) {
        VPU_THROW_EXCEPTION << "Layer " << scaleLayer->name << " doesn't support broadcast param";
    }
    auto input = inputs[0];
    size_t dimC, stub;
    parseDims(input->desc(), stub, dimC, stub, stub);

    std::vector<double> scaleData = packBlobToVector<double>(scaleLayer->_weights, scaleLayer->_weights->size());

    parseScaleImpl(layer, inputs, scaleData, scaleLayer->_biases);
}

void FrontEndMcm::parsePermute(const ie::CNNLayerPtr& layer, const McmNodeVector& inputs) {
    IE_ASSERT(inputs.size() == 1);

    logParsingStartHelper(_logger, layer, inputs);

    auto ieOrder = layer->GetParamAsInts("order");

    std::string newOrder;

    //  4d NCHW inputs are supported
    for (size_t i = 0; i < ieOrder.size(); i++) {
        newOrder += DIM_NAMES[ieOrder[ieOrder.size() - 1 - i]];
    }

    auto mvPerm = _modelMcm.permute(
        inputs[0]->getMcmNode(), mv::Order(newOrder), mv::DType("Default"), initialQuantParams, layer->name);

    // Workaround to avoid parsing stage crash:
    // 'ArgumentError: attribute identifer quantParams - Undefined identifier'
    // [Track number: D#2284, D#2237]
    mvPerm->set<mv::QuantizationParams>("quantParams", initialQuantParams);

    bindOutput(mvPerm, layer->outData[0]);

    _logger->debug(FINISH_PARSING_STR, mvPerm->getName());
}

void FrontEndMcm::parseEltwise(const ie::CNNLayerPtr& layer, const McmNodeVector& inputs) {
    auto eltwiseLayer = std::dynamic_pointer_cast<ie::EltwiseLayer>(layer);
    IE_ASSERT(eltwiseLayer != nullptr);

    logParsingStartHelper(_logger, layer, inputs);
    mv::Data::TensorIterator mvEltwise;
    std::vector<mv::Data::TensorIterator> mvInputs;
    for (const auto& input : inputs) {
        mvInputs.push_back(input->getMcmNode());
    }

    if (inputs.size() > 2) {
        VPU_THROW_EXCEPTION << eltwiseLayer->name
                            << "Eltwise Sub operations with with more than 2 operands is not supported by kmbPlugin";
    }

    for (size_t i = 0; i < eltwiseLayer->coeff.size(); ++i) {
        if (std::abs(eltwiseLayer->coeff[i]) != 1.0f) {
            VPU_THROW_EXCEPTION << eltwiseLayer->name
                                << " Eltwise Sum/Sub operations with such coefficients is not supported by kmbPlugin";
        }
    }

    switch (eltwiseLayer->_operation) {
    case ie::EltwiseLayer::eOperation::Sub:
        mvEltwise =
            _modelMcm.eltwise(mvInputs, "Subtract", mv::DType("Default"), initialQuantParams, eltwiseLayer->name);
        break;
    case ie::EltwiseLayer::eOperation::Sum:
        mvEltwise = _modelMcm.eltwise(mvInputs, "Add", mv::DType("Default"), initialQuantParams, eltwiseLayer->name);
        break;
    default:
        VPU_THROW_EXCEPTION << "Eltwise operation" << eltwiseLayer->_operation << " is not supported";
    }

    bindOutput(mvEltwise, layer->outData[0]);
    _logger->debug(FINISH_PARSING_STR, mvEltwise->getName());
}

void FrontEndMcm::parseBias(const ie::CNNLayerPtr& layer, const McmNodeVector& inputs) {
    mv::Data::TensorIterator mvBias;
    if (inputs.size() == 1) {
        logParsingStartHelper(_logger, layer, inputs);

        auto input = inputs[0];
        size_t dimC, stub;
        parseDims(input->desc(), stub, dimC, stub, stub);
        mv::Shape biasShape = {dimC};
        int biasesSize = dimC;
        auto biases = layer->blobs["biases"];

        auto weights = layer->blobs["weights"];
        auto biasData = packBlobToVector<double>(biases, biasesSize);

        auto mvBiasValues = _modelMcm.constant(biasData, biasShape, mv::DType("Float16"), mv::Order("W"));
        mvBias =
            _modelMcm.bias(input->getMcmNode(), mvBiasValues, mv::DType("Default"), initialQuantParams, layer->name);
    } else if (inputs.size() == 2) {
        logParsingStartHelper(_logger, layer, inputs);

        auto input = inputs[0];
        auto input1 = inputs[1];
        mvBias = _modelMcm.bias(
            input->getMcmNode(), input1->getMcmNode(), mv::DType("Default"), initialQuantParams, layer->name);
    } else {
        VPU_THROW_EXCEPTION << "Bias layer does not support " << inputs.size() << " inputs";
    }

    bindOutput(mvBias, layer->outData[0]);

    _logger->debug(FINISH_PARSING_STR, mvBias->getName());
}

void FrontEndMcm::parseClamp(const ie::CNNLayerPtr& layer, const McmNodeVector& inputs) {
    IE_ASSERT(inputs.size() == 1);

    auto clampLayer = std::dynamic_pointer_cast<ie::ClampLayer>(layer);
    IE_ASSERT(clampLayer != nullptr);

    logParsingStartHelper(_logger, layer, inputs);

    auto mvClampMin = _modelMcm.minimum(inputs[0]->getMcmNode(), clampLayer->max_value, mv::DType("Default"),
        initialQuantParams, clampLayer->name + "clamp-min");
    auto mvClampMax = _modelMcm.maximum(
        mvClampMin, clampLayer->min_value, mv::DType("Default"), initialQuantParams, clampLayer->name + "clamp-max");
    bindOutput(mvClampMax, layer->outData[0]);

    _logger->debug(FINISH_PARSING_STR, mvClampMax->getName());
}

void FrontEndMcm::parseReshape(const ie::CNNLayerPtr& layer, const McmNodeVector& inputs) {
    auto layerOutput = layer->outData[0];
    IE_ASSERT(layerOutput != nullptr);
    for (size_t i = 1; i < inputs.size(); i++) {
        _modelMcm.removeOp(_modelMcm.getSourceOp(inputs[i]->getMcmNode()));
    }
    logParsingStartHelper(_logger, layer, inputs);

    // Because mcmCompiler supports only "dense" layouts
    // for example NC should be represented as NCHW with dims NC11
    // Formation of a newShape, "dense" shape with 1, substituted in the places of non-existent measurements
    // TODO: Tests on parsing/compilation of different cases of reshape should be added: Jira: CVS-20409
    // McmCompiler accept only input in WHCN format
    mv::Shape newShape(getWHCN(layerOutput->getTensorDesc()).getDims());
    auto mvReshape =
        _modelMcm.reshape(inputs[0]->getMcmNode(), newShape, mv::DType("Default"), initialQuantParams, layer->name);

    bindOutput(mvReshape, layer->outData[0]);

    _logger->debug(FINISH_PARSING_STR, mvReshape->getName());
}

void FrontEndMcm::parseConcat(const ie::CNNLayerPtr& layer, const McmNodeVector& inputs) {
    IE_ASSERT(!inputs.empty());

    auto concatLayer = std::dynamic_pointer_cast<ie::ConcatLayer>(layer);
    IE_ASSERT(concatLayer != nullptr);
    IE_ASSERT(concatLayer->_axis < inputs[0]->desc().getDims().size());

    logParsingStartHelper(_logger, layer, inputs);

    std::string mcmAxis;
    mcmAxis = mcmAxis + DIM_NAMES[concatLayer->_axis];
    std::vector<mv::Data::TensorIterator> concatInputs;

    for (const auto& input : inputs) {
        concatInputs.push_back(input->getMcmNode());
    }

    auto mvConcat =
        _modelMcm.concat(concatInputs, mcmAxis, mv::DType("Default"), initialQuantParams, concatLayer->name);
    bindOutput(mvConcat, layer->outData[0]);

    _logger->debug(FINISH_PARSING_STR, mvConcat->getName());
}

void FrontEndMcm::parseRegionYolo(const ie::CNNLayerPtr& layer, const McmNodeVector& inputs) {
    IE_ASSERT(inputs.size() == 1);

    logParsingStartHelper(_logger, layer, inputs);

    auto coords = layer->GetParamAsUInt("coords");
    auto classes = layer->GetParamAsUInt("classes");
    auto do_softmax = layer->GetParamAsBool("do_softmax");
    auto num = layer->GetParamAsUInt("num");

    auto region = _modelMcm.regionYolo(inputs[0]->getMcmNode(), coords, classes, do_softmax, num, {},
        mv::DType("Default"), initialQuantParams, layer->name);
    bindOutput(region, layer->outData[0]);

    _logger->debug(FINISH_PARSING_STR, region->getName());
}

void FrontEndMcm::parseReorgYolo(const ie::CNNLayerPtr& layer, const McmNodeVector& inputs) {
    IE_ASSERT(inputs.size() == 1);

    logParsingStartHelper(_logger, layer, inputs);

    auto stride = layer->GetParamAsUInt("stride");

    auto reorg =
        _modelMcm.reorgYolo(inputs[0]->getMcmNode(), stride, mv::DType("Default"), initialQuantParams, layer->name);
    bindOutput(reorg, layer->outData[0]);

    _logger->debug(FINISH_PARSING_STR, reorg->getName());
}

InferenceEngine::CNNLayerPtr getInputLayerSafe(const InferenceEngine::CNNLayerPtr& layer, const size_t index) {
    IE_ASSERT(index < layer->insData.size());
    auto inputData = layer->insData[index].lock();
    IE_ASSERT(inputData != nullptr);
    auto inputLayer = inputData->getCreatorLayer().lock();
    IE_ASSERT(inputLayer != nullptr);
    return inputLayer;
}

namespace {
bool isInteger(ie::Precision iePrecision) {
    static std::set<ie::Precision> integer_precision {
        ie::Precision::I8, ie::Precision::U8, ie::Precision::I32, ie::Precision::I64};
    return integer_precision.count(iePrecision);
}

mv::Shape calculateMcmShape(const SizeVector dims) {
    if (dims.size() == 0) {
        return mv::Shape({1});
    } else {
        auto newShapes = dims;
        std::reverse(newShapes.begin(), newShapes.end());
        return mv::Shape(newShapes);
    }
}
}  // namespace

void FrontEndMcm::parseConst(const InferenceEngine::CNNLayerPtr& layer, const McmNodeVector& inputs) {
    IE_ASSERT(layer->type == "Const");
    const auto constBlob = layer->blobs.begin()->second;
    auto blobPrecision = constBlob->getTensorDesc().getPrecision();
    auto mcmShape = calculateMcmShape(layer->outData.front()->getDims());
    if (isInteger(blobPrecision)) {
        std::vector<int64_t> constData = packBlobToVector<int64_t>(constBlob, constBlob->size());
        auto constMCM =
            _modelMcm.constantInt(constData, mcmShape, convert_data_type(constBlob->getTensorDesc().getPrecision()),
                mv::Order::getColMajorID(mcmShape.ndims()), initialQuantParams, layer->name);
        bindOutput(constMCM, layer->outData[0]);
    } else {
        std::vector<double> constData = packBlobToVector<double>(constBlob, constBlob->size());
        auto constMCM =
            _modelMcm.constant(constData, mcmShape, convert_data_type(Precision(Precision::ePrecision::FP32)),
                // Initially  this parameter is: convert_data_type(constBlob->getTensorDesc().getPrecision()),
                // but as Work Around it is set to: convert_data_type(Precision(Precision::ePrecision::FP32)).
                // It is so just because mcmCompiler has not supported FP16 yet.
                // Do not forget to redo it when support for FP16 will be available in mcmCompiler.
                mv::Order::getColMajorID(mcmShape.ndims()), initialQuantParams, layer->name);
        bindOutput(constMCM, layer->outData[0]);
    }
}

void FrontEndMcm::parseFakeQuantize(const InferenceEngine::CNNLayerPtr& layer, const vpu::McmNodeVector& inputs) {
    IE_ASSERT(layer->type == "FakeQuantize");

    const auto inputLowLayer = getInputLayerSafe(layer, 1);
    const auto inputHighLayer = getInputLayerSafe(layer, 2);
    const auto outputLowLayer = getInputLayerSafe(layer, 3);
    const auto outputHighLayer = getInputLayerSafe(layer, 4);

    const auto levels = layer->GetParamAsInt("levels");

    auto fakeQuantize = _modelMcm.fakeQuantize(inputs[0]->getMcmNode(), inputs[1]->getMcmNode(),
        inputs[2]->getMcmNode(), inputs[3]->getMcmNode(), inputs[4]->getMcmNode(), levels);
    bindOutput(fakeQuantize, layer->outData[0]);
}

void FrontEndMcm::parseArgMax(const ie::CNNLayerPtr& layer, const McmNodeVector& inputs) {
    UNUSED(inputs);
    UNUSED(layer);
    VPU_THROW_EXCEPTION << "ArgMax layer is not supported by kmbPlugin";
}

void FrontEndMcm::parseGRN(const ie::CNNLayerPtr& layer, const McmNodeVector& inputs) {
    UNUSED(inputs);
    UNUSED(layer);
    VPU_THROW_EXCEPTION << "GRN layer is not supported by kmbPlugin";
}

void FrontEndMcm::parseMVN(const ie::CNNLayerPtr& layer, const McmNodeVector& inputs) {
    UNUSED(inputs);
    UNUSED(layer);
    VPU_THROW_EXCEPTION << "MVN layer is not supported by kmbPlugin";
}
void FrontEndMcm::parsePower(const ie::CNNLayerPtr& layer, const McmNodeVector& inputs) {
    IE_ASSERT(inputs.size() == 1);
    auto powerLayer = std::dynamic_pointer_cast<ie::PowerLayer>(layer);
    IE_ASSERT(powerLayer != nullptr);

    if (powerLayer->power != 1) {
        VPU_THROW_EXCEPTION << "Layer " << powerLayer->name << " supports only power = 1";
    }

    auto input = inputs[0];

    size_t dimC, stub;
    parseDims(input->desc(), stub, dimC, stub, stub);

    double powerScale = powerLayer->scale;
    std::vector<double> scaleData;
    scaleData.resize(dimC, powerScale);

    ie::Blob::Ptr biases;
    if (powerLayer->offset != 0) {
        SizeVector dims({dimC});
        const TensorDesc biasTensor = TensorDesc(InferenceEngine::Precision::FP32, dims, ie::C);

        biases = make_blob_with_precision(biasTensor);
        biases->allocate();
        float* raw = biases->buffer().as<float*>();
        for (size_t i = 0; i < dimC; i++) {
            raw[i] = powerLayer->offset;
        }
    }

    parseScaleImpl(layer, inputs, scaleData, biases);
}

void FrontEndMcm::parseDetectionOutput(const ie::CNNLayerPtr& layer, const McmNodeVector& inputs) {
    IE_ASSERT(inputs.size() == 3);

    int64_t num_classes = layer->GetParamAsInt("num_classes", 21);
    int64_t keep_top_k = layer->GetParamAsInt("keep_top_k", 200);
    double nms_threshold = layer->GetParamAsFloat("nms_threshold", 0.45);
    int64_t background_label_id = layer->GetParamAsInt("background_label_id", 0);
    int64_t top_k = layer->GetParamAsInt("top_k", 400);
    bool variance_encoded_in_target = layer->GetParamAsInt("variance_encoded_in_target", 0);
    std::string code_type = layer->GetParamAsString("code_type");
    bool share_location = layer->GetParamAsInt("share_location", 1);
    double confidence_threshold = layer->GetParamAsFloat("confidence_threshold", 0.01);
    bool clip_before_nms = 0;
    bool clip_after_nms = 0;
    int64_t decrease_label_id = 0;
    bool normalized = layer->GetParamAsInt("normalized", 1);
    int64_t input_height = layer->GetParamAsInt("input_height", 1);
    int64_t input_width = layer->GetParamAsInt("input_width", 1);
    double objectness_score = 0;

    mv::Data::TensorIterator mvDetectionOutput;
    std::vector<mv::Data::TensorIterator> detectionInputs;

    detectionInputs.push_back(inputs[0]->getMcmNode());
    detectionInputs.push_back(inputs[1]->getMcmNode());
    detectionInputs.push_back(inputs[2]->getMcmNode());

    mvDetectionOutput = _modelMcm.detectionOutput(detectionInputs, num_classes, keep_top_k, nms_threshold,
        background_label_id, top_k, variance_encoded_in_target, code_type, share_location, confidence_threshold,
        clip_before_nms, clip_after_nms, decrease_label_id, normalized, input_height, input_width, objectness_score,
        mv::DType("Default"), initialQuantParams, layer->name);

    bindOutput(mvDetectionOutput, layer->outData[0]);

    _logger->debug(FINISH_PARSING_STR, mvDetectionOutput->getName());
}

void FrontEndMcm::parseSigmoid(const ie::CNNLayerPtr& layer, const McmNodeVector& inputs) {
    IE_ASSERT(inputs.size() == 1);

    IE_ASSERT(layer != nullptr);
    logParsingStartHelper(_logger, layer, inputs);

    auto inputQuantParams = inputs[0]->getMcmNode()->get<mv::QuantizationParams>("quantParams");
    auto mvSigmoid = _modelMcm.sigmoid(inputs[0]->getMcmNode(), mv::DType("Default"), inputQuantParams, layer->name);

    bindOutput(mvSigmoid, layer->outData[0]);

    _logger->debug(FINISH_PARSING_STR, mvSigmoid->getName());
}

void FrontEndMcm::parseTanH(const ie::CNNLayerPtr& layer, const McmNodeVector& inputs) {
    UNUSED(inputs);
    UNUSED(layer);
    VPU_THROW_EXCEPTION << "TanH layer is not supported by kmbPlugin";
}

void FrontEndMcm::parsePReLU(const ie::CNNLayerPtr& layer, const McmNodeVector& inputs) {
    UNUSED(inputs);
    UNUSED(layer);
    VPU_THROW_EXCEPTION << "PReLU layer is not supported by kmbPlugin";
}

void FrontEndMcm::parseBatchNorm(const ie::CNNLayerPtr& layer, const McmNodeVector& inputs) {
    UNUSED(inputs);
    UNUSED(layer);
    VPU_THROW_EXCEPTION << "PReLU layer is not supported by kmbPlugin";
}

void FrontEndMcm::parseDeconvolution(const ie::CNNLayerPtr& layer, const McmNodeVector& inputs) {
    UNUSED(inputs);
    // TODO: Leyer can be with bias
    UNUSED(layer);
    VPU_THROW_EXCEPTION << "Deconvolution layer is not supported by kmbPlugin";
}

void FrontEndMcm::parseCopy(const ie::CNNLayerPtr& layer, const McmNodeVector& inputs) {
    UNUSED(inputs);
    UNUSED(layer);
    VPU_THROW_EXCEPTION << "Copy layer is not supported by kmbPlugin";
}

void FrontEndMcm::parseELU(const ie::CNNLayerPtr& layer, const McmNodeVector& inputs) {
    UNUSED(inputs);
    UNUSED(layer);
    VPU_THROW_EXCEPTION << "ELU layer is not supported by kmbPlugin";
}

void FrontEndMcm::parseCrop(const ie::CNNLayerPtr& layer, const McmNodeVector& inputs) {
    UNUSED(inputs);
    UNUSED(layer);
    VPU_THROW_EXCEPTION << "Crop layer is not supported by kmbPlugin";
}

void FrontEndMcm::parseTile(const ie::CNNLayerPtr& layer, const McmNodeVector& inputs) {
    UNUSED(inputs);
    UNUSED(layer);
    VPU_THROW_EXCEPTION << "Tile layer is not supported by kmbPlugin";
}

void FrontEndMcm::parseNormalize(const ie::CNNLayerPtr& layer, const McmNodeVector& inputs) {
    IE_ASSERT(inputs.size() == 1);
    logParsingStartHelper(_logger, layer, inputs);

    double eps = layer->GetParamAsFloat("eps");
    bool across_spatial = layer->GetParamAsBool("across_spatial");
    bool channel_shared = layer->GetParamAsBool("channel_shared");

    ie::Blob::Ptr weightsBlob = nullptr;
    weightsBlob = layer->blobs["weights"];
    IE_ASSERT(weightsBlob != nullptr);

    auto dims = inputs[0]->desc().getDims();
    mv::Shape weightsShape = {1, dims[1], 1, 1};
    int weightsSize = weightsBlob->size();

    IE_ASSERT(dims[1] == weightsSize);

    auto weightsPrecision = weightsBlob->getTensorDesc().getPrecision();
    auto weightsData = packBlobToVector<double>(weightsBlob, weightsSize);
    auto mvWeightsValues = _modelMcm.constant(
        weightsData, weightsShape, mv::DType(convert_data_type(weightsPrecision)), mv::Order::getZMajorID(4));

    mv::Data::TensorIterator mvNormalize;
<<<<<<< HEAD
    // auto inputQuantParams = inputs[0]->getMcmNode()->get<mv::QuantizationParams>("quantParams");
=======
>>>>>>> 7855aecb

    mvNormalize = _modelMcm.normalize(inputs[0]->getMcmNode(), mvWeightsValues, eps, across_spatial, channel_shared,
        mv::DType("Default"), initialQuantParams, layer->name);

    bindOutput(mvNormalize, layer->outData[0]);

    _logger->debug(FINISH_PARSING_STR, mvNormalize->getName());
}

void FrontEndMcm::parseCTCDecoder(const ie::CNNLayerPtr& layer, const McmNodeVector& inputs) {
    UNUSED(inputs);
    UNUSED(layer);
    VPU_THROW_EXCEPTION << "CTCDecoder layer is not supported by kmbPlugin";
}

void FrontEndMcm::parseInterp(const ie::CNNLayerPtr& layer, const McmNodeVector& inputs) {
    UNUSED(inputs);
    UNUSED(layer);
    VPU_THROW_EXCEPTION << "Interp layer is not supported by kmbPlugin";
}

void FrontEndMcm::parseProposal(const ie::CNNLayerPtr& layer, const McmNodeVector& inputs) {
    UNUSED(inputs);
    UNUSED(layer);
    VPU_THROW_EXCEPTION << "Proposal layer is not supported by kmbPlugin";
}

void FrontEndMcm::parseROIPooling(const ie::CNNLayerPtr& layer, const McmNodeVector& inputs) {
    UNUSED(inputs);
    UNUSED(layer);
    VPU_THROW_EXCEPTION << "ROIPooling layer is not supported by kmbPlugin";
}

void FrontEndMcm::parsePSROIPooling(const ie::CNNLayerPtr& layer, const McmNodeVector& inputs) {
    UNUSED(inputs);
    UNUSED(layer);
    VPU_THROW_EXCEPTION << "PSROIPooling layer is not supported by kmbPlugin";
}

void FrontEndMcm::parseCustom(const ie::CNNLayerPtr& layer, const McmNodeVector& inputs) {
    UNUSED(inputs);
    UNUSED(layer);
    VPU_THROW_EXCEPTION << "Custom layer is not supported by kmbPlugin";
}

void FrontEndMcm::parseMTCNN(const ie::CNNLayerPtr& layer, const McmNodeVector& inputs) {
    UNUSED(inputs);
    UNUSED(layer);
    VPU_THROW_EXCEPTION << "MTCNN layer is not supported by kmbPlugin";
}

void FrontEndMcm::parsePad(const ie::CNNLayerPtr& layer, const McmNodeVector& inputs) {
    UNUSED(inputs);
    UNUSED(layer);
    VPU_THROW_EXCEPTION << "Pad layer is not supported by kmbPlugin";
}

const static std::map<std::string, std::string> interpolationMap = {
    {"caffe.ResampleParameter.NEAREST", "NEAREST"},
    {"caffe.ResampleParameter.CUBIC", "BICUBIC"},
    {"caffe.ResampleParameter.LINEAR", "BILINEAR"},
};

void FrontEndMcm::parseResample(const ie::CNNLayerPtr& layer, const McmNodeVector& inputs) {
    logParsingStartHelper(_logger, layer, inputs);

    auto antialias = layer->GetParamAsBool("antialias", 0);
    auto factor = layer->GetParamAsFloat("factor", 2.0);
    auto height = layer->GetParamAsUInt("height", 0);
    auto width = layer->GetParamAsUInt("width", 0);
    auto interpolation = layer->GetParamAsString("type", "caffe.ResampleParameter.NEAREST");

    auto layerOutput = layer->outData[0];
    IE_ASSERT(layerOutput != nullptr);
    mv::Shape output_shape(getWHCN(layerOutput->getTensorDesc()).getDims());

    auto resample_result = _modelMcm.resample(inputs[0]->getMcmNode(), interpolationMap.at(interpolation), antialias,
        output_shape, mv::DType("Default"), initialQuantParams, layer->name);

    bindOutput(resample_result, layer->outData[0]);

    _logger->debug(FINISH_PARSING_STR, resample_result->getName());
}

void FrontEndMcm::parseLSTMCell(const ie::CNNLayerPtr& layer, const McmNodeVector& inputs) {
    UNUSED(inputs);
    UNUSED(layer);
    VPU_THROW_EXCEPTION << "LSTMCell layer is not supported by kmbPlugin";
}

void FrontEndMcm::parsePriorBox(const ie::CNNLayerPtr& layer, const McmNodeVector& inputs) {
    UNUSED(inputs);
    UNUSED(layer);
    VPU_THROW_EXCEPTION << "PriorBox layer is not supported by kmbPlugin";
}

void FrontEndMcm::parsePriorBoxClustered(const ie::CNNLayerPtr& layer, const McmNodeVector& inputs) {
    UNUSED(inputs);
    UNUSED(layer);
    VPU_THROW_EXCEPTION << "PriorBoxClustered layer is not supported by kmbPlugin";
}

void FrontEndMcm::parseSplit(const ie::CNNLayerPtr& layer, const McmNodeVector& inputs) {
    UNUSED(inputs);
    UNUSED(layer);
    VPU_THROW_EXCEPTION << "Split layer is not supported by kmbPlugin";
}

}  // namespace vpu
#endif<|MERGE_RESOLUTION|>--- conflicted
+++ resolved
@@ -1639,10 +1639,6 @@
         weightsData, weightsShape, mv::DType(convert_data_type(weightsPrecision)), mv::Order::getZMajorID(4));
 
     mv::Data::TensorIterator mvNormalize;
-<<<<<<< HEAD
-    // auto inputQuantParams = inputs[0]->getMcmNode()->get<mv::QuantizationParams>("quantParams");
-=======
->>>>>>> 7855aecb
 
     mvNormalize = _modelMcm.normalize(inputs[0]->getMcmNode(), mvWeightsValues, eps, across_spatial, channel_shared,
         mv::DType("Default"), initialQuantParams, layer->name);
