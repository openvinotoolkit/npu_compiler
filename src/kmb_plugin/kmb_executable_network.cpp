--- conflicted
+++ resolved
@@ -78,17 +78,12 @@
     _netName = _networkDescription->getName();
 }
 
-<<<<<<< HEAD
 ExecutableNetwork::ExecutableNetwork(const KmbConfig& config, const std::shared_ptr<vpux::Device>& device,
     const std::shared_ptr<vpux::Device>& CSRAMdevice)
     : _config(config),
-      _compiler(vpux::ICompiler::create(vpux::CompilerType::MCMCompiler)),
+      _compiler(vpux::Compiler::create(vpux::CompilerType::MCMCompiler)),
       _device(device),
       _CSRAMDevice(CSRAMdevice) {}
-=======
-ExecutableNetwork::ExecutableNetwork(const KmbConfig& config, const std::shared_ptr<vpux::Device>& device)
-    : _config(config), _compiler(vpux::Compiler::create(vpux::CompilerType::MCMCompiler)), _device(device) {}
->>>>>>> e2d33625
 
 ExecutableNetwork::ExecutableNetwork(ICNNNetwork& network, const KmbConfig& config,
     const std::shared_ptr<vpux::Device>& device, const std::shared_ptr<vpux::Device>& CSRAMdevice)
