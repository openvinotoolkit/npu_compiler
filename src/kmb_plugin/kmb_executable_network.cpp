//
// Copyright 2019 Intel Corporation.
//
// This software and the related documents are Intel copyrighted materials,
// and your use of them is governed by the express license under which they
// were provided to you (End User License Agreement for the Intel(R) Software
// Development Products (Version May 2017)). Unless the License provides
// otherwise, you may not use, modify, copy, publish, distribute, disclose or
// transmit this software or the related documents without Intel's prior
// written permission.
//
// This software and the related documents are provided as is, with no
// express or implied warranties, other than those that are expressly
// stated in the License.
//

// clang-format off
// Can get compile error, if the order of the headers will be changed.

#include <algorithm>
#include <utility>

#include <ie_metric_helpers.hpp>
#include <ie_plugin_config.hpp>
#include <kmb_executable_network.h>
#include <net_pass.h>
#include <generic_ie.hpp>
#include <convert_function_to_cnn_network.hpp>
#include <transformations/convert_opset1_to_legacy/convert_opset1_to_legacy.hpp>
#include <transformations/convert_opset2_to_opset1/convert_opset2_to_opset1.hpp>

#include "ngraph_mcm_frontend/frontend.hpp"

// clang-format on

using namespace InferenceEngine;

namespace vpu {
namespace KmbPlugin {

void ExecutableNetwork::ConfigureExecutor(const std::string& networkName) {
    if (_config.exclusiveAsyncRequests()) {
        ExecutorManager* executorManager = ExecutorManager::getInstance();
        _taskExecutor = executorManager->getExecutor("KMB");
    }
    for (size_t i = 0; i < _maxTaskExecutorGetResultCount; i++) {
        std::stringstream idStream;
        idStream << networkName << "_TaskExecutorGetResult" << i;
        _taskExecutorGetResultIds.emplace(idStream.str());
    }
}

void ExecutableNetwork::LoadBlob() {
    IE_PROFILING_AUTO_SCOPE(LoadBlob);
    _executor->allocateGraph(_graphBlob);
    _networkInputs = _executor->getNetworkInputs();
    _networkOutputs = _executor->getNetworkOutputs();
}

ExecutableNetwork::ExecutableNetwork(ICNNNetwork& network, const KmbConfig& config): _config(config) {
    IE_PROFILING_AUTO_SCOPE(ExecutableNetwork);

    _supportedMetrics = {METRIC_KEY(OPTIMAL_NUMBER_OF_INFER_REQUESTS)};

    _logger = std::make_shared<Logger>("ExecutableNetwork", _config.logLevel(), consoleOutput());
    _executor = std::make_shared<KmbExecutor>(_config);

<<<<<<< HEAD
    if (_config.useNGraphParser()) {
        if (const auto func = std::const_pointer_cast<ngraph::Function>(network.getFunction())) {
            InputsDataMap inputsInfo;
            network.getInputsInfo(inputsInfo);
=======
    const bool kmb_use_ngraph = (NULL != getenv("KMB_USE_NGRAPH_PARSER"));
    if (kmb_use_ngraph || _config.useNGraphParser()) {
        if (const auto cnnNGraphNet = dynamic_cast<ie::details::CNNNetworkNGraphImpl*>(&network)) {
            if (const auto func = cnnNGraphNet->getFunction()) {
                std::cout << "Using NGraph parser" << std::endl;
                InputsDataMap inputsInfo;
                network.getInputsInfo(inputsInfo);
>>>>>>> cbb9ca60

            OutputsDataMap outputsInfo;
            network.getOutputsInfo(outputsInfo);

<<<<<<< HEAD
            _graphBlob = compileNGraph(func, network.getName(), inputsInfo, outputsInfo, _config);
=======
                _graphBlob = compileNGraph(func, network.getName(), inputsInfo, outputsInfo, _config);
            } else {
                std::cout << "Failed to read NGraph func" << std::endl;
            }
        } else {
            std::cout << "Failed to read NGraph network" << std::endl;
>>>>>>> cbb9ca60
        }
    } else {
        std::cout << "NGraph parser disabled" << std::endl;
    }

    if (_graphBlob.empty()) {
        std::cout << "Network failed to convert using NGraph Parser" << std::endl;
#ifdef ENABLE_MCM_COMPILER
        // HACK: convert nGraph to old CNNNetwork to fix LP transformations

        std::shared_ptr<ICNNNetwork> convertedNetwork;
        auto actualNetwork = &network;

        if (network.getFunction()) {
            auto nGraphFunc = network.getFunction();
            // Disable shape inference (WA for generic operations)
            ::ngraph::op::GenericIE::DisableReshape noReshape(nGraphFunc);

            // Note: instead of running all Conversion Transformations you can make up your own transformation pipeline
            ngraph::pass::ConvertOpSet2ToOpSet1().run_on_function(nGraphFunc);
            ngraph::pass::ConvertOpSet1ToLegacy().run_on_function(nGraphFunc);
            convertedNetwork = InferenceEngine::details::convertFunctionToICNNNetwork(nGraphFunc, network);
            actualNetwork = convertedNetwork.get();
        }

        MCMAdapter::compileNetwork(*actualNetwork, _config, _graphBlob);
#else
        THROW_IE_EXCEPTION << "Network compilation is disabled";
#endif
    }

    if (_config.loadNetworkAfterCompilation()) {
        LoadBlob();
        ConfigureExecutor(network.getName());
    }
}

ExecutableNetwork::ExecutableNetwork(std::istream& strm, const KmbConfig& config): _config(config) {
    IE_PROFILING_AUTO_SCOPE(ExecutableNetwork);
    _logger = std::make_shared<Logger>("ExecutableNetwork", _config.logLevel(), consoleOutput());
    _executor = std::make_shared<KmbExecutor>(_config);

    std::ostringstream blobContentStream;
    blobContentStream << strm.rdbuf();
    const std::string& blobContentString = blobContentStream.str();
    std::copy(blobContentString.begin(), blobContentString.end(), std::back_inserter(_graphBlob));
    LoadBlob();
    ConfigureExecutor("ExecutableNetwork");
}

void ExecutableNetwork::GetMetric(const std::string& name, Parameter& result, ResponseDesc*) const {
    if (name == METRIC_KEY(OPTIMAL_NUMBER_OF_INFER_REQUESTS)) {
        result = IE_SET_METRIC(OPTIMAL_NUMBER_OF_INFER_REQUESTS, static_cast<unsigned int>(4u));
    } else {
        THROW_IE_EXCEPTION << NOT_IMPLEMENTED_str;
    }
}

}  // namespace KmbPlugin
}  // namespace vpu<|MERGE_RESOLUTION|>--- conflicted
+++ resolved
@@ -65,12 +65,6 @@
     _logger = std::make_shared<Logger>("ExecutableNetwork", _config.logLevel(), consoleOutput());
     _executor = std::make_shared<KmbExecutor>(_config);
 
-<<<<<<< HEAD
-    if (_config.useNGraphParser()) {
-        if (const auto func = std::const_pointer_cast<ngraph::Function>(network.getFunction())) {
-            InputsDataMap inputsInfo;
-            network.getInputsInfo(inputsInfo);
-=======
     const bool kmb_use_ngraph = (NULL != getenv("KMB_USE_NGRAPH_PARSER"));
     if (kmb_use_ngraph || _config.useNGraphParser()) {
         if (const auto cnnNGraphNet = dynamic_cast<ie::details::CNNNetworkNGraphImpl*>(&network)) {
@@ -78,28 +72,21 @@
                 std::cout << "Using NGraph parser" << std::endl;
                 InputsDataMap inputsInfo;
                 network.getInputsInfo(inputsInfo);
->>>>>>> cbb9ca60
 
-            OutputsDataMap outputsInfo;
-            network.getOutputsInfo(outputsInfo);
+                OutputsDataMap outputsInfo;
+                network.getOutputsInfo(outputsInfo);
 
-<<<<<<< HEAD
-            _graphBlob = compileNGraph(func, network.getName(), inputsInfo, outputsInfo, _config);
-=======
                 _graphBlob = compileNGraph(func, network.getName(), inputsInfo, outputsInfo, _config);
             } else {
                 std::cout << "Failed to read NGraph func" << std::endl;
             }
         } else {
             std::cout << "Failed to read NGraph network" << std::endl;
->>>>>>> cbb9ca60
         }
     } else {
         std::cout << "NGraph parser disabled" << std::endl;
     }
-
     if (_graphBlob.empty()) {
-        std::cout << "Network failed to convert using NGraph Parser" << std::endl;
 #ifdef ENABLE_MCM_COMPILER
         // HACK: convert nGraph to old CNNNetwork to fix LP transformations
 
