--- conflicted
+++ resolved
@@ -55,12 +55,10 @@
 }
 
 ExecutableNetwork::ExecutableNetwork(ICNNNetwork& network, const KmbConfig& config): _config(config) {
-<<<<<<< HEAD
+    IE_PROFILING_AUTO_SCOPE(ExecutableNetwork);
+
     _supportedMetrics = {METRIC_KEY(OPTIMAL_NUMBER_OF_INFER_REQUESTS)};
 
-=======
-    IE_PROFILING_AUTO_SCOPE(ExecutableNetwork);
->>>>>>> fb76a2d5
     _logger = std::make_shared<Logger>("ExecutableNetwork", _config.logLevel(), consoleOutput());
     _executor = std::make_shared<KmbExecutor>(_config);
 
