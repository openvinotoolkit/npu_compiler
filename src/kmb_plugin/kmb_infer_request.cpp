//
// Copyright 2019 Intel Corporation.
//
// This software and the related documents are Intel copyrighted materials,
// and your use of them is governed by the express license under which they
// were provided to you (End User License Agreement for the Intel(R) Software
// Development Products (Version May 2017)). Unless the License provides
// otherwise, you may not use, modify, copy, publish, distribute, disclose or
// transmit this software or the related documents without Intel's prior
// written permission.
//
// This software and the related documents are provided as is, with no
// express or implied warranties, other than those that are expressly
// stated in the License.
//

#define NOMINMAX
#include "kmb_infer_request.h"

#include <debug.h>
#include <ie_blob.h>
#include <ie_layouts.h>
#include <precision_utils.h>

#include <description_buffer.hpp>
#include <ie_plugin.hpp>
#include <vpu/kmb_plugin_config.hpp>
#include <vpu/utils/ie_helpers.hpp>
#include <vpu/utils/perf_report.hpp>

#include "kmb_executable_network.h"
#include "kmb_preproc.hpp"

// TODO https://jira.devtools.intel.com/browse/CVS-21391
/**
 * @brief multiply vector's values
 * @param vec - vector with values
 * @return result of multiplication
 */
template <typename T, typename A>
static T product(std::vector<T, A> const& vec) {
    if (vec.empty()) return 0;
    T ret = vec[0];
    for (size_t i = 1; i < vec.size(); ++i) ret *= vec[i];
    return ret;
}

static bool is2DTensor(const InferenceEngine::SizeVector& dims) {
    size_t ones = std::count(dims.begin(), dims.end(), 1);
    return (dims.size() - ones) == 1;
}

using namespace vpu::KmbPlugin;
using namespace InferenceEngine;

#define MEMCPY(dst, src, bytes) std::copy_n((src), (bytes), (dst))

KmbInferRequest::KmbInferRequest(const InferenceEngine::InputsDataMap& networkInputs,
    const InferenceEngine::OutputsDataMap& networkOutputs, const std::vector<StageMetaInfo>& blobMetaData,
    const KmbConfig& kmbConfig, const KmbExecutorPtr& executor)
    : InferRequestInternal(networkInputs, networkOutputs),
      _executor(executor),
      _stagesMetaData(blobMetaData),
      _config(kmbConfig),
      _logger(std::make_shared<Logger>("KmbInferRequest", kmbConfig.logLevel(), consoleOutput())) {
    _deviceLayout = InferenceEngine::Layout::NCHW;

    // allocate inputs
    IE_ASSERT(_networkInputs.size() == 1) << "Do not support more than 1 input";
    for (auto& networkInput : _networkInputs) {
        // TODO: use TensorDesc instead of deprecated methods
        SizeVector dims = networkInput.second->getTensorDesc().getDims();
        Precision precision = networkInput.second->getTensorDesc().getPrecision();
        Layout layout = networkInput.second->getTensorDesc().getLayout();

        if (precision != Precision::FP32 && precision != Precision::FP16 && precision != Precision::U8 &&
            precision != Precision::I8) {
            THROW_IE_EXCEPTION << PARAMETER_MISMATCH_str << "Unsupported input precision: " << precision
                               << "! Supported precisions: FP32, FP16, U8, I8";
        }

        Blob::Ptr inputBlob = make_blob_with_precision(TensorDesc(precision, dims, layout), getKmbAllocator());
        if (inputBlob == nullptr) {
            THROW_IE_EXCEPTION << "InputBlob is nullptr.";
        }

        inputBlob->allocate();
        _inputs[networkInput.first] = inputBlob;
    }
    // allocate outputs
    IE_ASSERT(_networkOutputs.size() == 1) << "Do not support more than 1 output";
    for (auto& networkOutput : _networkOutputs) {
        SizeVector dims = networkOutput.second->getTensorDesc().getDims();
        Precision precision = networkOutput.second->getTensorDesc().getPrecision();
        Layout layout = networkOutput.second->getTensorDesc().getLayout();

        if (precision != Precision::FP32 && precision != Precision::FP16 && precision != Precision::U8 &&
            precision != Precision::I8) {
            THROW_IE_EXCEPTION << PARAMETER_MISMATCH_str << "Unsupported output precision: " << precision
                               << "! Supported precisions: FP32, FP16, U8, I8";
        }

        Blob::Ptr outputBlob = make_blob_with_precision(TensorDesc(precision, dims, layout), getKmbAllocator());

        if (outputBlob == nullptr) {
            THROW_IE_EXCEPTION << "InputBlob is nullptr.";
        }

        outputBlob->allocate();
        _outputs[networkOutput.first] = outputBlob;
    }

    if (_networkOutputs.empty() || _networkInputs.empty()) {
        THROW_IE_EXCEPTION << "Internal error: no information about network's output/input";
    }
}
void KmbInferRequest::InferImpl() {
    InferAsync();
    GetResult();
}

void KmbInferRequest::dumpInputBlobHelper(const Blob::Ptr& inputBlobPtr, const std::string& dst) {
    static unsigned dumpInputCounter = 0;
    std::ostringstream inputFullPath;
    inputFullPath << dst;
    inputFullPath << "/input-dump";
    inputFullPath << dumpInputCounter++;
    inputFullPath << ".bin";
    _logger->info("dumpInputBlobHelper: dump to file ", inputFullPath.str());
    std::ofstream dumper(inputFullPath.str(), std::ios_base::binary);
    if (dumper.good()) {
        dumper.write(inputBlobPtr->cbuffer().as<char*>(), inputBlobPtr->byteSize());
    } else {
        _logger->warning("dumpInputBlobHelper: failed to open ", inputFullPath.str());
    }
    dumper.close();
}

// TODO a lot of dublications
void KmbInferRequest::InferAsync() {
    if (!_custom_inputs.empty()) {
        // execute input pre-processing
        if (SippPreproc::useSIPP() && SippPreproc::isApplicable(_custom_inputs, _preProcData, _networkInputs)) {
            InferenceEngine::BlobMap inputs;
            for (auto& input : _custom_inputs) {
                inputs[input.first] =
                    make_blob_with_precision(_custom_inputs.begin()->second->getTensorDesc(), getKmbAllocator());
                inputs[input.first]->allocate();
            }

            SippPreproc::execSIPPDataPreprocessing(
<<<<<<< HEAD
                inputs, _preProcData, _networkInputs, 1, true, _config.numberOfSIPPShaves);
=======
                inputs, _preProcData, _networkInputs, 1, true, _config.numberOfSIPPShaves, _config.SIPPLpi);
>>>>>>> 6af6085b

            for (auto& input : inputs) {
                auto name = input.first;

                auto custom_inputBlob = input.second;
                auto inputBlob = _inputs[name];

                copyBlob(custom_inputBlob, inputBlob);
            }
        } else {
            execDataPreprocessing(_custom_inputs);
            for (auto& input : _custom_inputs) {
                auto name = input.first;

                auto custom_inputBlob = input.second;
                auto inputBlob = _inputs[name];

                copyBlob(custom_inputBlob, inputBlob);
            }
        }
    } else {
        // execute input pre-processing
        if (SippPreproc::useSIPP() && SippPreproc::isApplicable(_inputs, _preProcData, _networkInputs)) {
            for (const auto& input : _inputs) {
                const std::string& inputName = input.first;
                auto preProcDataIter = _preProcData.find(inputName);
                if (preProcDataIter == _preProcData.end()) {
                    continue;
                }

                Blob::Ptr blobData = preProcDataIter->second->getRoiBlob();
                if (blobData->is<NV12Blob>()) {
                    // check if planes of nv12 blob were allocated with KMB allocator
                    NV12Blob::Ptr origNV12Blob = as<NV12Blob>(blobData);
                    Blob::Ptr& origYBlob = origNV12Blob->y();
                    Blob::Ptr& origUVBlob = origNV12Blob->uv();

                    if (!getKmbAllocator()->isValidPtr(origYBlob->buffer())) {
                        Blob::Ptr kmbYBlob = make_blob_with_precision(origYBlob->getTensorDesc(), getKmbAllocator());
                        IE_ASSERT(kmbYBlob != nullptr);

                        kmbYBlob->allocate();
                        copyBlob(origYBlob, kmbYBlob);
                        origNV12Blob->y() = kmbYBlob;
                    }

                    if (!getKmbAllocator()->isValidPtr(origUVBlob->buffer())) {
                        Blob::Ptr kmbUVBlob = make_blob_with_precision(origUVBlob->getTensorDesc(), getKmbAllocator());
                        IE_ASSERT(kmbUVBlob != nullptr);

                        kmbUVBlob->allocate();
                        copyBlob(origUVBlob, kmbUVBlob);
                        origNV12Blob->uv() = kmbUVBlob;
                    }
                }
            }

            SippPreproc::execSIPPDataPreprocessing(
<<<<<<< HEAD
                _inputs, _preProcData, _networkInputs, 1, true, _config.numberOfSIPPShaves);
=======
                _inputs, _preProcData, _networkInputs, 1, true, _config.numberOfSIPPShaves, _config.SIPPLpi);
>>>>>>> 6af6085b
        } else {
            execDataPreprocessing(_inputs);
        }
    }

    std::string dumpInputPath = "";
    const char* dumpInputPathEnv = std::getenv("IE_VPU_KMB_DUMP_INPUT_PATH");
    if (dumpInputPathEnv != nullptr) {
        dumpInputPath = dumpInputPathEnv;
    }

    for (const auto& input : _inputs) {
        auto const inputBlobPtr = input.second;
        auto inputBlobPrecision = inputBlobPtr->getTensorDesc().getPrecision();
        if (inputBlobPrecision != Precision::FP16 && inputBlobPrecision != Precision::FP32 &&
            inputBlobPrecision != Precision::I8 && inputBlobPrecision != Precision::U8)
            THROW_IE_EXCEPTION << PARAMETER_MISMATCH_str << "Unsupported input blob precision";

        if (!dumpInputPath.empty()) {
            dumpInputBlobHelper(inputBlobPtr, dumpInputPath);
        }
    }
    for (const auto& output : _outputs) {
        auto const outputBlobPtr = output.second;
        auto outputBlobPrecision = outputBlobPtr->getTensorDesc().getPrecision();
        if (outputBlobPrecision != Precision::FP16 && outputBlobPrecision != Precision::FP32 &&
            outputBlobPrecision != Precision::I8 && outputBlobPrecision != Precision::U8)
            THROW_IE_EXCEPTION << PARAMETER_MISMATCH_str << "Unsupported output blob precision";
    }

    auto dataName = _networkInputs.begin()->first;

    auto foundInputBlob = _inputs.find(dataName);
    if (foundInputBlob == _inputs.end()) THROW_IE_EXCEPTION << "Error: input [" << dataName << "] is not provided.";

    // check that input layout is the same as device layout
    const InferenceEngine::InputsDataMap& deviceInputs = _executor->getNetworkInputs();
    IE_ASSERT(deviceInputs.size() == 1) << "Networks with " << deviceInputs.size() << " inputs are not supported. "
                                        << "Only networks with 1 input are supported.";

    size_t input_size_total =
        std::accumulate(_inputs.begin(), _inputs.end(), 0, [](size_t sum, InferenceEngine::BlobMap::value_type& input) {
            return sum + input.second->byteSize();
        });

    Blob::Ptr& inputBlobRef = _inputs.begin()->second;
    InferenceEngine::TensorDesc deviceTensorDesc = deviceInputs.begin()->second->getTensorDesc();

    // is2DTensor is a workaround for NHWC -> NC case
    // TODO: remove when mcm will support different input layout
    if (deviceTensorDesc.getLayout() != inputBlobRef->getTensorDesc().getLayout() &&
        !is2DTensor(inputBlobRef->getTensorDesc().getDims())) {
        // do layout conversion with copyBlob
        InferenceEngine::Blob::Ptr blobWithInput = make_blob_with_precision(deviceTensorDesc, getKmbAllocator());
        IE_ASSERT(blobWithInput != nullptr);
        blobWithInput->allocate();
        copyBlob(inputBlobRef, blobWithInput);
        void* inputPtr = blobWithInput->buffer();
        _executor->queueInference(inputPtr, input_size_total, nullptr, 0);
    } else {
        // pass input as is, do not convert layout
        void* inputPtr = inputBlobRef->buffer();
        _executor->queueInference(inputPtr, input_size_total, nullptr, 0);
    }
}

void KmbInferRequest::GetResult() {
    auto dataName = _networkOutputs.begin()->first;

    auto foundInputBlob = _outputs.find(dataName);
    if (foundInputBlob == _outputs.end()) THROW_IE_EXCEPTION << "Error: output [" << dataName << "] is not provided.";

    // check that output layout is the same as device layout
    const InferenceEngine::OutputsDataMap& deviceOutputs = _executor->getNetworkOutputs();
    IE_ASSERT(deviceOutputs.size() == 1) << "Networks with " << deviceOutputs.size() << " outputs are not supported. "
                                         << "Only networks with 1 output are supported.";

    size_t output_size_total = std::accumulate(
        _outputs.begin(), _outputs.end(), 0, [](size_t sum, InferenceEngine::BlobMap::value_type& outputs) {
            return sum + outputs.second->byteSize();
        });

    Blob::Ptr& outputBlobRef = _outputs.begin()->second;
    InferenceEngine::TensorDesc deviceTensorDesc = deviceOutputs.begin()->second->getTensorDesc();

    // is2DTensor is a workaround for NHWC -> NC case
    // TODO: remove when mcm will support different output layout
    if (deviceTensorDesc.getLayout() != outputBlobRef->getTensorDesc().getLayout() &&
        !is2DTensor(outputBlobRef->getTensorDesc().getDims())) {
        // read result into blobWithResult, then do layout conversion via copyBlob
        InferenceEngine::Blob::Ptr blobWithResult = make_blob_with_precision(deviceTensorDesc);
        blobWithResult->allocate();
        void* outputPtr = blobWithResult->buffer();
        _executor->getResult(outputPtr, output_size_total);
        copyBlob(blobWithResult, _outputs.begin()->second);
    } else {
        // read result directly into output, do not copy blob
        void* outputPtr = outputBlobRef->buffer();
        _executor->getResult(outputPtr, output_size_total);
    }

    if (!_custom_outputs.empty()) {
        for (auto& output : _outputs) {
            auto name = output.first;

            auto custom_outputBlob = _custom_outputs[name];
            auto outputBlob = output.second;

            copyBlob(outputBlob, custom_outputBlob);
        }
    }
}

void KmbInferRequest::GetPerformanceCounts(std::map<std::string, InferenceEngineProfileInfo>& perfMap) const {
    UNUSED(perfMap);
    THROW_IE_EXCEPTION << "KmbInferRequest::GetPerformanceCounts is not implemented\n";
}

void KmbInferRequest::SetBlob(const char* name, const InferenceEngine::Blob::Ptr& data) {
    IE_PROFILING_AUTO_SCOPE(SetBlob)
    if (name == nullptr) {
        THROW_IE_EXCEPTION << NOT_FOUND_str + "Failed to set blob with empty name";
    }
    if (!data) THROW_IE_EXCEPTION << NOT_ALLOCATED_str << "Failed to set empty blob with name: \'" << name << "\'";
    const bool compoundBlobPassed = data->is<CompoundBlob>();
    if (!compoundBlobPassed && data->buffer() == nullptr)
        THROW_IE_EXCEPTION << "Input data was not allocated. Input name: \'" << name << "\'";
    if (data->size() == 0) {
        THROW_IE_EXCEPTION << "Input data is empty. Input name: \'" << name << "\'";
    }

    InputInfo::Ptr foundInput;
    DataPtr foundOutput;
    size_t dataSize = data->size();
    if (findInputAndOutputBlobByName(name, foundInput, foundOutput)) {
        if (foundInput->getPrecision() != data->getTensorDesc().getPrecision()) {
            THROW_IE_EXCEPTION << PARAMETER_MISMATCH_str
                               << "Failed to set Blob with precision not corresponding to user input precision";
        }

        const bool preProcRequired = preProcessingRequired(foundInput, data);
        if (compoundBlobPassed && !preProcRequired) {
            THROW_IE_EXCEPTION << NOT_IMPLEMENTED_str
                               << "cannot set compound blob: supported only for input pre-processing";
        }

        if (preProcRequired) {
            // Stores the given blob as ROI blob. It will be used to fill in network input
            // during pre-processing
            Blob::Ptr orig_data;
            auto found = _inputs.find(name);
            if (found != _inputs.end()) {
                orig_data = found->second;
            } else {
                orig_data = _custom_inputs[name];
            }
            _preProcData[name] = CreatePreprocDataHelper();
            _preProcData[name]->isApplicable(data, orig_data);

            _preProcData[name]->setRoiBlob(data);
        } else {
            size_t inputSize = product(foundInput->getTensorDesc().getDims());
            if (dataSize != inputSize) {
                THROW_IE_EXCEPTION << "Input blob size is not equal network input size (" << dataSize
                                   << "!=" << inputSize << ").";
            }
            if (getKmbAllocator()->isValidPtr(data->buffer())) {
                _inputs[name] = data;
            } else {
                _logger->info("isValidPtr(): Input blob will be copied");
                _custom_inputs[name] = data;
            }
        }
    } else {
        if (compoundBlobPassed) {
            THROW_IE_EXCEPTION << NOT_IMPLEMENTED_str
                               << "cannot set compound blob: supported only for input pre-processing";
        }
        size_t outputSize = product(foundOutput->getDims());
        if (dataSize != outputSize) {
            THROW_IE_EXCEPTION << "Output blob size is not equal network output size (" << dataSize
                               << "!=" << outputSize << ").";
        }
        if (foundOutput->getPrecision() != data->getTensorDesc().getPrecision()) {
            THROW_IE_EXCEPTION << PARAMETER_MISMATCH_str
                               << "Failed to set Blob with precision not corresponding to user output precision";
        }
        if (getKmbAllocator()->isValidPtr(data->buffer())) {
            _inputs[name] = data;
        } else {
            _logger->info("isValidPtr(): Input blob will be copied");
            _custom_inputs[name] = data;
        }
    }
}

void KmbInferRequest::GetBlob(const char* name, Blob::Ptr& data) {
    IE_PROFILING_AUTO_SCOPE(GetBlob)
    InputInfo::Ptr foundInput;
    DataPtr foundOutput;
    if (findInputAndOutputBlobByName(name, foundInput, foundOutput)) {
        // ROI blob is returned only if it was set previously. Otherwise default blob is returned.
        auto it = _preProcData.find(name);
        if (it != _preProcData.end()) {
            data = it->second->getRoiBlob();
        } else {
            if (!_custom_inputs.empty()) {
                data = _custom_inputs[name];
            } else {
                data = _inputs[name];
            }
            checkBlob(data, name, true, foundInput->getTensorDesc().getDims());
        }
    } else {
        if (!_custom_outputs.empty()) {
            data = _custom_outputs[name];
        } else {
            data = _outputs[name];
        }
        checkBlob(data, name, false, foundOutput->getTensorDesc().getDims());
    }
}

void KmbInferRequest::Infer() {
    KmbInferRequest::checkBlobs();
    InferImpl();
}

void KmbInferRequest::checkBlobs() {
    if (_custom_inputs.empty()) {
        for (auto const& input : _inputs) {
            checkBlob(input.second, input.first, true);
        }
    } else {
        for (auto const& input : _custom_inputs) {
            checkBlob(input.second, input.first, true);
        }
    }

    if (_custom_outputs.empty()) {
        for (auto const& output : _outputs) {
            checkBlob(output.second, output.first, false);
        }
    } else {
        for (auto const& output : _custom_outputs) {
            checkBlob(output.second, output.first, false);
        }
    }
}<|MERGE_RESOLUTION|>--- conflicted
+++ resolved
@@ -149,11 +149,7 @@
             }
 
             SippPreproc::execSIPPDataPreprocessing(
-<<<<<<< HEAD
-                inputs, _preProcData, _networkInputs, 1, true, _config.numberOfSIPPShaves);
-=======
                 inputs, _preProcData, _networkInputs, 1, true, _config.numberOfSIPPShaves, _config.SIPPLpi);
->>>>>>> 6af6085b
 
             for (auto& input : inputs) {
                 auto name = input.first;
@@ -212,11 +208,7 @@
             }
 
             SippPreproc::execSIPPDataPreprocessing(
-<<<<<<< HEAD
-                _inputs, _preProcData, _networkInputs, 1, true, _config.numberOfSIPPShaves);
-=======
                 _inputs, _preProcData, _networkInputs, 1, true, _config.numberOfSIPPShaves, _config.SIPPLpi);
->>>>>>> 6af6085b
         } else {
             execDataPreprocessing(_inputs);
         }
