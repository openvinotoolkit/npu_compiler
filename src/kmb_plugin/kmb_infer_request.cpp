//
// Copyright 2019 Intel Corporation.
//
// This software and the related documents are Intel copyrighted materials,
// and your use of them is governed by the express license under which they
// were provided to you (End User License Agreement for the Intel(R) Software
// Development Products (Version May 2017)). Unless the License provides
// otherwise, you may not use, modify, copy, publish, distribute, disclose or
// transmit this software or the related documents without Intel's prior
// written permission.
//
// This software and the related documents are provided as is, with no
// express or implied warranties, other than those that are expressly
// stated in the License.
//

#define NOMINMAX
#include "kmb_infer_request.h"

#include <debug.h>
#include <ie_blob.h>
#include <ie_layouts.h>
#include <precision_utils.h>

#include <description_buffer.hpp>
#include <vpu/kmb_plugin_config.hpp>
#include <vpu/utils/ie_helpers.hpp>
#include <vpu/utils/perf_report.hpp>

#include "dims_parser.hpp"
#include "ie_utils.hpp"
#include "kmb_executable_network.h"
#include "kmb_preproc.hpp"

using namespace vpu::KmbPlugin;
using namespace InferenceEngine;

KmbInferRequest::KmbInferRequest(const InferenceEngine::InputsDataMap& networkInputs,
    const InferenceEngine::OutputsDataMap& networkOutputs, const std::vector<StageMetaInfo>& blobMetaData,
    const KmbConfig& kmbConfig, const KmbExecutor::Ptr& executor)
    : InferRequestInternal(networkInputs, networkOutputs),
      _executor(executor),
      _stagesMetaData(blobMetaData),
      _config(kmbConfig),
      _logger(std::make_shared<Logger>("KmbInferRequest", kmbConfig.logLevel(), consoleOutput())),
      _deallocateHelper([this](uint8_t* ptr) { this->_executor->getKmbAllocator()->free(ptr); }),
      _inputBuffer(nullptr, _deallocateHelper),
      _outputBuffer(nullptr, _deallocateHelper) {
    IE_PROFILING_AUTO_SCOPE(KmbInferRequest);
    if (_networkOutputs.empty() || _networkInputs.empty()) {
        THROW_IE_EXCEPTION << "Internal error: no information about network's output/input";
    }

    size_t inputsTotalSize = 0;
    for (auto& networkInput : _networkInputs) {
        Precision precision = networkInput.second->getTensorDesc().getPrecision();

        if (precision != Precision::FP32 && precision != Precision::FP16 && precision != Precision::U8 &&
            precision != Precision::I8) {
            THROW_IE_EXCEPTION << PARAMETER_MISMATCH_str << "Unsupported input precision: " << precision
                               << "! Supported precisions: FP32, FP16, U8, I8";
        }

        Blob::Ptr inputBlob = make_blob_with_precision(networkInput.second->getTensorDesc(), _executor->getKmbAllocator());
        inputBlob->allocate();
        _inputs[networkInput.first] = inputBlob;
        inputsTotalSize += inputBlob->byteSize();
    }
    if (_networkInputs.size() > 1) {
        uint8_t* inputsRawPtr = reinterpret_cast<uint8_t*>(_executor->getKmbAllocator()->alloc(inputsTotalSize));
        _inputBuffer.reset(inputsRawPtr);
    }

    size_t outputsTotalSize = 0;
    for (auto& networkOutput : _networkOutputs) {
        Precision precision = networkOutput.second->getTensorDesc().getPrecision();

        if (precision != Precision::FP32 && precision != Precision::FP16 && precision != Precision::U8 &&
            precision != Precision::I8) {
            THROW_IE_EXCEPTION << PARAMETER_MISMATCH_str << "Unsupported output precision: " << precision
                               << "! Supported precisions: FP32, FP16, U8, I8";
        }

        Blob::Ptr outputBlob = nullptr;
        outputBlob = make_blob_with_precision(networkOutput.second->getTensorDesc(), _executor->getKmbAllocator());
        outputBlob->allocate();
        _outputs[networkOutput.first] = outputBlob;
        outputsTotalSize += outputBlob->byteSize();
    }
    uint8_t* outputsRawPtr = reinterpret_cast<uint8_t*>(_executor->getKmbAllocator()->alloc(outputsTotalSize));
    _outputBuffer.reset(outputsRawPtr);
}
void KmbInferRequest::InferImpl() {
    InferAsync();
    GetResult();
}

void KmbInferRequest::dumpOutputBlobHelper(
    const Blob::Ptr& outputBlobPtr, const std::string& dst, const Logger::Ptr& logger) {
    static unsigned dumpOutputCounter = 0;
    std::ostringstream inputFullPath;
    inputFullPath << dst;
    inputFullPath << "/output-dump";
    inputFullPath << dumpOutputCounter++;
    inputFullPath << ".bin";
    logger->info("dumpOutputBlobHelper: dump to file %s", inputFullPath.str());
    std::ofstream dumper(inputFullPath.str(), std::ios_base::binary);
    if (dumper.good()) {
        dumper.write(outputBlobPtr->cbuffer().as<char*>(), outputBlobPtr->byteSize());
    } else {
        logger->warning("dumpOutputBlobHelper: failed to open %s", inputFullPath.str());
    }
    dumper.close();
}

void KmbInferRequest::InferAsync() {
    IE_PROFILING_AUTO_SCOPE(InferAsync);
    execPreprocessing(_inputs);

    if (std::getenv("IE_VPU_KMB_DUMP_INPUT_PATH") != nullptr) {
        dumpBlobs(_inputs, std::getenv("IE_VPU_KMB_DUMP_INPUT_PATH"), dumpInputBlobHelper);
    }

    // TODO: would be better to find a better place for such checks
    for (const auto& input : _inputs) {
        auto const inputBlobPtr = input.second;
        auto inputBlobPrecision = inputBlobPtr->getTensorDesc().getPrecision();
        if (inputBlobPrecision != Precision::FP16 && inputBlobPrecision != Precision::FP32 &&
            inputBlobPrecision != Precision::I8 && inputBlobPrecision != Precision::U8)
            THROW_IE_EXCEPTION << PARAMETER_MISMATCH_str << "Unsupported input blob precision";
    }
    for (const auto& output : _outputs) {
        auto const outputBlobPtr = output.second;
        auto outputBlobPrecision = outputBlobPtr->getTensorDesc().getPrecision();
        if (outputBlobPrecision != Precision::FP16 && outputBlobPrecision != Precision::FP32 &&
            outputBlobPrecision != Precision::I8 && outputBlobPrecision != Precision::U8)
            THROW_IE_EXCEPTION << PARAMETER_MISMATCH_str << "Unsupported output blob precision";
    }

    const auto& deviceInputs = _executor->getDeviceInputs();
    if (deviceInputs.begin() == deviceInputs.end()) THROW_IE_EXCEPTION << "DeviceInputs are empty.";
    if (deviceInputs.size() != _inputs.size()) THROW_IE_EXCEPTION << "DeviceInputs and _inputs sizes are different.";

    if (_inputs.size() == 1) {
        // avoid memory copy for single input
        const auto& deviceInputDesc = deviceInputs.begin()->second->getTensorDesc();
        const auto& input = _inputs.begin()->second;
        auto updatedInput = prepareInputForInference(input, deviceInputDesc);
        _executor->queueInference(updatedInput->buffer().as<void*>(), updatedInput->byteSize());
    } else {
        size_t inputBufferOffset = 0;
        for (const auto& inferInput : _inputs) {
            std::string inputName = inferInput.first;
            const auto deviceInputDesc = deviceInputs.at(inputName)->getTensorDesc();
            const auto input = inferInput.second;

            auto updatedInput = prepareInputForInference(input, deviceInputDesc);

            // TODO implement memory copy inside prepareInputForInference
            ie_memcpy(_inputBuffer.get() + inputBufferOffset, _inputs[inferInput.first]->byteSize(),
                updatedInput->buffer().as<uint8_t*>(), updatedInput->byteSize());

            inputBufferOffset += updatedInput->byteSize();
        }
        _executor->queueInference(_inputBuffer.get(), inputBufferOffset);
    }
}

void KmbInferRequest::checkConfigsAndExecPreprocessing(InferenceEngine::BlobMap& inputs, bool useSipp) {
    if ((useSipp || _config.useM2I()) && KmbPreproc::isApplicable(inputs, _preProcData, _networkInputs)) {
        relocationAndExecKmbDataPreprocessing(
            inputs, _networkInputs, _config.outColorFmtSIPP(), _config.numberOfSIPPShaves(), _config.SIPPLpi());
    } else {
        _logger->warning("SIPP/M2I is enabled but configuration is not supported.");
        execDataPreprocessing(inputs);
    }
}

void KmbInferRequest::execPreprocessing(InferenceEngine::BlobMap& inputs) {
    IE_PROFILING_AUTO_SCOPE(execPreprocessing);
    // TODO: [Track number: S#31121]
    // Get rid of environment variable USE_SIPP
    if (getenv("USE_SIPP") != nullptr) {
        checkConfigsAndExecPreprocessing(inputs, KmbPreproc::useSIPP());
    } else {
        checkConfigsAndExecPreprocessing(inputs, _config.useSIPP());
    }
}

static bool isBlobPlacedInShareableMemory(const Blob::Ptr& blob, const KmbAllocator::Ptr& allocator) {
    return allocator->isValidPtr(blob->buffer().as<void*>());
}

// TODO: SIPP preprocessing usage can be merged to common preprocessing pipeline
void KmbInferRequest::relocationAndExecKmbDataPreprocessing(InferenceEngine::BlobMap& inputs,
    InferenceEngine::InputsDataMap& networkInputs, InferenceEngine::ColorFormat out_format, unsigned int numShaves,
    unsigned int lpi) {
    std::map<std::string, PreProcessDataPtr> preprocDataRealloc;
    for (const auto& input : inputs) {
        const std::string& inputName = input.first;
        auto preProcDataIter = _preProcData.find(inputName);
        if (preProcDataIter == _preProcData.end()) {
            continue;
        }

        preprocDataRealloc[preProcDataIter->first] = CreatePreprocDataHelper();
        Blob::Ptr blobData = preProcDataIter->second->getRoiBlob();
        if (blobData->is<NV12Blob>()) {
            // check if planes of nv12 blob were allocated with KMB allocator
            NV12Blob::Ptr origNV12Blob = as<NV12Blob>(blobData);
            Blob::Ptr& origYBlob = origNV12Blob->y();
            Blob::Ptr& origUVBlob = origNV12Blob->uv();

            Blob::Ptr kmbYBlob = origYBlob;
            if (!isBlobPlacedInShareableMemory(origYBlob, _executor->getKmbAllocator())) {
                kmbYBlob = reallocateBlob(origYBlob);
            }
            Blob::Ptr kmbUVBlob = origUVBlob;
            if (!isBlobPlacedInShareableMemory(origUVBlob, _executor->getKmbAllocator())) {
                kmbUVBlob = reallocateBlob(origUVBlob);
            }

            InferenceEngine::Blob::Ptr nv12Blob =
                InferenceEngine::make_shared_blob<InferenceEngine::NV12Blob>(kmbYBlob, kmbUVBlob);
            preprocDataRealloc[preProcDataIter->first]->setRoiBlob(nv12Blob);
        } else {
            THROW_IE_EXCEPTION << "Attempt to pass non-NV12 image to Kmb preprocessing.";
        }
    }
    this->execKmbDataPreprocessing(inputs, preprocDataRealloc, networkInputs, out_format, numShaves, lpi);
}

void KmbInferRequest::execKmbDataPreprocessing(InferenceEngine::BlobMap& inputs,
    std::map<std::string, PreProcessDataPtr>& preprocData, InferenceEngine::InputsDataMap& networkInputs,
    InferenceEngine::ColorFormat out_format, unsigned int numShaves, unsigned int lpi) {
    IE_ASSERT(_config.useSIPP() || KmbPreproc::useSIPP() || _config.useM2I());
    const KmbPreproc::Path ppPath = _config.useM2I() ? KmbPreproc::Path::M2I : KmbPreproc::Path::SIPP;
    KmbPreproc::execDataPreprocessing(inputs, preprocData, networkInputs, out_format, numShaves, lpi, ppPath);
}

static bool needRepackForNHWC(const TensorDesc& actualDesc) {
    /* NB: Brief overview:
     * Runtime works only with NHWC layout, but actual input layout can be different
     * therefore it should be repacked, let's to observe cases:
         1) NC & C there isn't necessary to do repacking,
            because these layouts has the same representation in NCHW & NHWC
         2) NHWC isn't necessary to do repacking obviously
         3) NCHW in general case it should be repacked, however if it is 11HW it isn't necessary
         4) CHW the same as for NCHW case, it isn't necessary to do repacking in 1HW case
     */
    const auto actualLayout = actualDesc.getLayout();
    const auto& actualDims = actualDesc.getDims();
    switch (actualLayout) {
    case Layout::NHWC:
    case Layout::NC:
    case Layout::C:
        return false;
    case Layout::NCHW:
        return (actualDims[0] != 1) || (actualDims[1] != 1);
    case Layout::CHW:
        return actualDims[0] != 1;
    default:
        THROW_IE_EXCEPTION << "Unsupported layout for actual blob: " << actualLayout;
    }
}

static Blob::Ptr reallocateBlobToLayoutIgnoringOriginalLayout(const Blob::Ptr& blob, const Layout& srcLayout, const Layout& dstLayout,
        const KmbAllocator::Ptr& allocator) {
    if (blob->getTensorDesc().getDims()[1] != 3) {
        THROW_IE_EXCEPTION << "reallocateBlobToLayoutIgnoringOriginalLayout works only with channels == 3";
    }

    // it would be nicer to construct srcTensorDesc from tensorDesc of blob
    // and then call srcTensorDesc.setLayout(srcLayout) but copyBlob does work in that case
    TensorDesc srcTensorDesc = {blob->getTensorDesc().getPrecision(), blob->getTensorDesc().getDims(), srcLayout};
    Blob::Ptr srcBlob = make_blob_with_precision(srcTensorDesc, blob->buffer());

    TensorDesc dstTensorDesc = {blob->getTensorDesc().getPrecision(), blob->getTensorDesc().getDims(), dstLayout};
    Blob::Ptr dstBlob = make_blob_with_precision(dstTensorDesc, allocator);
    dstBlob->allocate();

    vpu::copyBlob(srcBlob, dstBlob);
    return dstBlob;
}

static Blob::Ptr reallocateBlobToLayout(const Blob::Ptr& blob, const Layout& layout, const KmbAllocator::Ptr& allocator) {
    TensorDesc dstTensorDesc = {blob->getTensorDesc().getPrecision(), blob->getTensorDesc().getDims(), layout};
    Blob::Ptr kmbBlob = make_blob_with_precision(dstTensorDesc, allocator);
    kmbBlob->allocate();

    vpu::copyBlob(blob, kmbBlob);

    return kmbBlob;
}

Blob::Ptr KmbInferRequest::reallocateBlob(const Blob::Ptr& blob) {
    IE_PROFILING_AUTO_SCOPE(reallocateBlob);
    return reallocateBlobToLayout(blob, blob->getTensorDesc().getLayout(), _executor->getKmbAllocator());
}

Blob::Ptr KmbInferRequest::prepareInputForInference(
    const ie::Blob::Ptr& actualInput, const InferenceEngine::TensorDesc& deviceDesc) {
    IE_PROFILING_AUTO_SCOPE(prepareInputForInference);

    // HACK: to overcome inability python API to pass a blob of NHWC layout
    if (_config.forceNCHWToNHWC()) {
        _logger->warning("VPU_KMB_FORCE_NCHW_TO_NHWC is enabled. Need to do re-layout.");
        return reallocateBlobToLayoutIgnoringOriginalLayout(actualInput, Layout::NCHW, Layout::NHWC, _executor->getKmbAllocator());
    }

    Blob::Ptr inputForInference;
    if (!isBlobPlacedInShareableMemory(actualInput, _executor->getKmbAllocator())) {
        _logger->warning("Input blob is located in non-shareable memory. Need to do re-allocation.");
        inputForInference = reallocateBlob(actualInput);
    } else {
        inputForInference = actualInput;
    }

    const auto& actualDesc = actualInput->getTensorDesc();
    const auto& deviceLayout = deviceDesc.getLayout();

    if (needRepackForNHWC(actualDesc) && deviceLayout == Layout::NHWC) {
        _logger->warning("Input blob is inconsistent with network input. Need to do re-layout.");
        // NB: It's possible to make repack data only with the same number of dimensions
        // So just make a view without any copy
        const auto outputMemoryBlob = as<MemoryBlob>(actualInput);
        IE_ASSERT(outputMemoryBlob != nullptr);
        const auto outputMemory = outputMemoryBlob->rmap();
        IE_ASSERT(outputMemory != nullptr);
        const auto outputPtr = outputMemory.as<void*>();
        IE_ASSERT(outputPtr != nullptr);
        Blob::Ptr actualView4D = make_blob_with_precision(getNCHW(actualInput->getTensorDesc()), outputPtr);
        inputForInference = reallocateBlobToLayout(actualView4D, deviceLayout, _executor->getKmbAllocator());
    }

    return inputForInference;
}

void KmbInferRequest::dumpBlobs(
    const InferenceEngine::BlobMap& blobMap, const std::string dstPath, const dumpFunctor_t& dumpFunctor) const {
    if (dstPath.empty()) {
        _logger->warning("KmbInferRequest::dumpBlobs: destination path is not set.");
        return;
    }
    for (const auto& blob : blobMap) {
        dumpFunctor(blob.second, dstPath, _logger);
    }
}

void KmbInferRequest::dumpInputBlobHelper(
    const Blob::Ptr& inputBlobPtr, const std::string& dst, const Logger::Ptr& logger) {
    static unsigned dumpInputCounter = 0;
    std::ostringstream inputFullPath;
    inputFullPath << dst;
    inputFullPath << "/input-dump";
    inputFullPath << dumpInputCounter++;
    inputFullPath << ".bin";
    logger->info("dumpInputBlobHelper: dump to file %s", inputFullPath.str());
    std::ofstream dumper(inputFullPath.str(), std::ios_base::binary);
    if (dumper.good()) {
        dumper.write(inputBlobPtr->cbuffer().as<char*>(), inputBlobPtr->byteSize());
    } else {
        logger->warning("dumpInputBlobHelper: failed to open %s", inputFullPath.str());
    }
    dumper.close();
}

void KmbInferRequest::GetResult() {
    IE_PROFILING_AUTO_SCOPE(GetResult);
    auto dataName = _networkOutputs.begin()->first;

    auto foundInputBlob = _outputs.find(dataName);
    if (foundInputBlob == _outputs.end()) THROW_IE_EXCEPTION << "Error: output [" << dataName << "] is not provided.";

    // check that output layout is the same as device layout
    const InferenceEngine::OutputsDataMap& deviceOutputs = _executor->getDeviceOutputs();
    IE_ASSERT(!deviceOutputs.empty());

    size_t output_size_total = std::accumulate(
        _outputs.begin(), _outputs.end(), 0, [](size_t sum, InferenceEngine::BlobMap::value_type& outputs) {
            return sum + outputs.second->byteSize();
        });

    Blob::Ptr& outputBlobRef = _outputs.begin()->second;
    InferenceEngine::TensorDesc deviceTensorDesc = deviceOutputs.begin()->second->getTensorDesc();
    InferenceEngine::TensorDesc outputTensorDesc = outputBlobRef->getTensorDesc();

    InferenceEngine::Precision devicePrecision = deviceTensorDesc.getPrecision();
    InferenceEngine::Precision outputPrecision = outputTensorDesc.getPrecision();
    InferenceEngine::Layout deviceLayout = deviceTensorDesc.getLayout();
    InferenceEngine::Layout outputLayout = outputTensorDesc.getLayout();

    if (_outputs.size() == 1 && devicePrecision == outputPrecision && deviceLayout == outputLayout) {
        // read result directly into output, do not copy blob
        void* outputPtr = outputBlobRef->buffer();
        _executor->getResult(outputPtr, output_size_total);
    } else {
        _executor->getResult(_outputBuffer.get(), output_size_total);
        size_t outputBufferOffset = 0;
        for (const auto& inferOutput : _outputs) {
            std::string outputName = inferOutput.first;
            const auto deviceOutputDesc = deviceOutputs.at(outputName)->getTensorDesc();
            const auto outputBlob = inferOutput.second;
            const auto inferOutputDesc = outputBlob->getTensorDesc();

            const Blob::Ptr devOutBlob =
                make_blob_with_precision(deviceOutputDesc, _outputBuffer.get() + outputBufferOffset);
            // do precision conversion when necessary
            Blob::Ptr blobWithCorrectPrecision = utils::convertPrecision(devOutBlob, inferOutputDesc.getPrecision());

            // copy blob with correct precision to the output blob
            // copyBlob does layout conversion on its own
            const auto outputMemoryBlob = as<MemoryBlob>(outputBlob);
            IE_ASSERT(outputMemoryBlob != nullptr);
            const auto outputMemory = outputMemoryBlob->rmap();
            IE_ASSERT(outputMemory != nullptr);
            const auto outputPtr = outputMemory.as<void*>();
<<<<<<< HEAD
            if (needRepackForNHWC(inferOutputDesc) && deviceLayout == Layout::NHWC) {
=======
            IE_ASSERT(outputPtr != nullptr);
            if (needRepackForNHWC(inferOutputDesc)) {
>>>>>>> a0b7a25a
                _logger->warning("Output blob is inconsistent with network output. Need to do re-layout.");
                // NB: It's possible to make repack data only with the same number of dimensions
                // So just make a view without any copy
                const auto actualView4D = make_blob_with_precision(getNCHW(inferOutputDesc), outputPtr);
                copyBlob(blobWithCorrectPrecision, actualView4D);
            } else {
                copyBlob(blobWithCorrectPrecision, deviceOutputDesc.getLayout(), outputPtr);
            }

            outputBufferOffset += devOutBlob->byteSize();
        }
    }

    const char* dumpOutputPathEnv = std::getenv("IE_VPU_KMB_DUMP_OUTPUT_PATH");
    if (dumpOutputPathEnv != nullptr) {
        dumpBlobs(_outputs, dumpOutputPathEnv, dumpOutputBlobHelper);
    }
    _logger->debug("InferRequest::GetResult finished");
}

void KmbInferRequest::GetPerformanceCounts(std::map<std::string, InferenceEngineProfileInfo>&) const {
    THROW_IE_EXCEPTION << "KmbInferRequest::GetPerformanceCounts is not implemented\n";
}

void KmbInferRequest::Infer() {
    KmbInferRequest::checkBlobs();
    InferImpl();
}

void KmbInferRequest::checkBlobs() {
    IE_PROFILING_AUTO_SCOPE(checkBlobs);
    for (auto const& output : _outputs) {
        checkBlob(output.second, output.first, false);
    }
}<|MERGE_RESOLUTION|>--- conflicted
+++ resolved
@@ -415,12 +415,8 @@
             const auto outputMemory = outputMemoryBlob->rmap();
             IE_ASSERT(outputMemory != nullptr);
             const auto outputPtr = outputMemory.as<void*>();
-<<<<<<< HEAD
+            IE_ASSERT(outputPtr != nullptr);
             if (needRepackForNHWC(inferOutputDesc) && deviceLayout == Layout::NHWC) {
-=======
-            IE_ASSERT(outputPtr != nullptr);
-            if (needRepackForNHWC(inferOutputDesc)) {
->>>>>>> a0b7a25a
                 _logger->warning("Output blob is inconsistent with network output. Need to do re-layout.");
                 // NB: It's possible to make repack data only with the same number of dimensions
                 // So just make a view without any copy
