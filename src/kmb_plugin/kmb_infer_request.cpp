--- conflicted
+++ resolved
@@ -50,14 +50,11 @@
       _stagesMetaData(blobMetaData),
       _config(kmbConfig),
       _netUniqueId(netName),
-<<<<<<< HEAD
       _deviceId(deviceId),
-=======
       _prepprocBuffer(nullptr,
           [this](uint8_t* buffer) {
               _allocator->free(buffer);
           }),
->>>>>>> 7d4629de
       _logger(std::make_shared<Logger>("KmbInferRequest", kmbConfig.logLevel(), consoleOutput())) {
     OV_ITT_SCOPED_TASK(itt::domains::KmbPlugin, "KmbInferRequest");
     if (_networkOutputs.empty() || _networkInputs.empty()) {
