//
// Copyright 2019 Intel Corporation.
//
// This software and the related documents are Intel copyrighted materials,
// and your use of them is governed by the express license under which they
// were provided to you (End User License Agreement for the Intel(R) Software
// Development Products (Version May 2017)). Unless the License provides
// otherwise, you may not use, modify, copy, publish, distribute, disclose or
// transmit this software or the related documents without Intel's prior
// written permission.
//
// This software and the related documents are provided as is, with no
// express or implied warranties, other than those that are expressly
// stated in the License.
//

#include <memory>
#define NOMINMAX
#include <debug.h>
#include <ie_blob.h>
#include <ie_layouts.h>
#include <precision_utils.h>

#include <description_buffer.hpp>
#include <dims_parser.hpp>
#include <dumper.hpp>
#include <ie_itt.hpp>
#include <vpu/kmb_plugin_config.hpp>
#include <vpu/utils/perf_report.hpp>

#include "kmb_infer_request.h"

// TODO: split headers and source for utils
#include <ie_utils.hpp>
#include <vpu/utils/ie_helpers.hpp>

#include "kmb_executable_network.h"
#include "kmb_preproc.hpp"

using namespace vpu::KmbPlugin;
using namespace InferenceEngine;

KmbInferRequest::KmbInferRequest(const InferenceEngine::InputsDataMap& networkInputs,
    const InferenceEngine::OutputsDataMap& networkOutputs, const std::vector<vpu::StageMetaInfo>& blobMetaData,
    const KmbConfig& kmbConfig, const std::shared_ptr<vpux::Executor>& executor,
    const std::shared_ptr<InferenceEngine::IAllocator>& allocator, const std::string& netName, const int deviceId)
    : InferRequestInternal(networkInputs, networkOutputs),
      _executor(executor),
      _allocator(allocator),
      _stagesMetaData(blobMetaData),
      _config(kmbConfig),
      _netUniqueId(netName),
<<<<<<< HEAD
      _deviceId(deviceId),
      _prepprocBuffer(nullptr,
=======
      _preprocBuffer(nullptr,
>>>>>>> e2d33625
          [this](uint8_t* buffer) {
              _allocator->free(buffer);
          }),
      _logger(std::make_shared<Logger>("KmbInferRequest", kmbConfig.logLevel(), consoleOutput())) {
    OV_ITT_SCOPED_TASK(itt::domains::KmbPlugin, "KmbInferRequest");
    if (_networkOutputs.empty() || _networkInputs.empty()) {
        THROW_IE_EXCEPTION << "Internal error: no information about network's output/input";
    }

    size_t inputsTotalSize = 0;
    for (const auto& networkInput : _networkInputs) {
        Precision precision = networkInput.second->getTensorDesc().getPrecision();

        if (precision != Precision::FP32 && precision != Precision::FP16 && precision != Precision::U8 &&
            precision != Precision::I8) {
            THROW_IE_EXCEPTION << PARAMETER_MISMATCH_str << "Unsupported input precision: " << precision
                               << "! Supported precisions: FP32, FP16, U8, I8";
        }

        Blob::Ptr inputBlob = make_blob_with_precision(networkInput.second->getTensorDesc(), allocator);
        inputBlob->allocate();
        _inputs[networkInput.first] = inputBlob;
        inputsTotalSize += inputBlob->byteSize();
    }

    size_t outputsTotalSize = 0;
    for (const auto& networkOutput : _networkOutputs) {
        Precision precision = networkOutput.second->getTensorDesc().getPrecision();

        if (precision != Precision::FP32 && precision != Precision::FP16 && precision != Precision::U8 &&
            precision != Precision::I8) {
            THROW_IE_EXCEPTION << PARAMETER_MISMATCH_str << "Unsupported output precision: " << precision
                               << "! Supported precisions: FP32, FP16, U8, I8";
        }

        Blob::Ptr outputBlob = nullptr;
        outputBlob = make_blob_with_precision(networkOutput.second->getTensorDesc(), allocator);
        outputBlob->allocate();
        _outputs[networkOutput.first] = outputBlob;
        outputsTotalSize += outputBlob->byteSize();
    }
}
void KmbInferRequest::InferImpl() {
    InferAsync();
    GetResult();
}

void KmbInferRequest::InferAsync() {
    OV_ITT_SCOPED_TASK(itt::domains::KmbPlugin, "InferAsync");
    execPreprocessing(_inputs);

    if (std::getenv("IE_VPU_KMB_DUMP_INPUT_PATH") != nullptr) {
        utils::dumpBlobs(_inputs, std::getenv("IE_VPU_KMB_DUMP_INPUT_PATH"), "input", _logger);
    }

    _executor->push(_inputs);
}

void KmbInferRequest::execPreprocessing(InferenceEngine::BlobMap& inputs) {
    OV_ITT_SCOPED_TASK(itt::domains::KmbPlugin, "execPreprocessing");
    if ((_config.useSIPP() || _config.useM2I()) && KmbPreproc::isApplicable(inputs, _preProcData, _networkInputs)) {
        relocationAndExecKmbDataPreprocessing(
            inputs, _networkInputs, _config.outColorFmtSIPP(), _config.numberOfSIPPShaves(), _config.SIPPLpi());
    } else {
        _logger->warning("SIPP/M2I is enabled but configuration is not supported.");
        execDataPreprocessing(inputs);
    }
}

// TODO: SIPP preprocessing usage can be merged to common preprocessing pipeline
void KmbInferRequest::relocationAndExecKmbDataPreprocessing(InferenceEngine::BlobMap& inputs,
    InferenceEngine::InputsDataMap& networkInputs, InferenceEngine::ColorFormat out_format, unsigned int numShaves,
    unsigned int lpi) {
    std::map<std::string, PreProcessDataPtr> preprocDataRealloc;
    for (const auto& input : inputs) {
        const std::string& inputName = input.first;
        auto preProcDataIter = _preProcData.find(inputName);
        if (preProcDataIter == _preProcData.end()) {
            continue;
        }

        preprocDataRealloc[preProcDataIter->first] = CreatePreprocDataHelper();
        Blob::Ptr blobData = preProcDataIter->second->getRoiBlob();
        if (blobData->is<NV12Blob>()) {
            NV12Blob::Ptr origNV12Blob = as<NV12Blob>(blobData);
            Blob::Ptr& origYBlob = origNV12Blob->y();
            Blob::Ptr& origUVBlob = origNV12Blob->uv();

            Blob::Ptr kmbYBlob = origYBlob;
            Blob::Ptr kmbUVBlob = origUVBlob;
            if (!utils::isBlobAllocatedByAllocator(origYBlob, _allocator) ||
                !utils::isBlobAllocatedByAllocator(origUVBlob, _allocator)) {
                _logger->warning("NV12 Blob located in memory not managed by plugin. Need to re-allocate the blob.");
                _preprocBuffer.reset(
                    reinterpret_cast<uint8_t*>(_allocator->alloc(origYBlob->byteSize() + origUVBlob->byteSize())));

                auto memoryBlobY = as<MemoryBlob>(origYBlob);
                auto y_offset_pad = memoryBlobY->getTensorDesc().getBlockingDesc().getOffsetPadding();
                auto memoryHolderYPlane = memoryBlobY->rmap();
<<<<<<< HEAD
                ie_memcpy(_prepprocBuffer.get(), origYBlob->byteSize(),
                    memoryHolderYPlane.as<uint8_t*>() + y_offset_pad, origYBlob->byteSize());
=======
                ie_memcpy(_preprocBuffer.get(), origYBlob->byteSize(), memoryHolderYPlane.as<uint8_t*>() + y_offset_pad,
                    origYBlob->byteSize());
>>>>>>> e2d33625
                // explicitly ignore blocking descriptor
                // memory has already been cropped properly
                // just copy precision, dimensions and layout
                InferenceEngine::TensorDesc croppedYTensorDesc = {origYBlob->getTensorDesc().getPrecision(),
                    origYBlob->getTensorDesc().getDims(), origYBlob->getTensorDesc().getLayout()};
<<<<<<< HEAD
                kmbYBlob = ie::make_shared_blob<uint8_t>(croppedYTensorDesc, _prepprocBuffer.get());
=======
                kmbYBlob = ie::make_shared_blob<uint8_t>(croppedYTensorDesc, _preprocBuffer.get());
>>>>>>> e2d33625

                auto memoryBlobUV = as<MemoryBlob>(origUVBlob);
                auto uv_offset_pad = memoryBlobUV->getTensorDesc().getBlockingDesc().getOffsetPadding();
                auto memoryHolderUVPlane = memoryBlobUV->rmap();
<<<<<<< HEAD
                ie_memcpy(_prepprocBuffer.get() + origYBlob->byteSize(), origUVBlob->byteSize(),
=======
                ie_memcpy(_preprocBuffer.get() + origYBlob->byteSize(), origUVBlob->byteSize(),
>>>>>>> e2d33625
                    memoryHolderUVPlane.as<uint8_t*>() + uv_offset_pad, origUVBlob->byteSize());
                InferenceEngine::TensorDesc croppedUVTensorDesc = {origUVBlob->getTensorDesc().getPrecision(),
                    origUVBlob->getTensorDesc().getDims(), origUVBlob->getTensorDesc().getLayout()};
                kmbUVBlob =
<<<<<<< HEAD
                    ie::make_shared_blob<uint8_t>(croppedUVTensorDesc, _prepprocBuffer.get() + origYBlob->byteSize());
=======
                    ie::make_shared_blob<uint8_t>(croppedUVTensorDesc, _preprocBuffer.get() + origYBlob->byteSize());
>>>>>>> e2d33625
            }

            InferenceEngine::Blob::Ptr nv12Blob =
                InferenceEngine::make_shared_blob<InferenceEngine::NV12Blob>(kmbYBlob, kmbUVBlob);
            preprocDataRealloc[preProcDataIter->first]->setRoiBlob(nv12Blob);
        } else {
            THROW_IE_EXCEPTION << "Attempt to pass non-NV12 image to Kmb preprocessing.";
        }
    }
    this->execKmbDataPreprocessing(inputs, preprocDataRealloc, networkInputs, out_format, numShaves, lpi);
}

void KmbInferRequest::execKmbDataPreprocessing(InferenceEngine::BlobMap& inputs,
    std::map<std::string, PreProcessDataPtr>& preprocData, InferenceEngine::InputsDataMap& networkInputs,
    InferenceEngine::ColorFormat out_format, unsigned int numShaves, unsigned int lpi) {
    IE_ASSERT(_config.useSIPP() || _config.useM2I());
    const KmbPreproc::Path ppPath = _config.useM2I() ? KmbPreproc::Path::M2I : KmbPreproc::Path::SIPP;
    KmbPreproc::execDataPreprocessing(
        inputs, preprocData, networkInputs, out_format, numShaves, lpi, _netUniqueId, _deviceId, ppPath);
}

void KmbInferRequest::GetResult() {
    OV_ITT_SCOPED_TASK(itt::domains::KmbPlugin, "GetResult");

    _logger->debug("InferRequest::GetResult started");
    // FIXME: need a test checks if output provided or not
    _executor->pull(_outputs);
    const char* dumpOutputPathEnv = std::getenv("IE_VPU_KMB_DUMP_OUTPUT_PATH");
    if (dumpOutputPathEnv != nullptr) {
        utils::dumpBlobs(_outputs, dumpOutputPathEnv, "output", _logger);
    }
    _logger->debug("InferRequest::GetResult finished");
}

void KmbInferRequest::GetPerformanceCounts(std::map<std::string, InferenceEngineProfileInfo>&) const {
    THROW_IE_EXCEPTION << "KmbInferRequest::GetPerformanceCounts is not implemented\n";
}<|MERGE_RESOLUTION|>--- conflicted
+++ resolved
@@ -50,12 +50,8 @@
       _stagesMetaData(blobMetaData),
       _config(kmbConfig),
       _netUniqueId(netName),
-<<<<<<< HEAD
       _deviceId(deviceId),
-      _prepprocBuffer(nullptr,
-=======
       _preprocBuffer(nullptr,
->>>>>>> e2d33625
           [this](uint8_t* buffer) {
               _allocator->free(buffer);
           }),
@@ -155,41 +151,24 @@
                 auto memoryBlobY = as<MemoryBlob>(origYBlob);
                 auto y_offset_pad = memoryBlobY->getTensorDesc().getBlockingDesc().getOffsetPadding();
                 auto memoryHolderYPlane = memoryBlobY->rmap();
-<<<<<<< HEAD
-                ie_memcpy(_prepprocBuffer.get(), origYBlob->byteSize(),
-                    memoryHolderYPlane.as<uint8_t*>() + y_offset_pad, origYBlob->byteSize());
-=======
                 ie_memcpy(_preprocBuffer.get(), origYBlob->byteSize(), memoryHolderYPlane.as<uint8_t*>() + y_offset_pad,
                     origYBlob->byteSize());
->>>>>>> e2d33625
                 // explicitly ignore blocking descriptor
                 // memory has already been cropped properly
                 // just copy precision, dimensions and layout
                 InferenceEngine::TensorDesc croppedYTensorDesc = {origYBlob->getTensorDesc().getPrecision(),
                     origYBlob->getTensorDesc().getDims(), origYBlob->getTensorDesc().getLayout()};
-<<<<<<< HEAD
-                kmbYBlob = ie::make_shared_blob<uint8_t>(croppedYTensorDesc, _prepprocBuffer.get());
-=======
                 kmbYBlob = ie::make_shared_blob<uint8_t>(croppedYTensorDesc, _preprocBuffer.get());
->>>>>>> e2d33625
 
                 auto memoryBlobUV = as<MemoryBlob>(origUVBlob);
                 auto uv_offset_pad = memoryBlobUV->getTensorDesc().getBlockingDesc().getOffsetPadding();
                 auto memoryHolderUVPlane = memoryBlobUV->rmap();
-<<<<<<< HEAD
-                ie_memcpy(_prepprocBuffer.get() + origYBlob->byteSize(), origUVBlob->byteSize(),
-=======
                 ie_memcpy(_preprocBuffer.get() + origYBlob->byteSize(), origUVBlob->byteSize(),
->>>>>>> e2d33625
                     memoryHolderUVPlane.as<uint8_t*>() + uv_offset_pad, origUVBlob->byteSize());
                 InferenceEngine::TensorDesc croppedUVTensorDesc = {origUVBlob->getTensorDesc().getPrecision(),
                     origUVBlob->getTensorDesc().getDims(), origUVBlob->getTensorDesc().getLayout()};
                 kmbUVBlob =
-<<<<<<< HEAD
-                    ie::make_shared_blob<uint8_t>(croppedUVTensorDesc, _prepprocBuffer.get() + origYBlob->byteSize());
-=======
                     ie::make_shared_blob<uint8_t>(croppedUVTensorDesc, _preprocBuffer.get() + origYBlob->byteSize());
->>>>>>> e2d33625
             }
 
             InferenceEngine::Blob::Ptr nv12Blob =
