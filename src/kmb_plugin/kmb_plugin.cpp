--- conflicted
+++ resolved
@@ -71,16 +71,12 @@
                        << "Supported format: FP32 and FP16.";
     }
 
-<<<<<<< HEAD
-    auto copyNet = ie::CNNNetwork(InferenceEngine::cloneNet(network));
-    auto layerNames = getSupportedLayersMcm(copyNet,
-=======
     auto parsedConfigCopy = _parsedConfig;
     parsedConfigCopy.update(config);
 
+    auto copyNet = ie::CNNNetwork(InferenceEngine::cloneNet(network));
     auto layerNames = getSupportedLayersMcm(
-        network,
->>>>>>> df412d68
+        copyNet,
         tmpCompiler->model(),
         parsedConfigCopy);
 
