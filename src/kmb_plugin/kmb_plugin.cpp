
// Copyright 2019 Intel Corporation.
//
// This software and the related documents are Intel copyrighted materials,
// and your use of them is governed by the express license under which they
// were provided to you (End User License Agreement for the Intel(R) Software
// Development Products (Version May 2017)). Unless the License provides
// otherwise, you may not use, modify, copy, publish, distribute, disclose or
// transmit this software or the related documents without Intel's prior
// written permission.
//
// This software and the related documents are provided as is, with no
// express or implied warranties, other than those that are expressly
// stated in the License.
//

#include "kmb_plugin.h"


#include <cpp_interfaces/impl/ie_executable_network_internal.hpp>
#include <ie_itt.hpp>
#include <inference_engine.hpp>
#include <memory>
#include <vector>

#include <legacy/graph_transformer.h>
#include <legacy/cnn_network_impl.hpp>
#include <legacy/ie_util_internal.hpp>

#include <vpux/vpux_plugin_config.hpp>
#include <kmb_remote_context.h>

#include "file_reader.h"
#include "ie_macro.hpp"

using namespace InferenceEngine;
using namespace vpu::KmbPlugin;

ExecutableNetworkInternal::Ptr Engine::LoadExeNetworkImpl(
    const ICNNNetwork& network, const std::map<std::string, std::string>& config) {
    OV_ITT_SCOPED_TASK(itt::domains::KmbPlugin, "LoadExeNetworkImp");
    InputsDataMap networkInputs;
    OutputsDataMap networkOutputs;

    network.getInputsInfo(networkInputs);
    network.getOutputsInfo(networkOutputs);

    for (auto networkInput : networkInputs) {
        auto input_precision = networkInput.second->getPrecision();

        if (input_precision != Precision::FP16 && input_precision != Precision::FP32 &&
            input_precision != Precision::U8) {
            THROW_IE_EXCEPTION << "Input image format " << input_precision << " is not supported yet.\n"
                               << "Supported formats:F16, FP32 and U8.";
        }
    }

    auto parsedConfigCopy = _parsedConfig;
    parsedConfigCopy.update(config);

    std::shared_ptr<ICNNNetwork> clonedNetwork = cloneNetwork(network);

    auto implNetwork = std::dynamic_pointer_cast<CNNNetworkImpl>(clonedNetwork);
    if (implNetwork) {
        // valid for CNNNetworkImpl only, while there's no API in ICNNNetwork to change network
        ConstTransformer transformator(implNetwork.get());
        transformator.fullTrim();
    }

    std::shared_ptr<vpux::Device> device = nullptr;
    if (_backend) {
        const auto& devices = _backend->getDevices();
        const bool isDeviceExist = devices.find(parsedConfigCopy.deviceId()) != devices.end();
        if (isDeviceExist)
            device = devices.at(parsedConfigCopy.deviceId());
    }

    return std::make_shared<ExecutableNetwork>(*clonedNetwork, parsedConfigCopy, device);
}

void Engine::SetConfig(const std::map<std::string, std::string>& config) {
    _parsedConfig.update(config);

    for (const auto& entry : config) {
        _config[entry.first] = entry.second;
    }
}

QueryNetworkResult Engine::QueryNetwork(
    const ICNNNetwork& network, const std::map<std::string, std::string>& config) const {
    QueryNetworkResult res;
    if (network.getFunction()) {
        THROW_IE_EXCEPTION << NOT_IMPLEMENTED_str << " ngraph::Function is not supported nativelly";
    }

    auto parsedConfigCopy = _parsedConfig;
    parsedConfigCopy.update(config);

    auto copyNet = ie::CNNNetwork(InferenceEngine::cloneNet(network));

    auto layerNames = _compiler->getSupportedLayers(copyNet);

    for (auto&& layerName : layerNames) {
        res.supportedLayersMap.insert({layerName, GetName()});
    }

    return res;
}

Engine::Engine()
    : _backend(vpux::EngineBackendConfigurator::findBackend()),
<<<<<<< HEAD
      _metrics(_backend == nullptr ? std::map<std::string, std::shared_ptr<vpux::Device>>() : KmbMetrics(_backend->getDevices())),
=======
      _metrics(KmbMetrics(_backend.get() != nullptr ? _backend->getDevices() : std::map<std::string, std::shared_ptr<vpux::Device>>())),
>>>>>>> 5236ee1b
      _defaultContextMap({}) {
    _pluginName = DEVICE_NAME;  //"KMB";
    _compiler = vpux::Compiler::create(vpux::CompilerType::MCMCompiler);
    _parsedConfig.expandSupportedCompileOptions(_compiler->getSupportedOptions());
<<<<<<< HEAD
    _parsedConfig.expandSupportedRunTimeOptions(_backend == nullptr ? std::unordered_set<std::string>() : _backend->getSupportedOptions());
=======

    if (_backend.get() != nullptr)
        _parsedConfig.expandSupportedRunTimeOptions(_backend->getSupportedOptions());
>>>>>>> 5236ee1b
}

InferenceEngine::ExecutableNetwork Engine::ImportNetwork(
    const std::string& modelFileName, const std::map<std::string, std::string>& config) {
    OV_ITT_SCOPED_TASK(itt::domains::KmbPlugin, "ImportNetwork");
    std::ifstream blobStream(modelFileName, std::ios::binary);
    return ImportNetworkImpl(utils::skipMagic(blobStream), config);
}

InferenceEngine::ExecutableNetwork Engine::ImportNetworkImpl(
    std::istream& networkModel, const std::map<std::string, std::string>& config) {
    auto parsedConfigCopy = _parsedConfig;
    parsedConfigCopy.update(config);

    const auto& devices = _backend->getDevices();
    bool isDeviceExist = devices.find(parsedConfigCopy.deviceId()) != devices.end();
    const std::shared_ptr<vpux::Device> device = isDeviceExist ? devices.at(parsedConfigCopy.deviceId()) : nullptr;
    const auto executableNetwork = std::make_shared<ExecutableNetwork>(networkModel, parsedConfigCopy, device);

    return InferenceEngine::make_executable_network(executableNetwork);
}

InferenceEngine::Parameter Engine::GetMetric(
    const std::string& name, const std::map<std::string, InferenceEngine::Parameter>&) const {
    if (name == METRIC_KEY(AVAILABLE_DEVICES)) {
        IE_SET_METRIC_RETURN(AVAILABLE_DEVICES, _metrics.AvailableDevicesNames());
    } else if (name == METRIC_KEY(SUPPORTED_METRICS)) {
        IE_SET_METRIC_RETURN(SUPPORTED_METRICS, _metrics.SupportedMetrics());
    } else if (name == METRIC_KEY(FULL_DEVICE_NAME)) {
        IE_SET_METRIC_RETURN(FULL_DEVICE_NAME, _metrics.GetFullDevicesNames());
    } else if (name == METRIC_KEY(SUPPORTED_CONFIG_KEYS)) {
        IE_SET_METRIC_RETURN(SUPPORTED_CONFIG_KEYS, _metrics.GetSupportedConfigKeys());
    } else if (name == METRIC_KEY(OPTIMIZATION_CAPABILITIES)) {
        IE_SET_METRIC_RETURN(OPTIMIZATION_CAPABILITIES, _metrics.GetOptimizationCapabilities());
    } else if (name == METRIC_KEY(RANGE_FOR_ASYNC_INFER_REQUESTS)) {
        IE_SET_METRIC_RETURN(RANGE_FOR_ASYNC_INFER_REQUESTS, _metrics.GetRangeForAsyncInferRequest());
    } else if (name == METRIC_KEY(RANGE_FOR_STREAMS)) {
        IE_SET_METRIC_RETURN(RANGE_FOR_STREAMS, _metrics.GetRangeForStreams());
    }
    THROW_IE_EXCEPTION << NOT_IMPLEMENTED_str;
}

RemoteContext::Ptr Engine::CreateContext(const ParamMap& map) {
    const auto& deviceId = map.at(InferenceEngine::KMB_PARAM_KEY(DEVICE_ID));
    const auto& device = _backend->getDevices().at(deviceId);
    return std::make_shared<KmbPlugin::KmbRemoteContext>(map, _parsedConfig, device);
}

InferenceEngine::ExecutableNetwork Engine::ImportNetworkImpl(
    std::istream& networkModel, const RemoteContext::Ptr& ctx, const std::map<std::string, std::string>& config) {
    if (std::dynamic_pointer_cast<KmbRemoteContext>(ctx) == nullptr) {
        THROW_IE_EXCEPTION << "remote context is not compatible";
    }

    auto parsedConfigCopy = _parsedConfig;
    parsedConfigCopy.update(config);

    const auto& devices = _backend->getDevices();
    bool isDeviceExist = devices.find(parsedConfigCopy.deviceId()) != devices.end();
    const std::shared_ptr<vpux::Device> device = isDeviceExist ? devices.at(parsedConfigCopy.deviceId()) : nullptr;
    const auto executableNetwork = std::make_shared<ExecutableNetwork>(networkModel, parsedConfigCopy, device);

    return InferenceEngine::make_executable_network(executableNetwork);
}

RemoteContext::Ptr Engine::GetDefaultContext(const std::string& deviceId) {
    std::lock_guard<std::mutex> contextCreateGuard(_contextCreateMutex);
    auto defaultCtxIter = _defaultContextMap.find(deviceId);
    if (defaultCtxIter == _defaultContextMap.end()) {
        const ParamMap ctxParams = {
            {InferenceEngine::KMB_PARAM_KEY(DEVICE_ID), deviceId},
        };

        const auto& device = _backend->getDevices().at(deviceId);
        _defaultContextMap[deviceId] = std::make_shared<KmbPlugin::KmbRemoteContext>(ctxParams, _parsedConfig, device);
    }
    return std::dynamic_pointer_cast<RemoteContext>(_defaultContextMap.at(deviceId));
}

const char Engine::deviceName[] = DEVICE_NAME;

static const Version version = {{2, 1}, CI_BUILD_NUMBER, "kmbPlugin"};
IE_DEFINE_PLUGIN_CREATE_FUNCTION(Engine, version)<|MERGE_RESOLUTION|>--- conflicted
+++ resolved
@@ -109,22 +109,14 @@
 
 Engine::Engine()
     : _backend(vpux::EngineBackendConfigurator::findBackend()),
-<<<<<<< HEAD
-      _metrics(_backend == nullptr ? std::map<std::string, std::shared_ptr<vpux::Device>>() : KmbMetrics(_backend->getDevices())),
-=======
       _metrics(KmbMetrics(_backend.get() != nullptr ? _backend->getDevices() : std::map<std::string, std::shared_ptr<vpux::Device>>())),
->>>>>>> 5236ee1b
       _defaultContextMap({}) {
     _pluginName = DEVICE_NAME;  //"KMB";
     _compiler = vpux::Compiler::create(vpux::CompilerType::MCMCompiler);
     _parsedConfig.expandSupportedCompileOptions(_compiler->getSupportedOptions());
-<<<<<<< HEAD
-    _parsedConfig.expandSupportedRunTimeOptions(_backend == nullptr ? std::unordered_set<std::string>() : _backend->getSupportedOptions());
-=======
 
     if (_backend.get() != nullptr)
         _parsedConfig.expandSupportedRunTimeOptions(_backend->getSupportedOptions());
->>>>>>> 5236ee1b
 }
 
 InferenceEngine::ExecutableNetwork Engine::ImportNetwork(
