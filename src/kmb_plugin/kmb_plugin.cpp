//
// Copyright 2019 Intel Corporation.
//
// This software and the related documents are Intel copyrighted materials,
// and your use of them is governed by the express license under which they
// were provided to you (End User License Agreement for the Intel(R) Software
// Development Products (Version May 2017)). Unless the License provides
// otherwise, you may not use, modify, copy, publish, distribute, disclose or
// transmit this software or the related documents without Intel's prior
// written permission.
//
// This software and the related documents are provided as is, with no
// express or implied warranties, other than those that are expressly
// stated in the License.
//

#include "kmb_plugin.h"

#include <cnn_network_impl.hpp>
#include <cnn_network_ngraph_impl.hpp>
#include <cpp_interfaces/base/ie_plugin_base.hpp>
#include <cpp_interfaces/impl/ie_executable_network_internal.hpp>
#include <ie_util_internal.hpp>
#include <inference_engine.hpp>
#include <memory>
#include <vector>
#include <vpu/kmb_plugin_config.hpp>

using namespace InferenceEngine;
using namespace vpu::KmbPlugin;

ExecutableNetworkInternal::Ptr Engine::LoadExeNetworkImpl(
<<<<<<< HEAD
    const ICore* /*core*/, const ICNNNetwork& network, const std::map<std::string, std::string>& config) {
=======
    const ICore* /*core*/, ICNNNetwork& network, const std::map<std::string, std::string>& config) {
    IE_PROFILING_AUTO_SCOPE(LoadExeNetworkImpl);
>>>>>>> fb76a2d5
    InputsDataMap networkInputs;
    OutputsDataMap networkOutputs;

    network.getInputsInfo(networkInputs);
    network.getOutputsInfo(networkOutputs);

    for (auto networkInput : networkInputs) {
        auto input_precision = networkInput.second->getPrecision();

        if (input_precision != Precision::FP16 && input_precision != Precision::FP32 &&
            input_precision != Precision::U8) {
            THROW_IE_EXCEPTION << "Input image format " << input_precision << " is not supported yet.\n"
                               << "Supported formats:F16, FP32 and U8.";
        }
    }

    auto parsedConfigCopy = _parsedConfig;
    parsedConfigCopy.update(config);

    std::shared_ptr<ICNNNetwork> clonedNetwork(nullptr);

    if (auto networkNGraph = dynamic_cast<const CNNNetworkNGraphImpl*>(&network)) {
        clonedNetwork = networkNGraph->cloneNGraphImpl();
    } else {
        clonedNetwork = cloneNet(network);
    }

    auto implNetwork = std::dynamic_pointer_cast<CNNNetworkImpl>(clonedNetwork);
    if (implNetwork) {
        // valid for CNNNetworkImpl only, while there's no API in ICNNNetwork to change network
        ConstTransformer transformator(implNetwork.get());
        transformator.fullTrim();
    }

    return std::make_shared<ExecutableNetwork>(*clonedNetwork, parsedConfigCopy);
}

void Engine::SetConfig(const std::map<std::string, std::string>& config) {
    _parsedConfig.update(config);

    for (const auto& entry : config) {
        _config[entry.first] = entry.second;
    }
}

void Engine::QueryNetwork(
    const ICNNNetwork& network, const std::map<std::string, std::string>& config, QueryNetworkResult& res) const {
#ifdef ENABLE_MCM_COMPILER
    auto parsedConfigCopy = _parsedConfig;
    parsedConfigCopy.update(config);

    auto copyNet = ie::CNNNetwork(InferenceEngine::cloneNet(network));
    auto layerNames = MCMAdapter::getSupportedLayers(copyNet, parsedConfigCopy);

    for (auto&& layerName : layerNames) {
        res.supportedLayersMap.insert({layerName, GetName()});
    }

#else
    UNUSED(network);
    UNUSED(res);
    UNUSED(config);
#endif
}

Engine::Engine(): _metrics() {
    _pluginName = "KMB";

#ifdef ENABLE_MCM_COMPILER
    if (!MCMAdapter::isMCMCompilerAvailable()) {
        THROW_IE_EXCEPTION << "Compiler not found";
    }
#endif
}

IExecutableNetwork::Ptr Engine::ImportNetwork(
    const std::string& modelFileName, const std::map<std::string, std::string>& config) {
    IE_PROFILING_AUTO_SCOPE(ImportNetwork);
    std::ifstream blobFile(modelFileName, std::ios::binary);

    if (!blobFile.is_open()) {
        THROW_IE_EXCEPTION << InferenceEngine::details::as_status << NETWORK_NOT_READ;
    }

    InferenceEngine::ExportMagic magic = {};
    blobFile.seekg(0, blobFile.beg);
    blobFile.read(magic.data(), magic.size());
    auto exportedWithName = (exportMagic == magic);
    if (exportedWithName) {
        std::string tmp;
        std::getline(blobFile, tmp);
    } else {
        blobFile.seekg(0, blobFile.beg);
    }

    return ImportNetworkImpl(blobFile, config);
}

InferenceEngine::ExecutableNetwork Engine::ImportNetworkImpl(
    std::istream& networkModel, const std::map<std::string, std::string>& config) {
    auto parsedConfigCopy = _parsedConfig;
    parsedConfigCopy.update(config, ConfigMode::RunTime);

    const auto executableNetwork = std::make_shared<ExecutableNetwork>(networkModel, parsedConfigCopy);

    return InferenceEngine::ExecutableNetwork {IExecutableNetwork::Ptr(
        new ExecutableNetworkBase<ExecutableNetworkInternal>(executableNetwork), [](ie::details::IRelease* p) {
            p->Release();
        })};
}

InferenceEngine::Parameter Engine::GetMetric(
    const std::string& name, const std::map<std::string, InferenceEngine::Parameter>&) const {
    if (name == METRIC_KEY(AVAILABLE_DEVICES)) {
        IE_SET_METRIC_RETURN(AVAILABLE_DEVICES, _metrics.AvailableDevicesNames());
    } else if (name == METRIC_KEY(SUPPORTED_METRICS)) {
        IE_SET_METRIC_RETURN(SUPPORTED_METRICS, _metrics.SupportedMetrics());
    }
    THROW_IE_EXCEPTION << NOT_IMPLEMENTED_str;
}

IE_SUPPRESS_DEPRECATED_START

INFERENCE_PLUGIN_API(StatusCode) CreatePluginEngine(IInferencePlugin*& plugin, ResponseDesc* resp) noexcept {
    try {
        plugin = make_ie_compatible_plugin({{2, 1}, CI_BUILD_NUMBER, "kmbPlugin"}, std::make_shared<Engine>());
        return OK;
    } catch (std::exception& ex) {
        return DescriptionBuffer(GENERAL_ERROR, resp) << ex.what();
    }
}

IE_SUPPRESS_DEPRECATED_END<|MERGE_RESOLUTION|>--- conflicted
+++ resolved
@@ -30,12 +30,8 @@
 using namespace vpu::KmbPlugin;
 
 ExecutableNetworkInternal::Ptr Engine::LoadExeNetworkImpl(
-<<<<<<< HEAD
     const ICore* /*core*/, const ICNNNetwork& network, const std::map<std::string, std::string>& config) {
-=======
-    const ICore* /*core*/, ICNNNetwork& network, const std::map<std::string, std::string>& config) {
     IE_PROFILING_AUTO_SCOPE(LoadExeNetworkImpl);
->>>>>>> fb76a2d5
     InputsDataMap networkInputs;
     OutputsDataMap networkOutputs;
 
