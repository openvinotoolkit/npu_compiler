--- conflicted
+++ resolved
@@ -53,15 +53,6 @@
     }
 };
 
-<<<<<<< HEAD
-// clang-format on
-
-namespace sipp {
-cv::gapi::GKernelPackage kernels() {
-    static auto pkg = cv::gapi::kernels<GSippNV12toBGRp, GSippNV12toRGBp, GSippResizeP>();
-    return pkg;
-}
-=======
 // FIXME:
 // Rewrite using sipp_kernel_simple
 GAPI_SIPP_KERNEL(GSippMerge3p, GMerge3p) {
@@ -82,7 +73,7 @@
             >();
         return pkg;
     }
->>>>>>> b204391f
+// clang-format on
 }  // namespace sipp
 }  // namespace preproc
 }  // namespace gapi
