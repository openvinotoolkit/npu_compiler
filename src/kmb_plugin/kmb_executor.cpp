//
// Copyright 2019 Intel Corporation.
//
// This software and the related documents are Intel copyrighted materials,
// and your use of them is governed by the express license under which they
// were provided to you (End User License Agreement for the Intel(R) Software
// Development Products (Version May 2017)). Unless the License provides
// otherwise, you may not use, modify, copy, publish, distribute, disclose or
// transmit this software or the related documents without Intel's prior
// written permission.
//
// This software and the related documents are provided as is, with no
// express or implied warranties, other than those that are expressly
// stated in the License.
//

#include "kmb_executor.h"

#include <fcntl.h>
#include <ie_common.h>
#include <stdio.h>
#include <sys/stat.h>
#include <unistd.h>

#include <algorithm>
#include <chrono>
#include <cstring>
#include <fstream>
#include <iostream>
#include <map>
#include <mutex>
#include <thread>
#include <utility>
#include <vector>
#include <vpu/kmb_plugin_config.hpp>
#include <vpu/utils/extra.hpp>
#include <vpu/utils/logger.hpp>

#include "kmb_config.h"
#include "kmb_native_allocator.h"
#include "kmb_udma_allocator.h"
#include "kmb_vpusmm_allocator.h"

#ifndef _WIN32
#include <dlfcn.h>
#include <libgen.h>
#endif

using namespace vpu::KmbPlugin;
using namespace InferenceEngine;
using namespace InferenceEngine::VPUConfigParams;
using namespace std;

#ifdef ENABLE_VPUAL
const uint32_t POOL_SIZE = 30 * 1024 * 1024;
// XLink channel number to start allocation from
const uint32_t IE_VPU_KMB_XC_DEFAULT = 3;

// Get free XLink channel
static uint32_t getXlinkChannel(const vpu::Logger::Ptr& _logger) {
    static std::mutex mutex_;
    static int XlinkChannel = -1;

    std::unique_lock<std::mutex> lock(mutex_);

    if (XlinkChannel <= 0) {
        const char* pxc = getenv("IE_VPU_KMB_XC");
        XlinkChannel = pxc ? atoi(pxc) : IE_VPU_KMB_XC_DEFAULT;
    }
    // In this simplified implementation we never reuse the channel
    uint32_t ret = XlinkChannel++;

    // Skipping "0xA: IP control channel (standard channel)"
    if (ret == 10) {
        ret = XlinkChannel++;
    }
    _logger->info("Allocated channel = %d", ret);
    return ret;
}
#endif

KmbExecutor::KmbExecutor(const KmbConfig& config)
    : _config(config),
      _logger(std::make_shared<Logger>("KmbExecutor", config.logLevel(), consoleOutput())),
      xlinkChannelIn(0),
      xlinkChannelOut(0),
      _outTensorLen(0),
      _outTensorAddr(0) {
    auto parsedConfig = _config.getParsedConfig();
    if (parsedConfig[VPU_KMB_CONFIG_KEY(KMB_EXECUTOR)] == "NO") {
        return;
    }

#ifdef ENABLE_VPUAL
    blob_file = nullptr;
    rgnAllocatorBuffer = nullptr;
    _inferenceVirtAddr = nullptr;
#endif
}

void KmbExecutor::initVpualObjects() {
#ifdef ENABLE_VPUAL
    if (!RgnAlloc) {
        RgnAlloc = make_shared<RgnAllocator>();
    }
    if (!HeapAlloc) {
        HeapAlloc  = make_shared<HeapAllocator>();
    }
    if (!nnPl) {
        nnPl = make_shared<NNFlicPlg>();
    }
    if (!gg) {
        gg = make_shared<GraphManagerPlg>();
    }
    if (!plgTensorInput_) {
        plgTensorInput_ = make_shared<PlgTensorSource>();
    }
    if (!plgTensorOutput_) {
        plgTensorOutput_ = make_shared<PlgStreamResult>();
    }
    if (!plgInferenceInput_) {
        plgInferenceInput_ = make_shared<PlgInferenceInput>();
    }
    if (!plgInferenceOutput_) {
        plgInferenceOutput_ = make_shared<PlgInferenceOutput>();
    }
    if (!plgPoolOutputs) {
        plgPoolOutputs = make_shared<PlgPool<TensorMsg>>();
    }
    if (!plgPoolInferenceMsg) {
        plgPoolInferenceMsg = make_shared<PlgPool<InferenceMsg>>();
    }
    if (!BHandle) {
        BHandle = make_shared<BlobHandle_t>();
    }
    if (!pipe) {
        pipe = make_shared<Pipeline>();
    }
    if (!_inferenceVirtAddr) {
        _inferenceVirtAddr = reinterpret_cast<uint32_t*>(getKmbAllocator()->alloc(sizeof(uint32_t)));
    }
#endif
}
<<<<<<< HEAD

static InferenceEngine::Layout getIOLayout(const flicTensorDescriptor_t& descTemp) {
=======
#ifdef ENABLE_VPUAL
static InferenceEngine::Layout getIOLayout(const flicTensorDescriptor_t & descTemp) {
>>>>>>> b7456206
    InferenceEngine::Layout tensorLayout = InferenceEngine::Layout::NCHW;
    std::vector<uint32_t> strides {descTemp.heightStride, descTemp.widthStride, descTemp.channelsStride};
    std::vector<uint32_t>::iterator maxStrideIter = std::max_element(strides.begin(), strides.end());
    uint32_t maxStrideVal = *maxStrideIter;
    if (maxStrideVal == descTemp.heightStride) {
        if (std::max(descTemp.widthStride, descTemp.channelsStride) == descTemp.widthStride) {
            tensorLayout = InferenceEngine::Layout::NHWC;
        } else {
            // NHCW
            THROW_IE_EXCEPTION << "getIOLayout: NHCW layout is not supported";
        }
    } else if (maxStrideVal == descTemp.channelsStride) {
        if (std::max(descTemp.widthStride, descTemp.heightStride) == descTemp.heightStride) {
            tensorLayout = InferenceEngine::Layout::NCHW;
        } else {
            // NCWH
            THROW_IE_EXCEPTION << "getIOLayout: NCWH layout is not supported";
        }
    } else {
        // width-major
        THROW_IE_EXCEPTION << "getIOLayout: W-major layout is not supported";
    }

    return tensorLayout;
}
#endif

void KmbExecutor::allocateGraph(const std::vector<char>& graphFileContent) {
    auto parsedConfig = _config.getParsedConfig();
    if (parsedConfig[VPU_KMB_CONFIG_KEY(KMB_EXECUTOR)] == "NO") {
        return;
    }

#ifdef ENABLE_VPUAL
    initVpualObjects();
    static int graphId_main = 1;
    int nThreads = std::stoi(parsedConfig[VPU_KMB_CONFIG_KEY(THROUGHPUT_STREAMS)]);
    int nShaves = 16;

    _logger->info("Initiating verification of use case 1");

    BHandle->graphid = graphId_main++;
    BHandle->graphBuff = 0x00000000;
    BHandle->graphLen = graphFileContent.size();
    BHandle->refCount = 0;

    // ########################################################################
    // Try and get some CMA allocations.
    // ########################################################################
    blob_file = getKmbAllocator()->alloc(graphFileContent.size());

    if (!blob_file) {
        _logger->error("KmbExecutor::allocateGraph: Error getting CMA for graph");
        return;
    }

    // ########################################################################
    // Load the input files
    // ########################################################################

    std::memcpy(blob_file, graphFileContent.data(), graphFileContent.size());
    // Point Blob Handle to the newly loaded graph file. Only allow 32-bit

    // Assigning physical address of Blob file

    BHandle->graphBuff = getKmbAllocator()->getPhysicalAddress(blob_file);  // Only lower 32-bits

    gg->Create();

    GraphStatus status = gg->NNGraphCheckAvailable(BHandle->graphid);
    if (Success == status) {
        _logger->info("Blob available!");
        status = gg->NNGraphAllocateExistingBlob(BHandle.get());
        _logger->info("Allocated existing blob with status: %d", status);
    } else if (No_GraphId_Found == status) {
        _logger->info("Blob not found.");
        status = gg->NNGraphAllocate(BHandle.get());
        _logger->info("Allocated new blob with id: %d; with status: %d", BHandle->graphid, status);
    } else {
        _logger->error("Error checking graph availability: %d", status);
        // TODO: error
    }

    // Plugins:

    // Pool plugins (to allocate memory for the plugins which require some):

    _logger->info("Instantiated Plugins...");

    // FLIC Pipeline:

    // Setting number of threads for NNPlugin

    nnPl->SetNumberOfThreads(nThreads);
    nnPl->SetNumberOfShaves(nShaves);

    nnPl->Create(BHandle.get());

    _logger->info("NN Plugin Create finished...");

    NNPlgState state = nnPl->GetLatestState();
    if (SUCCESS != state) {
        _logger->error("Error, bad NN Plugin state: ");
        return;
    }

    auto tensor_deserializer = [&](const flicTensorDescriptor_t& descriptor) -> void {
        _logger->info(
            "{ n: %d, c: %d, h: %d, w: %d, totalSize: %d, widthStride: %d, heightStride: %d, channelsStride: %d}",
            descriptor.n, descriptor.c, descriptor.h, descriptor.w, descriptor.totalSize, descriptor.widthStride,
            descriptor.heightStride, descriptor.channelsStride);
    };

    flicTensorDescriptor_t descOut = nnPl->GetOutputTensorDescriptor(0);
    flicTensorDescriptor_t descIn = nnPl->GetInputTensorDescriptor(0);
    _logger->info("Deserializing descriptors:\nInput: ");
    tensor_deserializer(descIn);
    _logger->info("Output: ");
    tensor_deserializer(descOut);

    InferenceEngine::SizeVector inputDims({descIn.n, descIn.c, descIn.h, descIn.w});
    InferenceEngine::Layout inputLayout = getIOLayout(descIn);
    // TODO: add proper precision handling
    InferenceEngine::Precision inputPrecision = InferenceEngine::Precision::U8;
    InferenceEngine::TensorDesc inputDesc(inputPrecision, inputDims, inputLayout);
    InferenceEngine::Data inputData("input", inputDesc);

    InferenceEngine::InputInfo inputInfo;
    inputInfo.setInputData(std::make_shared<InferenceEngine::Data>(inputData));
    m_networkInputs[inputInfo.name()] = std::make_shared<InferenceEngine::InputInfo>(inputInfo);
    _inputNetworkLayout = inputLayout;

    InferenceEngine::SizeVector outputDims({descOut.n, descOut.c, descOut.h, descOut.w});
    InferenceEngine::Layout outputLayout = getIOLayout(descOut);
    InferenceEngine::Precision outputPrecision = InferenceEngine::Precision::U8;
    InferenceEngine::TensorDesc outputDesc(outputPrecision, outputDims, outputLayout);
    InferenceEngine::Data outputData("output", outputDesc);

    m_networkOutputs[outputData.getName()] = std::make_shared<InferenceEngine::Data>(outputData);

    rgnAllocatorBuffer = getKmbAllocator()->alloc(POOL_SIZE);
    if (!rgnAllocatorBuffer) {
        _logger->error("KmbExecutor::allocateGraph: Cannot allocate buffer for RgnAlloc");
        return;
    }
    RgnAlloc->Create(getKmbAllocator()->getPhysicalAddress(rgnAllocatorBuffer), POOL_SIZE);
    _logger->info("KmbExecutor::allocateGraph: Created RgnAlloc");

    // TODO - These
    const unsigned int shavel2CacheLineSize = 64;
    unsigned int outputTensorSize = ROUND_UP(descOut.totalSize, shavel2CacheLineSize);

    // TODO - These
    _logger->info("read memory pool finished...");
    plgPoolOutputs->Create(RgnAlloc.get(), 1, 3 * outputTensorSize);
    _logger->info("Created plgPoolOutputs");

    unsigned int inferenceIDSize = ROUND_UP(sizeof(uint32_t), shavel2CacheLineSize);
    plgPoolInferenceMsg->Create(HeapAlloc.get(), 1, 3 * inferenceIDSize);
    _logger->info("Created plgPoolInferenceMsg");

    xlinkChannelIn = getXlinkChannel(_logger);
    xlinkChannelOut = getXlinkChannel(_logger);
    plgTensorInput_->Create(descIn.totalSize, xlinkChannelIn, descIn);
    _logger->info("Created plgTensorInput");

    plgTensorOutput_->Create(descOut.totalSize, xlinkChannelOut, descOut);
    _logger->info("Created plgTensorOutput");

    _xlinkChannelInferenceInput = getXlinkChannel(_logger);
    _xlinkChannelInferenceOutput = getXlinkChannel(_logger);
    plgInferenceInput_->Create(3 * inferenceIDSize, _xlinkChannelInferenceInput);
    _logger->info("Created plgInferenceInput_");

    plgInferenceOutput_->Create(3 * inferenceIDSize, _xlinkChannelInferenceOutput);
    _logger->info("Created plgInferenceOutput_");

    _logger->info("Created all Plugins");

    // Add the plugins to the pipeline:
    pipe->Add(plgPoolOutputs.get());
    pipe->Add(plgTensorInput_.get());
    pipe->Add(plgTensorOutput_.get());
    pipe->Add(plgPoolInferenceMsg.get());
    pipe->Add(plgInferenceInput_.get());
    pipe->Add(plgInferenceOutput_.get());
    pipe->Add(nnPl.get());

    _logger->info("Added Plugins to Pipeline");

    // Link the plugins' messages:
    plgPoolOutputs->out.Link(&nnPl->resultInput);
    plgTensorInput_->tensorOut.Link(&nnPl->tensorInput);
    nnPl->output.Link(&plgTensorOutput_->dataIn);

    plgPoolInferenceMsg->out.Link(&nnPl->inferenceResult);
    plgInferenceInput_->inferenceOut.Link(&nnPl->inferenceInput);
    nnPl->inferenceOutput.Link(&plgInferenceOutput_->inferenceIn);

    _logger->info("Linked Plugins...");
    pipe->Start();
    _logger->info("Started FLIC pipeline...");
#else
    UNUSED(graphFileContent);
#endif
}

void KmbExecutor::queueInference(void* input_data, size_t input_bytes, void* result_data, size_t result_bytes) {
    UNUSED(result_data);
    UNUSED(result_bytes);
    auto parsedConfig = _config.getParsedConfig();
    if (parsedConfig[VPU_KMB_CONFIG_KEY(KMB_EXECUTOR)] == "NO") {
        return;
    }

#ifdef ENABLE_VPUAL
    auto physAddr = getKmbAllocator()->getPhysicalAddress(input_data);
    plgTensorInput_->Push(physAddr, input_bytes);
    _logger->info("Pushed input, size %d", input_bytes);

    uint32_t inferenceInputID = 1;
    _inferenceVirtAddr[0] = inferenceInputID;
    auto inferencePhysAddr = getKmbAllocator()->getPhysicalAddress(_inferenceVirtAddr);
    plgInferenceInput_->PushInferenceID(inferencePhysAddr, sizeof(inferenceInputID));
#else
    UNUSED(input_data);
    UNUSED(input_bytes);
#endif
}

void KmbExecutor::getResult(void* result_data, unsigned int result_bytes) {
    auto parsedConfig = _config.getParsedConfig();
    if (parsedConfig[VPU_KMB_CONFIG_KEY(KMB_EXECUTOR)] == "NO") {
        return;
    }

#ifdef ENABLE_VPUAL
    uint32_t len_inferenceId = 0;
    uint32_t pAddr_inferenceId = 0;
    plgInferenceOutput_->PullInferenceID(&pAddr_inferenceId, &len_inferenceId);

    uint32_t len = 0;
    uint32_t pAddr = 0;
    plgTensorOutput_->Pull(&pAddr, &len);

    _logger->info("Output tensor returned of length: %d", len);

    // Convert the physical address we received back to a virtual address we can use.
    uint32_t offset = pAddr - getKmbAllocator()->getPhysicalAddress(rgnAllocatorBuffer);
    unsigned char* data = static_cast<unsigned char*>(rgnAllocatorBuffer) + offset;

    _logger->info(
        "KmbExecutor::getResult memcpy started @%d xlinkChannel=%d, %d ", offset, xlinkChannelIn, xlinkChannelOut);

    _logger->info("KmbExecutor::getResult memcpy started");
    IE_ASSERT(result_bytes >= len);
    std::memcpy(result_data, data, len);
    std::memset(data, 0, len);
    _logger->info("KmbExecutor::getResult memcpy finished");
#else
    UNUSED(result_data);
    UNUSED(result_bytes);
#endif
}

void KmbExecutor::deallocateGraph() {
    auto parsedConfig = _config.getParsedConfig();
    if (parsedConfig[VPU_KMB_CONFIG_KEY(KMB_EXECUTOR)] == "NO") {
        return;
    }
#ifdef ENABLE_VPUAL
    if (pipe) {
        pipe->Stop();
        pipe->Delete();
    }
    if (nnPl) {
        nnPl->Delete();
    }
    if (gg) {
        gg->NNDeallocateGraph(BHandle->graphid);
    }
    if (plgTensorInput_) {
        plgTensorInput_->Delete();
    }
    if (plgTensorOutput_) {
        plgTensorOutput_->Delete();
    }
    if (plgPoolOutputs) {
        plgPoolOutputs->Delete();
    }
    if (RgnAlloc) {
        RgnAlloc->Delete();
    }
    if (blob_file) {
        getKmbAllocator()->free(blob_file);
    }
    if (rgnAllocatorBuffer) {
        getKmbAllocator()->free(rgnAllocatorBuffer);
    }
    if (plgInferenceInput_) {
        plgInferenceInput_->Delete();
    }
    if (plgInferenceOutput_) {
        plgInferenceOutput_->Delete();
    }
    if (plgPoolInferenceMsg) {
        plgPoolInferenceMsg->Delete();
    }
    if (_inferenceVirtAddr) {
        getKmbAllocator()->free(_inferenceVirtAddr);
    }
#endif
}<|MERGE_RESOLUTION|>--- conflicted
+++ resolved
@@ -14,36 +14,38 @@
 // stated in the License.
 //
 
-#include "kmb_executor.h"
+#include <iostream>
+#include <fstream>
+#include <vector>
+#include <mutex>
+#include <map>
+#include <algorithm>
+#include <utility>
+#include <cstring>
 
 #include <fcntl.h>
+#include <sys/stat.h>
+#include <chrono>
+#include <stdio.h>
+#include <unistd.h>
+
 #include <ie_common.h>
-#include <stdio.h>
-#include <sys/stat.h>
-#include <unistd.h>
-
-#include <algorithm>
-#include <chrono>
-#include <cstring>
-#include <fstream>
-#include <iostream>
-#include <map>
-#include <mutex>
 #include <thread>
-#include <utility>
-#include <vector>
+
 #include <vpu/kmb_plugin_config.hpp>
 #include <vpu/utils/extra.hpp>
 #include <vpu/utils/logger.hpp>
 
+#include "kmb_executor.h"
 #include "kmb_config.h"
+
+#include "kmb_vpusmm_allocator.h"
+#include "kmb_udma_allocator.h"
 #include "kmb_native_allocator.h"
-#include "kmb_udma_allocator.h"
-#include "kmb_vpusmm_allocator.h"
 
 #ifndef _WIN32
-#include <dlfcn.h>
-#include <libgen.h>
+# include <libgen.h>
+# include <dlfcn.h>
 #endif
 
 using namespace vpu::KmbPlugin;
@@ -57,15 +59,15 @@
 const uint32_t IE_VPU_KMB_XC_DEFAULT = 3;
 
 // Get free XLink channel
-static uint32_t getXlinkChannel(const vpu::Logger::Ptr& _logger) {
+static uint32_t getXlinkChannel(const vpu::Logger::Ptr &_logger) {
     static std::mutex mutex_;
     static int XlinkChannel = -1;
 
     std::unique_lock<std::mutex> lock(mutex_);
 
     if (XlinkChannel <= 0) {
-        const char* pxc = getenv("IE_VPU_KMB_XC");
-        XlinkChannel = pxc ? atoi(pxc) : IE_VPU_KMB_XC_DEFAULT;
+        const char * pxc = getenv("IE_VPU_KMB_XC");
+        XlinkChannel = pxc ? atoi(pxc):IE_VPU_KMB_XC_DEFAULT;
     }
     // In this simplified implementation we never reuse the channel
     uint32_t ret = XlinkChannel++;
@@ -80,12 +82,8 @@
 #endif
 
 KmbExecutor::KmbExecutor(const KmbConfig& config)
-    : _config(config),
-      _logger(std::make_shared<Logger>("KmbExecutor", config.logLevel(), consoleOutput())),
-      xlinkChannelIn(0),
-      xlinkChannelOut(0),
-      _outTensorLen(0),
-      _outTensorAddr(0) {
+            : _config(config), _logger(std::make_shared<Logger>("KmbExecutor", config.logLevel(), consoleOutput())),
+              xlinkChannelIn(0), xlinkChannelOut(0), _outTensorLen(0), _outTensorAddr(0) {
     auto parsedConfig = _config.getParsedConfig();
     if (parsedConfig[VPU_KMB_CONFIG_KEY(KMB_EXECUTOR)] == "NO") {
         return;
@@ -101,7 +99,7 @@
 void KmbExecutor::initVpualObjects() {
 #ifdef ENABLE_VPUAL
     if (!RgnAlloc) {
-        RgnAlloc = make_shared<RgnAllocator>();
+        RgnAlloc  = make_shared<RgnAllocator>();
     }
     if (!HeapAlloc) {
         HeapAlloc  = make_shared<HeapAllocator>();
@@ -141,20 +139,15 @@
     }
 #endif
 }
-<<<<<<< HEAD
-
-static InferenceEngine::Layout getIOLayout(const flicTensorDescriptor_t& descTemp) {
-=======
 #ifdef ENABLE_VPUAL
 static InferenceEngine::Layout getIOLayout(const flicTensorDescriptor_t & descTemp) {
->>>>>>> b7456206
     InferenceEngine::Layout tensorLayout = InferenceEngine::Layout::NCHW;
     std::vector<uint32_t> strides {descTemp.heightStride, descTemp.widthStride, descTemp.channelsStride};
     std::vector<uint32_t>::iterator maxStrideIter = std::max_element(strides.begin(), strides.end());
     uint32_t maxStrideVal = *maxStrideIter;
     if (maxStrideVal == descTemp.heightStride) {
         if (std::max(descTemp.widthStride, descTemp.channelsStride) == descTemp.widthStride) {
-            tensorLayout = InferenceEngine::Layout::NHWC;
+           tensorLayout = InferenceEngine::Layout::NHWC;
         } else {
             // NHCW
             THROW_IE_EXCEPTION << "getIOLayout: NHCW layout is not supported";
@@ -175,7 +168,7 @@
 }
 #endif
 
-void KmbExecutor::allocateGraph(const std::vector<char>& graphFileContent) {
+void KmbExecutor::allocateGraph(const std::vector<char> &graphFileContent) {
     auto parsedConfig = _config.getParsedConfig();
     if (parsedConfig[VPU_KMB_CONFIG_KEY(KMB_EXECUTOR)] == "NO") {
         return;
@@ -233,6 +226,7 @@
 
     // Plugins:
 
+
     // Pool plugins (to allocate memory for the plugins which require some):
 
     _logger->info("Instantiated Plugins...");
@@ -254,15 +248,14 @@
         return;
     }
 
-    auto tensor_deserializer = [&](const flicTensorDescriptor_t& descriptor) -> void {
-        _logger->info(
-            "{ n: %d, c: %d, h: %d, w: %d, totalSize: %d, widthStride: %d, heightStride: %d, channelsStride: %d}",
-            descriptor.n, descriptor.c, descriptor.h, descriptor.w, descriptor.totalSize, descriptor.widthStride,
-            descriptor.heightStride, descriptor.channelsStride);
+    auto tensor_deserializer = [&](const flicTensorDescriptor_t & descriptor)->void {
+        _logger->info("{ n: %d, c: %d, h: %d, w: %d, totalSize: %d, widthStride: %d, heightStride: %d, channelsStride: %d}",
+                      descriptor.n, descriptor.c, descriptor.h, descriptor.w,
+                      descriptor.totalSize, descriptor.widthStride, descriptor.heightStride, descriptor.channelsStride);
     };
 
     flicTensorDescriptor_t descOut = nnPl->GetOutputTensorDescriptor(0);
-    flicTensorDescriptor_t descIn = nnPl->GetInputTensorDescriptor(0);
+    flicTensorDescriptor_t  descIn = nnPl->GetInputTensorDescriptor(0);
     _logger->info("Deserializing descriptors:\nInput: ");
     tensor_deserializer(descIn);
     _logger->info("Output: ");
@@ -355,7 +348,9 @@
 #endif
 }
 
-void KmbExecutor::queueInference(void* input_data, size_t input_bytes, void* result_data, size_t result_bytes) {
+
+void KmbExecutor::queueInference(void *input_data, size_t input_bytes,
+                    void *result_data, size_t result_bytes) {
     UNUSED(result_data);
     UNUSED(result_bytes);
     auto parsedConfig = _config.getParsedConfig();
@@ -378,7 +373,7 @@
 #endif
 }
 
-void KmbExecutor::getResult(void* result_data, unsigned int result_bytes) {
+void KmbExecutor::getResult(void *result_data, unsigned int result_bytes) {
     auto parsedConfig = _config.getParsedConfig();
     if (parsedConfig[VPU_KMB_CONFIG_KEY(KMB_EXECUTOR)] == "NO") {
         return;
@@ -397,10 +392,10 @@
 
     // Convert the physical address we received back to a virtual address we can use.
     uint32_t offset = pAddr - getKmbAllocator()->getPhysicalAddress(rgnAllocatorBuffer);
-    unsigned char* data = static_cast<unsigned char*>(rgnAllocatorBuffer) + offset;
-
-    _logger->info(
-        "KmbExecutor::getResult memcpy started @%d xlinkChannel=%d, %d ", offset, xlinkChannelIn, xlinkChannelOut);
+    unsigned char *data = static_cast<unsigned char *>(rgnAllocatorBuffer) + offset;
+
+    _logger->info("KmbExecutor::getResult memcpy started @%d xlinkChannel=%d, %d ",
+                  offset, xlinkChannelIn, xlinkChannelOut);
 
     _logger->info("KmbExecutor::getResult memcpy started");
     IE_ASSERT(result_bytes >= len);
