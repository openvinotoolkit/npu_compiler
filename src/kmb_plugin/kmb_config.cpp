--- conflicted
+++ resolved
@@ -46,11 +46,8 @@
                                                   VPU_KMB_CONFIG_KEY(SIPP_OUT_COLOR_FORMAT),
                                                   VPU_KMB_CONFIG_KEY(FORCE_NCHW_TO_NHWC),
                                                   VPU_KMB_CONFIG_KEY(USE_SIPP),
-<<<<<<< HEAD
                                                   CONFIG_KEY(PERF_COUNT),
-=======
                                                   VPU_KMB_CONFIG_KEY(USE_M2I),
->>>>>>> c02d5a7a
                                               });
 
     return options;
