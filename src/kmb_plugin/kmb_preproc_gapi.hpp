--- conflicted
+++ resolved
@@ -9,6 +9,7 @@
 #include <ie_preprocess.hpp>
 #include <memory>
 
+// clang-format off
 namespace InferenceEngine {
 
 class SIPPPreprocEngine {
@@ -19,13 +20,9 @@
     SIPPPreprocEngine(unsigned int shaveFirst, unsigned int shaveLast, unsigned int lpi);
     ~SIPPPreprocEngine();
 
-<<<<<<< HEAD
-    void preprocWithSIPP(const Blob::Ptr& inBlob, Blob::Ptr& outBlob, const ResizeAlgorithm& algorithm,
-        ColorFormat in_fmt, bool omp_serial, int batch_size);
-=======
     void preprocWithSIPP(const Blob::Ptr &inBlob, Blob::Ptr &outBlob,
                          const ResizeAlgorithm& algorithm, ColorFormat in_fmt);
->>>>>>> b204391f
 };
 
-}  // namespace InferenceEngine+}  // namespace InferenceEngine
+// clang-format on