--- conflicted
+++ resolved
@@ -526,7 +526,6 @@
     auto scopeTiming = rootTiming.nest("Serialize task lists");
 
     using TaskList = SmallVector<VPUIP::BlobWriter::Task>;
-<<<<<<< HEAD
     using TaskListMap = EnumMap<VPUIP::TaskType, TaskList>;
     TaskListMap tasksMap;
     std::list<VPURT::ConfigureBarrierOp> _barrierOps;
@@ -563,20 +562,6 @@
         int64_t aID = checked_cast<int64_t>(a->getAttr("SchedulingNumber").cast<mlir::IntegerAttr>().getInt());
         int64_t bID = checked_cast<int64_t>(b->getAttr("SchedulingNumber").cast<mlir::IntegerAttr>().getInt());
         return aID < bID;
-=======
-    using TaskListMap = EnumMap<VPU::ExecutorKind, TaskList>;
-
-    TaskList barriersList;
-    netFunc.walk([&](VPURT::ConfigureBarrierOp barrierOp) {
-        log.trace("Got '{0}' at '{1}'", barrierOp->getName(), barrierOp->getLoc());
-        barriersList.push_back(writer.createTask(barrierOp));
-    });
-
-    TaskListMap tasksMap;
-    netFunc.walk([&](VPURT::TaskOp taskOp) {
-        log.trace("Got '{0}' Task '{1}' at '{2}'", taskOp.getExecutorKind(), taskOp->getName(), taskOp->getLoc());
-        tasksMap[taskOp.getExecutorKind()].push_back(writer.createTask(taskOp));
->>>>>>> 023a9b7b
     });
 
     for (auto& task : _taskOps)
@@ -588,15 +573,10 @@
     SmallVector<VPUIP::BlobWriter::TaskList> taskLists;
     taskLists.reserve(tasksMap.size() + 1);
 
-<<<<<<< HEAD
     for (const auto& taskList : tasksMap) {
         Logger::global().error("Serialize task list '{0}'", taskList.first);
 
         const auto serializedTaskList = writer.createVector(taskList.second);
-=======
-    const auto serializeTaskList = [&](const TaskList& taskList) {
-        const auto serializedTaskList = writer.createVector(taskList);
->>>>>>> 023a9b7b
 
         MVCNN::TaskListBuilder builder(writer);
         builder.add_content(serializedTaskList);
