--- conflicted
+++ resolved
@@ -31,7 +31,6 @@
 // memSizes
 //
 
-<<<<<<< HEAD
 SmallVector<Byte> VPU::NCEDepthConvolutionOp::memSizes(mlir::ArrayAttr strides, vpux::NDTypeInterface input,
                                                        vpux::NDTypeInterface filter, vpux::NDTypeInterface output) {
     SmallVector<Byte> requiredCMX(5, Byte(0));  // {input, filter, output, weightsTable, activationWindow} in order
@@ -39,10 +38,6 @@
     requiredCMX[0] = input.getTotalAllocSize();
     requiredCMX[2] = output.getTotalAllocSize();
 
-=======
-bool vpux::VPU::NCEDepthConvolutionOp::fitIntoCMX(vpux::NDTypeInterface input, vpux::NDTypeInterface filter,
-                                                  vpux::NDTypeInterface output) {
->>>>>>> 83c54af9
     const auto filterShape = filter.getShape();
     const auto OC = filterShape[Dims4D::Filter::OC];
     const auto KY = filterShape[Dims4D::Filter::KY];
@@ -50,11 +45,11 @@
 
     const Shape kernelSize{KY, KX};
 
-    const auto kernelStrides = Shape(parseIntArrayAttr<int64_t>(strides()));
-    const auto strideW = kernelStrides[Dims4D::Strides::X];
-
-    const auto activationWindowSize = NCESparsity::getActivationWindowSize(NCESparsity::Mode::DW_CONV, kernelSize,
-                                                                           strideW, input.getElementType(), OC);
+    const auto kernelStrides = Shape(parseIntArrayAttr<int64_t>(strides));
+    const auto SX = kernelStrides[Dims4D::Strides::X];
+
+    const auto activationWindowSize = NCESparsity::getActivationWindowSize(NCESparsity::Mode::DW_CONV, kernelSize, SX,
+                                                                           input.getElementType(), OC);
 
     const auto alignment = NCEInvariant::getAlignment(output.getElementType());
 
@@ -77,26 +72,16 @@
 // fitIntoCMX
 //
 
-bool vpux::VPU::NCEDepthConvolutionOp::fitIntoCMX(mlir::Operation* op, mlir::ArrayAttr strides,
-                                                  vpux::NDTypeInterface input, vpux::NDTypeInterface filter,
+bool vpux::VPU::NCEDepthConvolutionOp::fitIntoCMX(vpux::NDTypeInterface input, vpux::NDTypeInterface filter,
                                                   vpux::NDTypeInterface output) {
     Byte requiredCMX(0);
 
-    if (auto concreteOp = mlir::dyn_cast<VPU::NCEDepthConvolutionOp>(op)) {
-        auto memList = concreteOp.memSizes(strides, input, filter, output);
-        for (auto memItem : memList) {
-            requiredCMX += memItem;
-        }
-    }
-
-<<<<<<< HEAD
-    return requiredCMX <= getTotalCMXSize(op);
-=======
-    requiredCMX += NCEInvariant::getWeightsTableSize(OC);
-    requiredCMX += activationWindowSize * 1_Byte;
-
-    return requiredCMX <= getTotalCMXSize(getOperation());
->>>>>>> 83c54af9
+    auto memList = memSizes(strides(), input, filter, output);
+    for (auto memItem : memList) {
+        requiredCMX += memItem;
+    }
+
+    return requiredCMX <= getTotalCMXSize(*this);
 }
 
 //
