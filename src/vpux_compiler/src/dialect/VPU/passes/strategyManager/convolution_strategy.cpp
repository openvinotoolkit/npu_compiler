//
// Copyright Intel Corporation.
//
// LEGAL NOTICE: Your use of this software and any required dependent software
// (the "Software Package") is subject to the terms and conditions of
// the Intel(R) OpenVINO(TM) Distribution License for the Software Package,
// which may also include notices, disclaimers, or license terms for
// third party or open source software included in or with the Software Package,
// and your use indicates your acceptance of all such terms. Please refer
// to the "third-party-programs.txt" or other similarly-named text file
// included with the Software Package for additional details.
//

#include <llvm/ADT/TypeSwitch.h>
#include "vpux/compiler/dialect/VPU/strategy_manager.hpp"

using namespace vpux;
using namespace VPU;

bool ConvolutionStrategy::doesLayerFitIntoCMX(mlir::Operation* op, StringRef strategy) const {
    auto origOp = mlir::cast<NCEConvolutionOp>(op);
    mlir::ArrayAttr activationAlignmentAttr = nullptr;
    mlir::ArrayAttr weightAlignmentAttr = nullptr;
    const auto activationTensorDistributionMode = getActivationTensorDistributionMode(strategy);
    const auto activationTensorNumTiles =
            getIntArrayAttr(origOp.getContext(), getActivationTensorNumTiles(_numClusters, strategy));
    auto weightsTensorDistributionMode = getWeightsTensorDistributionMode(strategy);
    auto weightsTensorNumTiles = getIntArrayAttr(
            origOp.getContext(), getWeightsTensorNumTiles(origOp.getOperation(), _numClusters, strategy));
    auto outputTensorDistributionMode = getOutputTensorDistributionMode(strategy);
<<<<<<< HEAD
    auto outputTensorNumTiles =
            getIntArrayAttr(origOp.getContext(), getOutputTensorNumTiles(op, _numClusters, strategy));
    auto activationAlignment = getActivationTensorAlignment(strategy);
    auto weightAlignment = getWeightsTensorAlignment(strategy);

    if (activationAlignment.hasValue()) {
        activationAlignmentAttr = getIntArrayAttr(origOp.getContext(), activationAlignment.getValue());
    }
    if (weightAlignment.hasValue()) {
        weightAlignmentAttr = getIntArrayAttr(origOp.getContext(), weightAlignment.getValue());
    }

    auto distributedActivationTensorType =
            createDistributedTensorType(origOp, origOp.input(), activationTensorDistributionMode,
                                        activationTensorNumTiles, activationAlignmentAttr, strategy);
    const auto distributeddWeightsTensorType =
            createDistributedTensorType(origOp, origOp.filter(), weightsTensorDistributionMode, weightsTensorNumTiles,
                                        weightAlignmentAttr, strategy);
    const auto distributedOutputTensorType =
            createDistributedTensorType(origOp, origOp.output(), outputTensorDistributionMode, outputTensorNumTiles,
                                        activationAlignmentAttr, strategy);
=======
    auto outputTensorNumTiles = getIntArrayAttr(origOp.getContext(), getOutputTensorNumTiles(_numClusters, strategy));
    const auto arch = VPU::getArch(origOp.getOperation());
    const auto canUseCMajor =
            VPU::NCEInvariant::isChannelMajorCompatible(arch, origOp.input().getType().cast<vpux::NDTypeInterface>());
    auto distributedActivationTensorType = createDistributedTensorType(
            origOp, origOp.input(), activationTensorDistributionMode, activationTensorNumTiles, !canUseCMajor);
    auto distributeddWeightsTensorType = createDistributedTensorType(
            origOp, origOp.filter(), weightsTensorDistributionMode, weightsTensorNumTiles, !canUseCMajor);
    auto distributedOutputTensorType = createDistributedTensorType(
            origOp, origOp.output(), outputTensorDistributionMode, outputTensorNumTiles, !canUseCMajor);
>>>>>>> 1633e00e

    return origOp.fitIntoCMX(distributedActivationTensorType, distributeddWeightsTensorType,
                             distributedOutputTensorType);
}

// Each DPU should compute at least one output line. Therefore in order for a layer to be SOH
// compitable it must have an output height of at least the number of DPUs x the number of clusters
// specified for compilation.
// For example for 4 cluster compilation with 5 DPUs per cluster the output height must be a
// minimum of 5x4=20.
bool ConvolutionStrategy::isOperationSplitOverHeightCompatible(mlir::Operation* op) const {
    const auto outputShape = getShape(op->getResult(0));

    if (outputShape[Dims4D::Act::H] < _minimumOutputHeightForSOH) {
        return false;
    }

    auto origOp = mlir::dyn_cast<NCEConvolutionOp>(op);
    const auto inputShape = getShape(origOp.input());
    const auto filterShape = Shape(parseIntArrayAttr<int64_t>(origOp.rawFilterShapeAttr()));
    const auto KY = filterShape[Dims4D::Filter::KY];

    return isSOHSupportedByDPU(inputShape, KY, _numClusters, false);
}<|MERGE_RESOLUTION|>--- conflicted
+++ resolved
@@ -28,11 +28,13 @@
     auto weightsTensorNumTiles = getIntArrayAttr(
             origOp.getContext(), getWeightsTensorNumTiles(origOp.getOperation(), _numClusters, strategy));
     auto outputTensorDistributionMode = getOutputTensorDistributionMode(strategy);
-<<<<<<< HEAD
     auto outputTensorNumTiles =
             getIntArrayAttr(origOp.getContext(), getOutputTensorNumTiles(op, _numClusters, strategy));
     auto activationAlignment = getActivationTensorAlignment(strategy);
     auto weightAlignment = getWeightsTensorAlignment(strategy);
+    const auto arch = VPU::getArch(origOp.getOperation());
+    const auto canUseCMajor =
+            VPU::NCEInvariant::isChannelMajorCompatible(arch, origOp.input().getType().cast<vpux::NDTypeInterface>());
 
     if (activationAlignment.hasValue()) {
         activationAlignmentAttr = getIntArrayAttr(origOp.getContext(), activationAlignment.getValue());
@@ -43,25 +45,13 @@
 
     auto distributedActivationTensorType =
             createDistributedTensorType(origOp, origOp.input(), activationTensorDistributionMode,
-                                        activationTensorNumTiles, activationAlignmentAttr, strategy);
+                                        activationTensorNumTiles, activationAlignmentAttr, strategy, !canUseCMajor);
     const auto distributeddWeightsTensorType =
             createDistributedTensorType(origOp, origOp.filter(), weightsTensorDistributionMode, weightsTensorNumTiles,
-                                        weightAlignmentAttr, strategy);
+                                        weightAlignmentAttr, strategy, !canUseCMajor);
     const auto distributedOutputTensorType =
             createDistributedTensorType(origOp, origOp.output(), outputTensorDistributionMode, outputTensorNumTiles,
-                                        activationAlignmentAttr, strategy);
-=======
-    auto outputTensorNumTiles = getIntArrayAttr(origOp.getContext(), getOutputTensorNumTiles(_numClusters, strategy));
-    const auto arch = VPU::getArch(origOp.getOperation());
-    const auto canUseCMajor =
-            VPU::NCEInvariant::isChannelMajorCompatible(arch, origOp.input().getType().cast<vpux::NDTypeInterface>());
-    auto distributedActivationTensorType = createDistributedTensorType(
-            origOp, origOp.input(), activationTensorDistributionMode, activationTensorNumTiles, !canUseCMajor);
-    auto distributeddWeightsTensorType = createDistributedTensorType(
-            origOp, origOp.filter(), weightsTensorDistributionMode, weightsTensorNumTiles, !canUseCMajor);
-    auto distributedOutputTensorType = createDistributedTensorType(
-            origOp, origOp.output(), outputTensorDistributionMode, outputTensorNumTiles, !canUseCMajor);
->>>>>>> 1633e00e
+                                        activationAlignmentAttr, strategy, !canUseCMajor);
 
     return origOp.fitIntoCMX(distributedActivationTensorType, distributeddWeightsTensorType,
                              distributedOutputTensorType);
