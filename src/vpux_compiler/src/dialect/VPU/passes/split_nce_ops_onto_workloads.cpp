--- conflicted
+++ resolved
@@ -133,7 +133,6 @@
 }
 
 template <class ConcreteOp>
-<<<<<<< HEAD
 VPU::PaddingAttr getOpPadding(ConcreteOp origOp, mlir::PatternRewriter& rewriter) {
     auto pads =
             llvm::TypeSwitch<mlir::Operation*, VPU::PaddingAttr>(origOp.getOperation())
@@ -154,21 +153,6 @@
                         VPUX_THROW("Unsupported NCE types");
                     });
     return pads;
-=======
-mlir::LogicalResult GenericNCERewrite<ConcreteOp>::matchAndRewrite(ConcreteOp origOp,
-                                                                   mlir::PatternRewriter& rewriter) const {
-    const auto outputShape = getShape(origOp.output());
-    auto pads = origOp.pad();
-
-    const auto inElemType = origOp.input().getType().template cast<vpux::NDTypeInterface>().getElementType();
-    const auto outElemType = origOp.output().getType().template cast<vpux::NDTypeInterface>().getElementType();
-
-    rewriter.updateRootInPlace(origOp, [&]() {
-        addDPUTasks(rewriter, origOp, pads, inElemType, outElemType, outputShape, _numDPU, _arch);
-    });
-
-    return mlir::success();
->>>>>>> cc1eb075
 }
 
 template <class ConcreteOp>
@@ -261,15 +245,14 @@
     return strides;
 }
 
-<<<<<<< HEAD
 template <class ConcreteOp>
 mlir::LogicalResult GenericNCERewrite<ConcreteOp>::matchAndRewrite(ConcreteOp origOp,
                                                                    mlir::PatternRewriter& rewriter) const {
     auto pads = getOpPadding(origOp, rewriter);
     auto input = getOpInput(origOp);
-    auto inElemType = input.getType().template cast<mlir::RankedTensorType>().getElementType();
+    auto inElemType = input.getType().template cast<vpux::NDTypeInterface>().getElementType();
     auto inputShape = getShape(input);
-    auto outElemType = origOp.output().getType().template cast<mlir::RankedTensorType>().getElementType();
+    auto outElemType = origOp.output().getType().template cast<vpux::NDTypeInterface>().getElementType();
     auto outputShape = getShape(origOp.output());
 
     const auto mpeByType = mpeMap.at(_arch);
@@ -309,10 +292,6 @@
             .Default([](mlir::Operation*) {
                 VPUX_THROW("Unsupported NCE types");
             });
-=======
-    const auto inElemType = origOp.input1().getType().cast<vpux::NDTypeInterface>().getElementType();
-    const auto outElemType = origOp.output().getType().cast<vpux::NDTypeInterface>().getElementType();
->>>>>>> cc1eb075
 
     rewriter.updateRootInPlace(origOp, [&]() {
         addDPUTasks(rewriter, origOp, pads, inElemType, outElemType, outputShape, _numDPU, _arch, params);
