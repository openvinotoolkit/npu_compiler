//
// Copyright Intel Corporation.
//
// LEGAL NOTICE: Your use of this software and any required dependent software
// (the "Software Package") is subject to the terms and conditions of
// the Intel(R) OpenVINO(TM) Distribution License for the Software Package,
// which may also include notices, disclaimers, or license terms for
// third party or open source software included in or with the Software Package,
// and your use indicates your acceptance of all such terms. Please refer
// to the "third-party-programs.txt" or other similarly-named text file
// included with the Software Package for additional details.
//

#include "vpux/compiler/dialect/IE/passes.hpp"

#include "vpux/compiler/dialect/const/ops.hpp"
#include "vpux/compiler/utils/attributes.hpp"
#include "vpux/compiler/utils/error.hpp"
#include "vpux/compiler/utils/quantization.hpp"

#include "vpux/utils/core/numeric.hpp"

#include <mlir/IR/BuiltinAttributes.h>
#include <mlir/Transforms/DialectConversion.h>

using namespace vpux;

namespace {

bool hasNegativeValues(const Const::Content& low) {
    if (low.isSplat()) {
        return low.getSplatValue<double>() < 0;
    }

    const auto vals = low.getValues<double>();
    return std::any_of(vals.begin(), vals.end(), [](double val) {
        return val < 0;
    });
}

bool containsValueZero(Const::ContentAttr lowConst, Const::ContentAttr highConst, IE::AutoBroadcastType broadcast) {
    auto containsZero = [](const double low, const double high) {
        return low <= 0 && high >= 0;
    };

    const auto lowAttr = lowConst.fold();
    const auto highAttr = highConst.fold();
    if (lowAttr.isSplat() && highAttr.isSplat()) {
        const auto low = lowAttr.getSplatValue<double>();
        const auto high = highAttr.getSplatValue<double>();
        return containsZero(low, high);
    }

    const auto lowVals = lowAttr.getValues<double>();
    const auto highVals = highAttr.getValues<double>();

    SmallVector<double> lows(lowVals);
    SmallVector<double> highs(highVals);
    broadcastRange(lows, highs, broadcast);

    for (auto p : zip(lows, highs)) {
        const auto lowVal = std::get<0>(p);
        const auto highVal = std::get<1>(p);
        if (!containsZero(lowVal, highVal))
            return false;
    }

    return true;
}

// Ranges without value zero lead to a negative zero-point which is not supported in the DPU PPE
bool hasRangeWithoutZero(IE::FakeQuantizeOp fqOp) {
    auto inLowConst = fqOp.input_low().getDefiningOp<Const::DeclareOp>();
    auto inHighConst = fqOp.input_high().getDefiningOp<Const::DeclareOp>();
    auto outLowConst = fqOp.output_low().getDefiningOp<Const::DeclareOp>();
    auto outHighConst = fqOp.output_high().getDefiningOp<Const::DeclareOp>();

    if (!containsValueZero(inLowConst.contentAttr(), inHighConst.contentAttr(), fqOp.auto_broadcast()) ||
        !containsValueZero(outLowConst.contentAttr(), outHighConst.contentAttr(), fqOp.auto_broadcast())) {
        return true;
    }

    return false;
}

//
// UseQuantDequant
//

class UseQuantDequant final : public mlir::OpRewritePattern<IE::FakeQuantizeOp> {
public:
    UseQuantDequant(mlir::MLIRContext* ctx, Logger log): mlir::OpRewritePattern<IE::FakeQuantizeOp>(ctx), _log(log) {
        setDebugName("UseQuantDequant");
    }

public:
    mlir::LogicalResult matchAndRewrite(IE::FakeQuantizeOp origOp, mlir::PatternRewriter& rewriter) const final;

private:
    Logger _log;
};

mlir::LogicalResult UseQuantDequant::matchAndRewrite(IE::FakeQuantizeOp origOp, mlir::PatternRewriter& rewriter) const {
    std::cout << "1\n";

    _log.trace("[{0}] Got FakeQuantize Operation '{1}'", getDebugName(), origOp->getLoc());
    auto innerLog = _log.nest();

    if (origOp.input().getDefiningOp<Const::DeclareOp>() != nullptr) {
        return matchFailed(innerLog, rewriter, origOp, "Got constant input");
    }

    auto inLowConst = origOp.input_low().getDefiningOp<Const::DeclareOp>();
    auto inHighConst = origOp.input_high().getDefiningOp<Const::DeclareOp>();
    auto outLowConst = origOp.output_low().getDefiningOp<Const::DeclareOp>();
    auto outHighConst = origOp.output_high().getDefiningOp<Const::DeclareOp>();

    if (inLowConst == nullptr || inHighConst == nullptr || outLowConst == nullptr || outHighConst == nullptr) {
        return matchFailed(innerLog, rewriter, origOp, "Got non constant parameters");
    }

    innerLog.trace("Try to use Quantize/[QuantizeCast]/Dequantize operations");

<<<<<<< HEAD
    const auto realType = origOp.input().getType().cast<vpux::NDTypeInterface>();
=======
    const auto inHighContent = inHighConst.content();
    const auto inH = inHighContent.getValues<float>();
    std::cout << "inH[0] = " << inH[0] << "\n";

    const auto realType = origOp.input().getType().cast<mlir::ShapedType>();
>>>>>>> 517ea9c7
    const auto realElemType = realType.getElementType().cast<mlir::FloatType>();

    const auto inQuantizeElemType =
            getQuantizedType(inLowConst.contentAttr(), inHighConst.contentAttr(), origOp.levels(), realElemType, false,
                             origOp.getLoc(), origOp.auto_broadcast());
    if (inQuantizeElemType == nullptr) {
        return mlir::failure();
    }

    const auto outQuantizeElemType =
            getQuantizedType(outLowConst.contentAttr(), outHighConst.contentAttr(), origOp.levels(), realElemType,
                             false, origOp.getLoc(), origOp.auto_broadcast());
    if (outQuantizeElemType == nullptr) {
        return mlir::failure();
    }

    innerLog.trace("Insert Quantize op '{0}' -> '{1}'", realElemType, inQuantizeElemType);
    auto quantizeOp = rewriter.create<IE::QuantizeOp>(origOp.getLoc(), origOp.input(), inQuantizeElemType);

    auto result = quantizeOp.getResult();
    if (inQuantizeElemType != outQuantizeElemType) {
        innerLog.trace("Insert QuantizeCast op '{0}' -> '{1}'", inQuantizeElemType, outQuantizeElemType);
        auto quantizeCastOp = rewriter.create<IE::QuantizeCastOp>(origOp.getLoc(), result, outQuantizeElemType);
        result = quantizeCastOp.getResult();
    }

    innerLog.trace("Insert Dequantize op '{0}' -> '{1}'", outQuantizeElemType, realElemType);
    rewriter.replaceOpWithNewOp<IE::DequantizeOp>(origOp, result, realElemType);

    return mlir::success();
}

//
// UseConstDequant
//

class UseConstDequant final : public mlir::OpRewritePattern<IE::FakeQuantizeOp> {
public:
    UseConstDequant(mlir::MLIRContext* ctx, Logger log): mlir::OpRewritePattern<IE::FakeQuantizeOp>(ctx), _log(log) {
        setDebugName("UseConstDequant");
    }

public:
    mlir::LogicalResult matchAndRewrite(IE::FakeQuantizeOp origOp, mlir::PatternRewriter& rewriter) const final;

private:
    Logger _log;
};

mlir::FailureOr<float> getCommonRatio(const Const::Content& content1, const Const::Content& content2) {
    const auto vals1 = content1.getValues<float>();
    const auto vals2 = content2.getValues<float>();

    if (vals1.size() != vals2.size()) {
        return mlir::failure();
    }

    if (std::equal(vals1.begin(), vals1.end(), vals2.begin(), isFloatEqual)) {
        return 1.0f;
    }

    SmallVector<float> ratios;
    ratios.reserve(vals1.size());

    std::transform(vals1.begin(), vals1.end(), vals2.begin(), std::back_inserter(ratios), std::divides<>{});

    // check that all ratios are equal
    if (std::adjacent_find(ratios.begin(), ratios.end(), [](float a, float b) {
            return !isFloatEqual(a, b);
        }) == ratios.end()) {
        return ratios[0];
    } else {
        // Input and output limits has per channel ratio
        return mlir::failure();
    }
}

mlir::LogicalResult UseConstDequant::matchAndRewrite(IE::FakeQuantizeOp origOp, mlir::PatternRewriter& rewriter) const {
    std::cout << "2\n";
    _log.trace("[{0}] Got FakeQuantize Operation '{1}'", getDebugName(), origOp->getLoc());
    auto innerLog = _log.nest();

    auto inConst = origOp.input().getDefiningOp<Const::DeclareOp>();
    if (inConst == nullptr) {
        return matchFailed(innerLog, rewriter, origOp, "Got non constant input");
    }

    auto inLowConst = origOp.input_low().getDefiningOp<Const::DeclareOp>();
    auto inHighConst = origOp.input_high().getDefiningOp<Const::DeclareOp>();
    auto outLowConst = origOp.output_low().getDefiningOp<Const::DeclareOp>();
    auto outHighConst = origOp.output_high().getDefiningOp<Const::DeclareOp>();

    if (inLowConst == nullptr || inHighConst == nullptr || outLowConst == nullptr || outHighConst == nullptr) {
        return matchFailed(innerLog, rewriter, origOp, "Got non constant parameters");
    }

    const auto inConstAttr = inConst.contentAttr();
    const auto inBaseVals = inConstAttr.getBaseContent();
    const auto inBaseElemType = inBaseVals.getType().getElementType();

    // TODO: make this check more reliable
    if (!inBaseElemType.isa<mlir::IntegerType>()) {
        const auto inLowContent = inLowConst.content();
        const auto inHighContent = inHighConst.content();

        if (!inLowContent.isSplat() || !inHighContent.isSplat()) {
            innerLog.warning("Legacy model, original input values are not integer");

            // Workaround for Float weights, it lacks generality but is ok for old networks
            // Check if FQ can be removed for float weights
            const auto outLowContent = outLowConst.content();
            const auto outHighContent = outHighConst.content();

            const auto ratioLow = getCommonRatio(outLowContent, inLowContent);
            const auto ratioHigh = getCommonRatio(outHighContent, inHighContent);

            if (mlir::failed(ratioLow) || mlir::failed(ratioHigh)) {
                return matchFailed(innerLog, rewriter, origOp,
                                   "In and out limits differ and has per channel ratio, do not support");
            } else if (!isFloatEqual(ratioLow.getValue(), ratioHigh.getValue())) {
                return matchFailed(innerLog, rewriter, origOp, "Unsupported case, ratioHigh={0} != ratioLow={1}",
                                   ratioHigh, ratioLow);
            }
            const auto extractAxis = [](mlir::Value input) -> Optional<int64_t> {
                const auto greaterThanOne = [](auto dim) {
                    return dim > 1;
                };

                const auto shape = getShape(input);

                const auto axisCount = llvm::count_if(shape, greaterThanOne);
                VPUX_THROW_UNLESS(axisCount <= 1, "FakeQuantize constant input has incorrect shape");

                auto axis = llvm::find_if(shape, greaterThanOne);
                if (axis != shape.end()) {
                    return std::distance(shape.begin(), axis);
                }

                return None;
            };

            const auto axis = extractAxis(origOp.input_low());

            VPUX_THROW_UNLESS(axis.hasValue(), "Axis is not defined");

            // Use clamp function (x <= min(input_low, input_high) or x > max(input_low, input_high)

            // const auto clampedConstAttr = inConst.contentAttr().clamp(axis.getValue(),
            // inLowContent.getValues<float>(),
            // inHighContent.getValues<float>());

            // Explicit quantization

<<<<<<< HEAD
            const auto inContent = inConst.content();
            const auto inVals = inContent.getValues<float>();
            const auto shape = inContent.getShape();

            auto quantizeType = origOp.input().getType().cast<mlir::ShapedType>();

            auto inType = mlir::RankedTensorType::get(makeArrayRef(shape.raw()),
                                                      mlir::Float32Type::get(quantizeType.getContext()));

            auto output = Const::Content::allocTempBuffer(inContent.getType(), mlir::Float32Type::get(getContext()),
                                                          inContent.isSplat());
            auto qVals = output.getTempBuf<float>();

            SmallVector<float> outVals(qVals.size(), 0);

            const auto N = shape[Dims4D::Act::N];
            const auto C = shape[Dims4D::Act::C];
            const auto H = shape[Dims4D::Act::H];
            const auto W = shape[Dims4D::Act::W];

            const auto inL = inLowContent.getValues<float>();
            const auto inH = inHighContent.getValues<float>();
            const auto outL = outLowContent.getValues<float>();
            const auto outH = outHighContent.getValues<float>();

            const auto levels = origOp.levels();

            for (int i = 0; i < qVals.size(); i++) {
                auto ind = i;
                auto n = ind / (C * H * W);
                ind %= (C * H * W);
                auto c = ind / (H * W);
                ind %= (H * W);
                auto h = ind / W;
                ind %= W;
                auto w = ind;

                size_t quantInd;

                switch (axis.getValue()) {
                case 0:
                    quantInd = n;
                    break;
                case 1:
                    quantInd = c;
                    break;
                case 2:
                    quantInd = h;
                    break;
                case 3:
                    quantInd = w;
                    break;
                default:
                    VPUX_THROW("Axis has unexpected value {0}", axis);
                }

                if (inVals[i] <= std::min(inL[quantInd], inH[quantInd]))
                    outVals[i] = outL[quantInd];
                if (inVals[i] > std::max(inL[quantInd], inH[quantInd]))
                    outVals[i] = outH[quantInd];
                else
                    outVals[i] =
                            std::round((inVals[i] - inL[quantInd]) / (inH[quantInd] - inL[quantInd]) * (levels - 1)) /
                                    (levels - 1) * (outH[quantInd] - outL[quantInd]) +
                            outL[quantInd];
=======
            // const auto inContent = inConst.content();
            // const auto inVals = inContent.getValues<float>();
            // const auto shape = inContent.getShape();

            // auto quantizeType = origOp.input().getType().cast<mlir::ShapedType>();

            // auto inType = mlir::RankedTensorType::get(makeArrayRef(shape.raw()),
            //                                           mlir::Float32Type::get(quantizeType.getContext()));

            // auto output = Const::Content::allocTempBuffer(inContent.getType(), mlir::Float32Type::get(getContext()),
            //                                               inContent.isSplat());
            // auto qVals = output.getTempBuf<float>();

            // SmallVector<float> outVals(qVals.size(), 0);

            // const auto N = shape[Dims4D::Act::N];
            // const auto C = shape[Dims4D::Act::C];
            // const auto H = shape[Dims4D::Act::H];
            // const auto W = shape[Dims4D::Act::W];

            // const auto inL = inLowContent.getValues<float>();
            // const auto inH = inHighContent.getValues<float>();
            // const auto outL = outLowContent.getValues<float>();
            // const auto outH = outHighContent.getValues<float>();

            // const auto levels = origOp.levels();

            // for (int i = 0; i < qVals.size(); i++) {
            //     auto ind = i;
            //     auto n = ind / (C * H * W);
            //     ind %= (C * H * W);
            //     auto c = ind / (H * W);
            //     ind %= (H * W);
            //     auto h = ind / W;
            //     ind %= W;
            //     auto w = ind;

            //     size_t quantInd;

            //     switch (axis.getValue()) {
            //     case 0:
            //         quantInd = n;
            //         break;
            //     case 1:
            //         quantInd = c;
            //         break;
            //     case 2:
            //         quantInd = h;
            //         break;
            //     case 3:
            //         quantInd = w;
            //         break;
            //     default:
            //         VPUX_THROW("Axis has unexpected value {0}", axis);
            //     }

            //     if (inVals[i] <= std::min(inL[quantInd], inH[quantInd]))
            //         outVals[i] = outL[quantInd];
            //     if (inVals[i] > std::max(inL[quantInd], inH[quantInd]))
            //         outVals[i] = outH[quantInd];
            //     else
            //         outVals[i] =
            //                 std::round((inVals[i] - inL[quantInd]) / (inH[quantInd] - inL[quantInd]) * (levels - 1)) /
            //                         (levels - 1) * (outH[quantInd] - outL[quantInd]) +
            //                 outL[quantInd];
            // }

            // // std::cout << "inH[0] = " << inH[0] << "\n";
            // // std::cout << "outVals[544329] = " << outVals[544329] << "\n";

            // auto outAttr = mlir::DenseElementsAttr::get(inType, makeArrayRef(outVals));

            // auto newOp = rewriter.create<Const::DeclareOp>(origOp.getLoc(), inType, Const::ContentAttr::get(outAttr));
            // rewriter.replaceOpWithNewOp<Const::DeclareOp>(
            //         origOp, origOp.getType(),
            //         newOp.contentAttr().convertElemType(mlir::Float16Type::get(getContext())));


            if (ratioHigh.getValue() == 1.0f) {
                // FQ input and output ranges are equal, only remove FQ
                rewriter.replaceOpWithNewOp<Const::DeclareOp>(origOp, origOp.getType(), inConst.contentAttr())
                        ->setLoc(inConst->getLoc());
            } else {
                // FQ input and output ranges are NOT equal, rescale weights
                innerLog.trace("Rescale weights");
                const auto newConstAttr = inConst.contentAttr().rescale(ratioHigh.getValue());
                rewriter.replaceOpWithNewOp<Const::DeclareOp>(origOp, origOp.getType(), newConstAttr)
                        ->setLoc(inConst->getLoc());
>>>>>>> 517ea9c7
            }

            // std::cout << "inH[0] = " << inH[0] << "\n";
            // std::cout << "outVals[544329] = " << outVals[544329] << "\n";
            // c=====3
            auto outAttr = mlir::DenseElementsAttr::get(inType, makeArrayRef(outVals));

            auto newOp = rewriter.create<Const::DeclareOp>(origOp.getLoc(), inType, Const::ContentAttr::get(outAttr));
            rewriter.replaceOpWithNewOp<Const::DeclareOp>(
                    origOp, origOp.getType(),
                    newOp.contentAttr().convertElemType(mlir::Float16Type::get(getContext())));


            // if (ratioHigh.getValue() == 1.0f) {
            //     // FQ input and output ranges are equal, only remove FQ
            //     rewriter.replaceOpWithNewOp<Const::DeclareOp>(origOp, origOp.getType(), inConst.contentAttr())
            //             ->setLoc(inConst->getLoc());
            // } else {
            //     // FQ input and output ranges are NOT equal, rescale weights
            //     innerLog.trace("Rescale weights");
            //     const auto newConstAttr = inConst.contentAttr().rescale(ratioHigh.getValue());
            //     rewriter.replaceOpWithNewOp<Const::DeclareOp>(origOp, origOp.getType(), newConstAttr)
            //             ->setLoc(inConst->getLoc());
            // }

            return mlir::success();
        }
    }

    innerLog.trace("Try to use constant dequantize");

    const auto realType = inConstAttr.getType().cast<vpux::NDTypeInterface>();
    const auto realElemType = realType.getElementType().cast<mlir::FloatType>();

    const auto lowContent = inLowConst.contentAttr().fold();
    const auto qElemType =
            getQuantizedType(outLowConst.contentAttr(), outHighConst.contentAttr(), origOp.levels(), realElemType,
                             hasNegativeValues(lowContent), origOp.getLoc(), origOp.auto_broadcast());
    if (qElemType == nullptr) {
        return mlir::failure();
    }

    innerLog.trace("Use quantized element type '{0}'", qElemType);

    const auto qType = realType.changeElemType(qElemType);

    const auto newInConstAttr = inConstAttr.convertElemType(normalizeQuantStorageType(qElemType)).quantCast(qElemType);
    auto newInOp = rewriter.create<Const::DeclareOp>(inConst->getLoc(), qType, newInConstAttr);

    rewriter.replaceOpWithNewOp<IE::DequantizeOp>(origOp, newInOp.output(), realElemType);
    return mlir::success();
}

//
// SplitFakeQuantPass
//

class SplitFakeQuantPass final : public IE::SplitFakeQuantBase<SplitFakeQuantPass> {
public:
    explicit SplitFakeQuantPass(Logger log) {
        Base::initLogger(log, Base::getArgumentName());
    }

private:
    void safeRunOnFunc() final;
};

void SplitFakeQuantPass::safeRunOnFunc() {
    auto& ctx = getContext();

    mlir::ConversionTarget target(ctx);
    target.addDynamicallyLegalOp<IE::FakeQuantizeOp>([](IE::FakeQuantizeOp fqOp) {
        return hasRangeWithoutZero(fqOp);
    });
    target.addLegalOp<Const::DeclareOp>();
    target.addLegalOp<IE::QuantizeOp>();
    target.addLegalOp<IE::QuantizeCastOp>();
    target.addLegalOp<IE::DequantizeOp>();

    mlir::RewritePatternSet patterns(&ctx);
    patterns.insert<UseQuantDequant>(&ctx, _log);
    patterns.insert<UseConstDequant>(&ctx, _log);

    auto func = getFunction();
    if (mlir::failed(mlir::applyPartialConversion(func, target, std::move(patterns)))) {
        signalPassFailure();
    }
}

}  // namespace

//
// createSplitFakeQuantPass
//

std::unique_ptr<mlir::Pass> vpux::IE::createSplitFakeQuantPass(Logger log) {
    return std::make_unique<SplitFakeQuantPass>(log);
}<|MERGE_RESOLUTION|>--- conflicted
+++ resolved
@@ -121,15 +121,7 @@
 
     innerLog.trace("Try to use Quantize/[QuantizeCast]/Dequantize operations");
 
-<<<<<<< HEAD
     const auto realType = origOp.input().getType().cast<vpux::NDTypeInterface>();
-=======
-    const auto inHighContent = inHighConst.content();
-    const auto inH = inHighContent.getValues<float>();
-    std::cout << "inH[0] = " << inH[0] << "\n";
-
-    const auto realType = origOp.input().getType().cast<mlir::ShapedType>();
->>>>>>> 517ea9c7
     const auto realElemType = realType.getElementType().cast<mlir::FloatType>();
 
     const auto inQuantizeElemType =
@@ -283,73 +275,6 @@
 
             // Explicit quantization
 
-<<<<<<< HEAD
-            const auto inContent = inConst.content();
-            const auto inVals = inContent.getValues<float>();
-            const auto shape = inContent.getShape();
-
-            auto quantizeType = origOp.input().getType().cast<mlir::ShapedType>();
-
-            auto inType = mlir::RankedTensorType::get(makeArrayRef(shape.raw()),
-                                                      mlir::Float32Type::get(quantizeType.getContext()));
-
-            auto output = Const::Content::allocTempBuffer(inContent.getType(), mlir::Float32Type::get(getContext()),
-                                                          inContent.isSplat());
-            auto qVals = output.getTempBuf<float>();
-
-            SmallVector<float> outVals(qVals.size(), 0);
-
-            const auto N = shape[Dims4D::Act::N];
-            const auto C = shape[Dims4D::Act::C];
-            const auto H = shape[Dims4D::Act::H];
-            const auto W = shape[Dims4D::Act::W];
-
-            const auto inL = inLowContent.getValues<float>();
-            const auto inH = inHighContent.getValues<float>();
-            const auto outL = outLowContent.getValues<float>();
-            const auto outH = outHighContent.getValues<float>();
-
-            const auto levels = origOp.levels();
-
-            for (int i = 0; i < qVals.size(); i++) {
-                auto ind = i;
-                auto n = ind / (C * H * W);
-                ind %= (C * H * W);
-                auto c = ind / (H * W);
-                ind %= (H * W);
-                auto h = ind / W;
-                ind %= W;
-                auto w = ind;
-
-                size_t quantInd;
-
-                switch (axis.getValue()) {
-                case 0:
-                    quantInd = n;
-                    break;
-                case 1:
-                    quantInd = c;
-                    break;
-                case 2:
-                    quantInd = h;
-                    break;
-                case 3:
-                    quantInd = w;
-                    break;
-                default:
-                    VPUX_THROW("Axis has unexpected value {0}", axis);
-                }
-
-                if (inVals[i] <= std::min(inL[quantInd], inH[quantInd]))
-                    outVals[i] = outL[quantInd];
-                if (inVals[i] > std::max(inL[quantInd], inH[quantInd]))
-                    outVals[i] = outH[quantInd];
-                else
-                    outVals[i] =
-                            std::round((inVals[i] - inL[quantInd]) / (inH[quantInd] - inL[quantInd]) * (levels - 1)) /
-                                    (levels - 1) * (outH[quantInd] - outL[quantInd]) +
-                            outL[quantInd];
-=======
             // const auto inContent = inConst.content();
             // const auto inVals = inContent.getValues<float>();
             // const auto shape = inContent.getShape();
@@ -438,7 +363,6 @@
                 const auto newConstAttr = inConst.contentAttr().rescale(ratioHigh.getValue());
                 rewriter.replaceOpWithNewOp<Const::DeclareOp>(origOp, origOp.getType(), newConstAttr)
                         ->setLoc(inConst->getLoc());
->>>>>>> 517ea9c7
             }
 
             // std::cout << "inH[0] = " << inH[0] << "\n";
