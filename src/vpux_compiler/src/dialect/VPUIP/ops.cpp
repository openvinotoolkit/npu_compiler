//
// Copyright Intel Corporation.
//
// LEGAL NOTICE: Your use of this software and any required dependent software
// (the "Software Package") is subject to the terms and conditions of
// the Intel(R) OpenVINO(TM) Distribution License for the Software Package,
// which may also include notices, disclaimers, or license terms for
// third party or open source software included in or with the Software Package,
// and your use indicates your acceptance of all such terms. Please refer
// to the "third-party-programs.txt" or other similarly-named text file
// included with the Software Package for additional details.
//

#include "vpux/compiler/dialect/VPUIP/ops.hpp"

#include "vpux/compiler/core/attributes/indexed_symbol_attr.hpp"
#include "vpux/compiler/dialect/IE/ops_interfaces.hpp"
#include "vpux/compiler/dialect/IE/utils/generate_tiling.hpp"
#include "vpux/compiler/dialect/IERT/ops_interfaces.hpp"
#include "vpux/compiler/dialect/VPU/attributes.hpp"
#include "vpux/compiler/dialect/VPU/nce_invariant.hpp"
#include "vpux/compiler/dialect/VPUIP/nce_invariant.hpp"
#include "vpux/compiler/dialect/VPUIP/types.hpp"
#include "vpux/compiler/dialect/VPURT/types.hpp"

#include "vpux/utils/core/numeric.hpp"

#include <mlir/Dialect/Quant/QuantTypes.h>
#include <mlir/IR/BuiltinAttributes.h>

#include <llvm/ADT/TypeSwitch.h>

using namespace vpux;

namespace {

//
// LayerWithPostOpModel
//

bool isSupportedHWPostOp(mlir::Operation* postOp) {
    if (!mlir::isa<IE::ScaleShiftOp, IE::ReLUOp, IE::ClampOp, IE::SigmoidOp, IE::TanhOp, IE::LeakyReluOp, IE::PReluOp>(
                postOp)) {
        return false;
    }

    if (auto clampOp = mlir::dyn_cast<IE::ClampOp>(postOp)) {
        const auto minVal = clampOp.minAttr().getValueAsDouble();
        if (!isDoubleEqual(minVal, 0.0)) {
            return false;
        }

        // TODO: should be check maxVal?
    }

    const auto module = postOp->getParentOfType<mlir::ModuleOp>();
    const auto arch = VPU::getArch(module);
    if (arch == VPU::ArchKind::MTL && mlir::isa<IE::MaxPoolOp>(postOp)) {
        return false;
    }

    auto producerOp = postOp->getOperand(0).getDefiningOp();
    // FIXME fuse LeakyRelu using PWL here [EISW-13693]
    const auto isQuantized = [](mlir::Operation* op, mlir::Operation* postOp) -> bool {
        auto isFakeQuantizeOpInput = mlir::dyn_cast_or_null<IE::FakeQuantizeOp>(op->getOperand(0).getDefiningOp());
        auto isFakeQuantizeOpOutput = false;
        for (auto user : postOp->getUsers()) {
            if (mlir::dyn_cast_or_null<IE::FakeQuantizeOp>(user)) {
                isFakeQuantizeOpOutput = true;
                break;
            }
        }
        return isFakeQuantizeOpOutput || isFakeQuantizeOpInput;
    };

    if (mlir::isa<IE::LeakyReluOp>(postOp) && isQuantized(producerOp, postOp)) {
        return false;
    }

    return true;
}

template <class MainOpType>
class LayerWithPostOpModel final :
        public IE::LayerWithPostOpInterface::ExternalModel<LayerWithPostOpModel<MainOpType>, MainOpType> {
public:
    bool isSupportedPostOp(mlir::Operation* mainOp, mlir::Operation* postOp) const {
        if (VPU::getCompilationMode(postOp) == VPU::CompilationMode::ReferenceSW) {
            return false;
        }

        if (!isSupportedHWPostOp(postOp)) {
            return false;
        }

        return VPUIP::NCEInvariant::verifyKernel(mlir::cast<MainOpType>(mainOp)).succeeded();
    }
};

//
// LayoutInfoOpModel
//

template <class ImplOpType>
class LayoutInfoOpModelForSW final :
        public IE::LayoutInfoOpInterface::FallbackModel<LayoutInfoOpModelForSW<ImplOpType>> {
public:
    void inferLayoutInfo(mlir::Operation* origOp, IE::LayerLayoutInfo& info) const {
        ImplOpType::inferLayoutInfo(origOp, info);
    }

    IE::LayerLayoutInfo getLayoutInfo(mlir::Operation* origOp) const {
        return IE::getLayoutInfo(origOp);
    }
};

template <class OrigOpType, class FallbackImplOpType>
class LayoutInfoOpModelForHW final :
        public IE::LayoutInfoOpInterface::ExternalModel<LayoutInfoOpModelForHW<OrigOpType, FallbackImplOpType>,
                                                        OrigOpType> {
public:
    void inferLayoutInfo(mlir::Operation* origOp, IE::LayerLayoutInfo& info) const {
        if (!canBeExecutedOnNCE(origOp)) {
            FallbackImplOpType::inferLayoutInfo(origOp, info);
            return;
        }

        VPUIP::NCEClusterTaskOp::inferLayoutInfo(origOp, info);
    }

private:
    static bool canBeExecutedOnNCE(mlir::Operation* op) {
        if (VPU::getCompilationMode(op) == VPU::CompilationMode::ReferenceSW) {
            // We are in reference SW compilation mode
            return false;
        }

        if (VPUIP::NCEInvariant::verifyKernel(mlir::cast<OrigOpType>(op)).failed()) {
            // Basic NCE invariants check failed, the operation will fallback to SW mode
            return false;
        }

        return true;
    }
};

//
// AlignedChannelsOpModel
//

template <class MainOpType>
class AlignedChannelsOpModel final :
        public IE::AlignedChannelsOpInterface::ExternalModel<AlignedChannelsOpModel<MainOpType>, MainOpType> {
public:
    mlir::LogicalResult verifyChannels(mlir::Operation* op) const {
        if (!canBeExecutedOnNCE(op)) {
            // SW version of the operation has no specific requirements
            return mlir::success();
        }

        return VPUIP::NCEInvariant::verifyChannels(mlir::cast<MainOpType>(op));
    }

    int64_t getInputChannelAlignment(mlir::Operation* op) const {
        if (!canBeExecutedOnNCE(op)) {
            // SW version of the operation has no specific requirements
            return 1;
        }

        const auto inputType = op->getOperand(0).getType().cast<vpux::NDTypeInterface>();

        if (mlir::isa<IE::ConvolutionOp>(op)) {
            const auto inOrder = inputType.getDimsOrder();
            if (inOrder == DimsOrder::NCHW) {
                // C-major convolution has no specific requirements
                return 1;
            }
        }

        return VPU::NCEInvariant::getAlignment(inputType.getElementType());
    }
    int64_t getOutputChannelAlignment(mlir::Operation* op) const {
        if (!canBeExecutedOnNCE(op)) {
            // SW version of the operation has no specific requirements
            return 1;
        }

        const auto outputType = op->getResult(0).getType().cast<vpux::NDTypeInterface>();
        return VPU::NCEInvariant::getAlignment(outputType.getElementType());
    }

    bool checkChannelRestrictions(mlir::Operation* op, int64_t channels) const {
        if (!canBeExecutedOnNCE(op)) {
            // there are no such restrictions in SW mode
            return true;
        }

        const auto module = op->getParentOfType<mlir::ModuleOp>();
        const auto arch = VPU::getArch(module);

        if (arch == VPU::ArchKind::MTL && (mlir::isa<IE::MaxPoolOp>(op) || mlir::isa<IE::GroupConvolutionOp>(op))) {
            // HW restrictions for channel number
            static const SmallVector<int64_t> availableChannels = {16, 32, 64};
            return std::find(availableChannels.begin(), availableChannels.end(), channels) != availableChannels.end();
        }

        return true;
    }

private:
    static bool canBeExecutedOnNCE(mlir::Operation* op) {
        if (VPU::getCompilationMode(op) == VPU::CompilationMode::ReferenceSW) {
            // We are in reference SW compilation mode
            return false;
        }

        if (VPUIP::NCEInvariant::verifyKernel(mlir::cast<MainOpType>(op)).failed()) {
            // Basic NCE invariants check failed, the operation will fallback to SW mode
            return false;
        }

        return true;
    }
};

//
// TilingInfoOpModel
//

bool isSupportedIsolatedTiling(IE::ConvolutionOp origOp, const OutputTiling& tiles, Logger log) {
    const auto inputType = origOp.input().getType().cast<vpux::NDTypeInterface>();
    const auto filterType = origOp.filter().getType().cast<vpux::NDTypeInterface>();
    const auto outputType = origOp.output().getType().cast<vpux::NDTypeInterface>();

    return llvm::all_of(tiles, [&](const TileInfo& outputTile) {
        const auto origInputShape = getShape(origOp.input());
        const auto origFilterShape = getShape(origOp.filter());
        const auto origBiasShape = origOp.bias() != nullptr ? getShape(origOp.bias()) : ShapeRef();
        const auto origPadding = PadInfo(origOp.pads_begin(), origOp.pads_end());

        const auto inputTiling = backInferConvTile(outputTile, origInputShape, origFilterShape, origBiasShape,
                                                   origOp.strides(), origPadding);

        const auto& tileConf = inputTiling.tiles;
        VPUX_THROW_UNLESS(tileConf.size() > 1, "Missed tile information. Got {0} tiles info, must be at least 2",
                          tileConf.size());
        const auto& inputTile = tileConf[0];
        const auto& filterTile = tileConf[1];

        const auto inputTileType = inputType.extractDenseTile(inputTile.offsets, inputTile.shape);
        const auto filterTileType = filterType.extractDenseTile(filterTile.offsets, filterTile.shape);
        const auto outputTileType = outputType.extractDenseTile(outputTile.offsets, outputTile.shape);

        return mlir::succeeded(VPUIP::NCEInvariant::verifyConvCMX(
                origOp->getLoc(), origOp->getParentOfType<mlir::ModuleOp>(), inputTileType, filterTileType,
                outputTileType, origOp.strides(), log));
    });
}

<<<<<<< HEAD
bool isSupportedTiling(VPU::NCEConvolutionOp origOp, const OutputTiling& tiles, Logger /*log*/) {
    const auto inputType = origOp.input().getType().cast<vpux::NDTypeInterface>();
    const auto filterType = origOp.filter().getType().cast<vpux::NDTypeInterface>();
    const auto outputType = origOp.output().getType().cast<vpux::NDTypeInterface>();

    return llvm::all_of(tiles, [&](const TileInfo& outputTile) {
        const auto origInputShape = getShape(origOp.input());
        const auto origFilterShape = getShape(origOp.filter());
        const auto origBiasShape = origOp.bias().hasValue() ? origOp.bias().getValue().getShape() : ShapeRef();
        const auto origPadding = toPadInfo(origOp.pad());

        const auto inputTiling = backInferConvTile(outputTile, origInputShape, origFilterShape, origBiasShape,
                                                   origOp.strides(), origPadding);

        const auto& tileConf = inputTiling.tiles;
        VPUX_THROW_UNLESS(tileConf.size() > 1, "Missed tile information. Got {0} tiles info, must be at least 2",
                          tileConf.size());
        const auto& inputTile = tileConf[0];
        const auto& filterTile = tileConf[1];

        const auto inputTileType = inputType.extractDenseTile(inputTile.offsets, inputTile.shape);
        const auto filterTileType = filterType.extractDenseTile(filterTile.offsets, filterTile.shape);
        const auto outputTileType = outputType.extractDenseTile(outputTile.offsets, outputTile.shape);

        return origOp.fitIntoCMX(inputTileType, filterTileType, outputTileType);
    });
}

bool isSupportedTiling(IE::GroupConvolutionOp origOp, const OutputTiling& tiles, Logger log) {
=======
bool isSupportedIsolatedTiling(IE::GroupConvolutionOp origOp, const OutputTiling& tiles, Logger log) {
>>>>>>> a2994193
    const auto inputType = origOp.input().getType().cast<vpux::NDTypeInterface>();
    const auto filterType = origOp.filter().getType().cast<vpux::NDTypeInterface>();
    const auto outputType = origOp.output().getType().cast<vpux::NDTypeInterface>();

    auto channelsInfo = mlir::dyn_cast<IE::AlignedChannelsOpInterface>(origOp.getOperation());

    return llvm::all_of(tiles, [&](const TileInfo& outputTile) {
        if (channelsInfo != nullptr && !channelsInfo.checkChannelRestrictions(outputTile.shape[Dims4D::Act::C])) {
            return false;
        }

        const auto origInputShape = getShape(origOp.input());
        const auto origFilterShape = getShape(origOp.filter());
        const auto origBiasShape = origOp.bias() != nullptr ? getShape(origOp.bias()) : ShapeRef();
        const auto origPadding = PadInfo(origOp.pads_begin(), origOp.pads_end());

        const auto inputTiling = backInferGroupConvTile(outputTile, origInputShape, origFilterShape, origBiasShape,
                                                        origOp.strides(), origPadding);

        const auto& tileConf = inputTiling.tiles;
        VPUX_THROW_UNLESS(tileConf.size() > 1, "Missed tile information. Got {0} tiles info, must be at least 2",
                          tileConf.size());
        const auto& inputTile = tileConf[0];
        const auto& filterTile = tileConf[1];

        const auto inputTileType = inputType.extractDenseTile(inputTile.offsets, inputTile.shape);
        const auto filterTileType = filterType.extractDenseTile(filterTile.offsets, filterTile.shape);
        const auto outputTileType = outputType.extractDenseTile(outputTile.offsets, outputTile.shape);

        return mlir::succeeded(VPUIP::NCEInvariant::verifyGroupConvCMX(
                origOp->getLoc(), origOp->getParentOfType<mlir::ModuleOp>(), inputTileType, filterTileType,
                outputTileType, origOp.strides(), log));
    });
}

<<<<<<< HEAD
bool isSupportedTiling(VPU::NCEDepthConvolutionOp origOp, const OutputTiling& tiles, Logger /*log*/) {
    const auto inputType = origOp.input().getType().cast<vpux::NDTypeInterface>();
    const auto filterType = origOp.filter().getType().cast<vpux::NDTypeInterface>();
    const auto outputType = origOp.output().getType().cast<vpux::NDTypeInterface>();

    return llvm::all_of(tiles, [&](const TileInfo& outputTile) {
        const auto origInputShape = getShape(origOp.input());
        const auto origFilterShape = getShape(origOp.filter());
        const auto origBiasShape = origOp.bias().hasValue() ? origOp.bias().getValue().getShape() : ShapeRef();
        const auto origPadding = toPadInfo(origOp.pad());

        const auto inputTiling = backInferGroupConvTile(outputTile, origInputShape, origFilterShape, origBiasShape,
                                                        origOp.strides(), origPadding);

        const auto& tileConf = inputTiling.tiles;
        VPUX_THROW_UNLESS(tileConf.size() > 1, "Missed tile information. Got {0} tiles info, must be at least 2",
                          tileConf.size());
        const auto& inputTile = tileConf[0];
        const auto& filterTile = tileConf[1];

        const auto inputTileType = inputType.extractDenseTile(inputTile.offsets, inputTile.shape);
        const auto filterTileType = filterType.extractDenseTile(filterTile.offsets, filterTile.shape);
        const auto outputTileType = outputType.extractDenseTile(outputTile.offsets, outputTile.shape);

        return origOp.fitIntoCMX(inputTileType, filterTileType, outputTileType);
    });
}

bool isSupportedTiling(IE::MaxPoolOp origOp, const OutputTiling& tiles, Logger log) {
=======
bool isSupportedIsolatedTiling(IE::MaxPoolOp origOp, const OutputTiling& tiles, Logger log) {
>>>>>>> a2994193
    const auto inputType = origOp.input().getType().cast<vpux::NDTypeInterface>();
    const auto outputType = origOp.output().getType().cast<vpux::NDTypeInterface>();

    auto channelsInfo = mlir::dyn_cast<IE::AlignedChannelsOpInterface>(origOp.getOperation());

    return llvm::all_of(tiles, [&](const TileInfo& outputTile) {
        if (channelsInfo != nullptr && !channelsInfo.checkChannelRestrictions(outputTile.shape[Dims4D::Act::C])) {
            return false;
        }

        const auto origInputShape = getShape(origOp.input());
        const auto origPadding = PadInfo(origOp.pads_begin(), origOp.pads_end());

        const auto inputTiling =
                backInferPoolTile(outputTile, origInputShape, origOp.kernel_size(), origOp.strides(), origPadding);

        const auto& tileConf = inputTiling.tiles;
        VPUX_THROW_UNLESS(!tileConf.empty(), "Got empty tile information");
        const auto& inputTile = tileConf[0];

        const auto inputTileType = inputType.extractDenseTile(inputTile.offsets, inputTile.shape);
        const auto outputTileType = outputType.extractDenseTile(outputTile.offsets, outputTile.shape);

        return mlir::succeeded(VPUIP::NCEInvariant::verifyPoolCMX(
                origOp->getLoc(), origOp->getParentOfType<mlir::ModuleOp>(), inputTileType, outputTileType,
                origOp.kernel_size(), origOp.strides(), log));
    });
}

bool isSupportedTiling(VPU::NCEMaxPoolOp origOp, const OutputTiling& tiles, Logger /*log*/) {
    const auto inputType = origOp.input().getType().cast<vpux::NDTypeInterface>();
    const auto outputType = origOp.output().getType().cast<vpux::NDTypeInterface>();

    auto channelsInfo = mlir::dyn_cast<IE::AlignedChannelsOpInterface>(origOp.getOperation());

    return llvm::all_of(tiles, [&](const TileInfo& outputTile) {
        if (channelsInfo != nullptr && !channelsInfo.checkChannelRestrictions(outputTile.shape[Dims4D::Act::C])) {
            return false;
        }

        const auto origInputShape = getShape(origOp.input());
        const auto origPadding = toPadInfo(origOp.pad());

        const auto inputTiling =
                backInferPoolTile(outputTile, origInputShape, origOp.kernel_size(), origOp.strides(), origPadding);

        const auto& tileConf = inputTiling.tiles;
        VPUX_THROW_UNLESS(!tileConf.empty(), "Got empty tile information");
        const auto& inputTile = tileConf[0];

        const auto inputTileType = inputType.extractDenseTile(inputTile.offsets, inputTile.shape);
        const auto outputTileType = outputType.extractDenseTile(outputTile.offsets, outputTile.shape);

        return origOp.fitIntoCMX(inputTileType, outputTileType);
    });
}

SmallVector<Dim> getTileDims(ShapeRef tileAxis) {
    SmallVector<Dim> tileDims;
    for (unsigned i = 0; i < tileAxis.size(); i++) {
        if (tileAxis[Dim(i)] > 1)
            tileDims.emplace_back(Dim(i));
    }
    return tileDims;
}

bool isLastTileBiggest(ShapeRef tileAxis, ShapeRef outputShape, Dim tileDim) {
    auto tileResult = fillDividedTiles(tileAxis, outputShape);
    auto lastTile = tileResult.end() - 1;
    auto firstTile = tileResult.begin();
    return lastTile->shape[tileDim] > firstTile->shape[tileDim];
}

bool isDivisibleTile(mlir::Operation* op, ShapeRef tileAxis, Dim tileDim, int64_t kernelSize) {
    int64_t minChannelSize = 1;
    if (auto channelsInfo = mlir::dyn_cast<IE::AlignedChannelsOpInterface>(op)) {
        minChannelSize = channelsInfo.getOutputChannelAlignment();
    }
    auto outputShape = getShape(op->getResult(0));
    if (tileDim == Dims4D::Act::C) {
        return (outputShape[tileDim] / tileAxis[tileDim] >= minChannelSize) &&
               (outputShape[tileDim] % tileAxis[tileDim] == 0) &&
               ((outputShape[tileDim] / tileAxis[tileDim]) % minChannelSize == 0);
    } else {
        return outputShape[tileDim] / tileAxis[tileDim] >= kernelSize;
    }
}

bool checkPatternPrefetchMem(mlir::Operation* op, const OutputTiling& tiles, Logger log) {
    auto parentOp = IE::getParentTargetOp(op);
    const auto parentShape = getShape(parentOp->getResult(0));
    return mlir::succeeded(
            vpux::VPUIP::NCEInvariant::verifyPrefetchPatternCMX(op, tiles, parentOp, {TileInfo(parentShape)}, log));
}

bool isSupportedPrefetchTiling(IE::ConvolutionOp origOp, const OutputTiling& tiles, Logger log, TilingMode tilingMode) {
    auto outputShape = getShape(origOp.output());
    auto tileAxis = tiles.begin()->axis;
    auto tileDims = getTileDims(tileAxis);

    auto isMemPrefetchable = [&]() -> bool {
        if (tilingMode == vpux::TilingMode::PREFETCH_TILING) {
            return vpux::VPUIP::NCEInvariant::verifyPrefetchCMX(origOp, tiles, log).succeeded();
        }
        // Pattern prefetch
        return checkPatternPrefetchMem(origOp.getOperation(), tiles, log);
    };

    // neutral tiling check
    if (tileDims.size() == 0 && tilingMode == vpux::TilingMode::PATTERN_PREFETCH_TILING) {
        return isMemPrefetchable();
    }

    // Prefetch tiling is only triggered when the isolated tiling is not nested
    if (tileDims.size() != 1) {
        return false;
    }
    auto tileDim = tileDims[0];
    return isDivisibleTile(origOp.getOperation(), tileAxis, tileDim, getShape(origOp.filter())[tileDim]) &&
           isMemPrefetchable() && !isLastTileBiggest(tileAxis, outputShape, tileDim);
}

<<<<<<< HEAD
bool isSupportedPrefetchTiling(VPU::NCEConvolutionOp origOp, ShapeRef tileAxis, Logger log) {
    auto outputShape = getShape(origOp.output());
    auto tileDims = getTileDims(tileAxis);
    if (tileDims.size() != 1) {
        return false;
    }
    auto tileDim = tileDims[0];
    auto isMemPrefetchable = [&]() -> bool {
        auto tileResult = fillDividedTiles(tileAxis, outputShape);
        return vpux::VPUIP::NCEInvariant::verifyPrefetchCMX(origOp, tileResult, log).succeeded();
    };

    return isDivisibleTile(origOp.getOperation(), tileAxis, tileDim, getShape(origOp.filter())[tileDim]) &&
           isMemPrefetchable() && !isLastTileBiggest(tileAxis, outputShape, tileDim);
}

bool isSupportedPrefetchTiling(IE::GroupConvolutionOp origOp, ShapeRef tileAxis, Logger log) {
=======
bool isSupportedPrefetchTiling(IE::GroupConvolutionOp origOp, const OutputTiling& tiles, Logger log,
                               TilingMode tilingMode) {
>>>>>>> a2994193
    auto outputShape = getShape(origOp.output());
    auto tileAxis = tiles.begin()->axis;
    auto tileDims = getTileDims(tileAxis);

    auto isMemPrefetchable = [&]() -> bool {
        if (tilingMode == vpux::TilingMode::PREFETCH_TILING) {
            return vpux::VPUIP::NCEInvariant::verifyPrefetchCMX(origOp, tiles, log).succeeded();
        }
        // Pattern prefetch
        return checkPatternPrefetchMem(origOp.getOperation(), tiles, log);
    };

    // neutral tiling check
    if (tileDims.size() == 0 && tilingMode == vpux::TilingMode::PATTERN_PREFETCH_TILING) {
        return isMemPrefetchable();
    }

    // Prefetch tiling is only triggered when the isolated tiling is not nested
    if (tileDims.size() != 1) {
        return false;
    }
    auto tileDim = tileDims[0];

    auto channelsInfo = mlir::dyn_cast<IE::AlignedChannelsOpInterface>(origOp.getOperation());
    if (channelsInfo != nullptr && !channelsInfo.checkChannelRestrictions(tileAxis[Dims4D::Act::C])) {
        return false;
    }

    return isDivisibleTile(origOp.getOperation(), tileAxis, tileDim, getShape(origOp.filter())[tileDim]) &&
           isMemPrefetchable() && !isLastTileBiggest(tileAxis, outputShape, tileDim);
}

<<<<<<< HEAD
bool isSupportedPrefetchTiling(VPU::NCEDepthConvolutionOp origOp, ShapeRef tileAxis, Logger log) {
    auto outputShape = getShape(origOp.output());
    auto tileDims = getTileDims(tileAxis);
    if (tileDims.size() != 1) {
        return false;
    }
    auto tileDim = tileDims[0];

    auto channelsInfo = mlir::dyn_cast<IE::AlignedChannelsOpInterface>(origOp.getOperation());
    if (channelsInfo != nullptr && !channelsInfo.checkChannelRestrictions(tileAxis[Dims4D::Act::C])) {
        return false;
    }

    auto isMemPrefetchable = [&]() -> bool {
        auto tileResult = fillDividedTiles(tileAxis, outputShape);
        return vpux::VPUIP::NCEInvariant::verifyPrefetchCMX(origOp, tileResult, log).succeeded();
    };

    return isDivisibleTile(origOp.getOperation(), tileAxis, tileDim, getShape(origOp.filter())[tileDim]) &&
           isMemPrefetchable() && !isLastTileBiggest(tileAxis, outputShape, tileDim);
}

bool isSupportedPrefetchTiling(IE::MaxPoolOp origOp, ShapeRef tileAxis, Logger log) {
=======
bool isSupportedPrefetchTiling(IE::MaxPoolOp origOp, const OutputTiling& tiles, Logger log, TilingMode tilingMode) {
    auto tileAxis = tiles.begin()->axis;
>>>>>>> a2994193
    auto tileDims = getTileDims(tileAxis);

    auto isMemPrefetchable = [&]() -> bool {
        if (tilingMode == vpux::TilingMode::PREFETCH_TILING) {
            return vpux::VPUIP::NCEInvariant::verifyPrefetchCMX(origOp, tiles, log).succeeded();
        }
        // Pattern prefetch
        return checkPatternPrefetchMem(origOp.getOperation(), tiles, log);
    };

    // neutral tiling check
    if (tileDims.size() == 0 && tilingMode == vpux::TilingMode::PATTERN_PREFETCH_TILING) {
        return isMemPrefetchable();
    }

    // Prefetch tiling is only triggered when the isolated tiling is not nested
    if (tileDims.size() != 1) {
        return false;
    }
    auto tileDim = tileDims[0];
    auto outputShape = getShape(origOp.output());

    auto channelsInfo = mlir::dyn_cast<IE::AlignedChannelsOpInterface>(origOp.getOperation());
    if (channelsInfo != nullptr && !channelsInfo.checkChannelRestrictions(tileAxis[Dims4D::Act::C])) {
        return false;
    }

    size_t realKernelIndex = tileDim == Dims4D::Act::H ? 0 : 1;
    return isDivisibleTile(origOp.getOperation(), tileAxis, tileDim,
                           parseIntArrayAttr<int64_t>(origOp.kernel_size())[realKernelIndex]) &&
           isMemPrefetchable() && !isLastTileBiggest(tileAxis, outputShape, tileDim);
}

bool isSupportedPrefetchTiling(VPU::NCEMaxPoolOp origOp, ShapeRef tileAxis, Logger log) {
    auto tileDims = getTileDims(tileAxis);
    if (tileDims.size() != 1) {
        return false;
    }
    auto tileDim = tileDims[0];
    auto outputShape = getShape(origOp.output());

    auto channelsInfo = mlir::dyn_cast<IE::AlignedChannelsOpInterface>(origOp.getOperation());
    if (channelsInfo != nullptr && !channelsInfo.checkChannelRestrictions(tileAxis[Dims4D::Act::C])) {
        return false;
    }

    auto isMemPrefetchable = [&]() -> bool {
        auto tileResult = fillDividedTiles(tileAxis, outputShape);
        return vpux::VPUIP::NCEInvariant::verifyPrefetchCMX(origOp, tileResult, log).succeeded();
    };

    size_t realKernelIndex = tileDim == Dims4D::Act::H ? 0 : 1;
    return isDivisibleTile(origOp.getOperation(), tileAxis, tileDim,
                           parseIntArrayAttr<int64_t>(origOp.kernel_size())[realKernelIndex]) &&
           isMemPrefetchable() && !isLastTileBiggest(tileAxis, outputShape, tileDim);
}

template <class MainOpType>
class NCETilingInfoOpModel final :
        public IE::TilingInfoOpInterface::ExternalModel<NCETilingInfoOpModel<MainOpType>, MainOpType> {
public:
    bool isSupportedTiling(mlir::Operation* origOp, const OutputTiling& tiles, Logger log,
                           TilingMode tilingMode) const {
        if (!isSupportedByNCE(mlir::cast<MainOpType>(origOp), log)) {
            return true;
        }
        switch (tilingMode) {
        case vpux::TilingMode::ISOLATED_TILING:
            return isSupportedIsolatedTiling(mlir::cast<MainOpType>(origOp), tiles, log);
        case vpux::TilingMode::PREFETCH_TILING:
        case vpux::TilingMode::PATTERN_PREFETCH_TILING:
            return isSupportedPrefetchTiling(mlir::cast<MainOpType>(origOp), tiles, log, tilingMode);
        default:
            VPUX_THROW(
                    "Unknown tiling mode. ISOLATED_TILING, PREFETCH_TILING and PATTERN_PREFETCH_TILING are supported.");
        }
    }

private:
    static bool isSupportedByNCE(MainOpType op, Logger log) {
        if (VPU::getCompilationMode(op) == VPU::CompilationMode::ReferenceSW) {
            return false;
        }

        return VPUIP::NCEInvariant::verifyKernel(op, log).succeeded() &&
               VPUIP::NCEInvariant::verifyChannels(op, log).succeeded();
    }
};

bool isSupportedIsolatedTiling(mlir::Operation* origOp, const OutputTiling& tiles, Logger log) {
    const auto input1Type = origOp->getOperand(0).getType().cast<vpux::NDTypeInterface>();
    const auto input2Type = origOp->getOperand(1).getType().cast<vpux::NDTypeInterface>();
    const auto outputType = origOp->getResult(0).getType().cast<vpux::NDTypeInterface>();
    return llvm::all_of(tiles, [&](const TileInfo& tile) {
        const auto input1TileType = input1Type.extractDenseTile(tile.offsets, tile.shape);
        const auto input2TileType = input2Type.extractDenseTile(tile.offsets, tile.shape);
        const auto outputTileType = outputType.extractDenseTile(tile.offsets, tile.shape);

        return mlir::succeeded(
                VPUIP::NCEInvariant::verifyEltwiseCMX(origOp->getLoc(), origOp->getParentOfType<mlir::ModuleOp>(),
                                                      input1TileType, input2TileType, outputTileType, log));
    });
}

template <class MainOpType>
class NCEEltwiseTilingInfoOpModel final :
        public IE::TilingInfoOpInterface::ExternalModel<NCEEltwiseTilingInfoOpModel<MainOpType>, MainOpType> {
public:
    bool isSupportedTiling(mlir::Operation* origOp, const OutputTiling& tiles, Logger log,
                           TilingMode tilingMode) const {
        if (!isSupportedByNCE(mlir::cast<MainOpType>(origOp), log)) {
            return true;
        }

        switch (tilingMode) {
        case TilingMode::ISOLATED_TILING:
            return ::isSupportedIsolatedTiling(origOp, tiles, log);
        case TilingMode::PREFETCH_TILING:
        case TilingMode::PATTERN_PREFETCH_TILING:
            // The DPU time of eltwise operations are too short to worth prefetching.
            return false;
        default:
            VPUX_THROW(
                    "Unknown tiling mode. ISOLATED_TILING, PREFETCH_TILING and PATTERN_PREFETCH_TILING are supported.");
        }
    }

private:
    static bool isSupportedByNCE(MainOpType op, Logger log) {
        if (VPU::getCompilationMode(op) == VPU::CompilationMode::ReferenceSW) {
            return false;
        }

        return VPUIP::NCEInvariant::verifyKernel(op, log).succeeded() &&
               VPUIP::NCEInvariant::verifyChannels(op, log).succeeded();
    }
};

//
// AsyncLayerOpModel
//

class AsyncLayerOpModelForHW final : public IERT::AsyncLayerOpInterface::FallbackModel<AsyncLayerOpModelForHW> {
public:
    IndexedSymbolAttr getExecutor(mlir::Operation* origOp) const {
        if (VPU::getCompilationMode(origOp) == VPU::CompilationMode::ReferenceSW) {
            return VPUIP::getExecutorAttr(origOp, VPU::ExecutorKind::SHAVE_UPA);
        }

        if (VPUIP::NCEInvariant::verifyOp(origOp).failed()) {
            return VPUIP::getExecutorAttr(origOp, VPU::ExecutorKind::SHAVE_UPA);
        }

        return VPUIP::getExecutorAttr(origOp, VPU::ExecutorKind::NCE);
    }
};

class AsyncLayerOpModelForDMA final : public IERT::AsyncLayerOpInterface::FallbackModel<AsyncLayerOpModelForDMA> {
public:
    IndexedSymbolAttr getExecutor(mlir::Operation* origOp) const {
        return VPUIP::getExecutorAttr(origOp, VPU::ExecutorKind::DMA_NN);
    }
};

class AsyncLayerOpModelForSW final : public IERT::AsyncLayerOpInterface::FallbackModel<AsyncLayerOpModelForSW> {
public:
    IndexedSymbolAttr getExecutor(mlir::Operation* origOp) const {
        return VPUIP::getExecutorAttr(origOp, VPU::ExecutorKind::SHAVE_UPA);
    }
};

//
// SoftwareLayerOpModel
//

class SoftwareLayerOpModel final : public IERT::SoftwareLayerOpInterface::FallbackModel<SoftwareLayerOpModel> {
public:
    IERT::KernelInfo getKernelInfo(mlir::Operation* origOp) const {
        return VPUIP::SwKernelOp::getKernelInfo(origOp);
    }
};

//
// redirectOpInterfacesForIE
//

template <template <class, class> class OpModelForHW, template <class> class OpModelForSW>
void redirectOpInterfacesForIE(mlir::DialectRegistry& registry) {
    registry.addOpInterface<IE::ConvolutionOp, OpModelForHW<IE::ConvolutionOp, VPUIP::ConvolutionUPAOp>>();
    registry.addOpInterface<IE::GroupConvolutionOp, OpModelForHW<IE::GroupConvolutionOp, VPUIP::ConvolutionUPAOp>>();
    registry.addOpInterface<IE::MaxPoolOp, OpModelForHW<IE::MaxPoolOp, VPUIP::PoolingUPAOp>>();
    registry.addOpInterface<IE::AddOp, OpModelForHW<IE::AddOp, VPUIP::EltwiseUPAOp>>();
    registry.addOpInterface<IE::MultiplyOp, OpModelForHW<IE::MultiplyOp, VPUIP::EltwiseUPAOp>>();
    registry.addOpInterface<IE::SubtractOp, OpModelForHW<IE::SubtractOp, VPUIP::EltwiseUPAOp>>();
    registry.addOpInterface<IE::AndOp, OpModelForHW<IE::AndOp, VPUIP::EltwiseUPAOp>>();

    registry.addOpInterface<IE::ConvertOp, OpModelForSW<VPUIP::ConvertUPAOp>>();
    registry.addOpInterface<IE::SoftMaxOp, OpModelForSW<VPUIP::SoftMaxUPAOp>>();
    registry.addOpInterface<IE::AvgPoolOp, OpModelForSW<VPUIP::PoolingUPAOp>>();
    registry.addOpInterface<IE::ReLUOp, OpModelForSW<VPUIP::ReLUUPAOp>>();
    registry.addOpInterface<IE::SigmoidOp, OpModelForSW<VPUIP::SigmoidUPAOp>>();
    registry.addOpInterface<IE::ClampOp, OpModelForSW<VPUIP::ClampUPAOp>>();
    registry.addOpInterface<IE::EluOp, OpModelForSW<VPUIP::EluUPAOp>>();
    registry.addOpInterface<IE::HSwishOp, OpModelForSW<VPUIP::HSwishUPAOp>>();
    registry.addOpInterface<IE::MishOp, OpModelForSW<VPUIP::MishUPAOp>>();
    registry.addOpInterface<IE::ErfOp, OpModelForSW<VPUIP::ErfUPAOp>>();
    registry.addOpInterface<IE::BroadcastOp, OpModelForSW<VPUIP::BroadcastUPAOp>>();
    registry.addOpInterface<IE::FloorOp, OpModelForSW<VPUIP::FloorUPAOp>>();
    registry.addOpInterface<IE::RoundOp, OpModelForSW<VPUIP::RoundUPAOp>>();
    registry.addOpInterface<IE::TanhOp, OpModelForSW<VPUIP::TanhUPAOp>>();
    registry.addOpInterface<IE::SqrtOp, OpModelForSW<VPUIP::SqrtUPAOp>>();
    registry.addOpInterface<IE::SinhOp, OpModelForSW<VPUIP::SinhUPAOp>>();
    registry.addOpInterface<IE::CoshOp, OpModelForSW<VPUIP::CoshUPAOp>>();
    registry.addOpInterface<IE::AsinhOp, OpModelForSW<VPUIP::AsinhUPAOp>>();
    registry.addOpInterface<IE::AcoshOp, OpModelForSW<VPUIP::AcoshUPAOp>>();
    registry.addOpInterface<IE::LogOp, OpModelForSW<VPUIP::LogUPAOp>>();
    registry.addOpInterface<IE::GeluOp, OpModelForSW<VPUIP::GeluUPAOp>>();
    registry.addOpInterface<IE::FakeQuantizeOp, OpModelForSW<VPUIP::FakeQuantizeUPAOp>>();
    registry.addOpInterface<IE::GatherOp, OpModelForSW<VPUIP::GatherUPAOp>>();
    registry.addOpInterface<IE::ScatterNDUpdateOp, OpModelForSW<VPUIP::ScatterNDUpdateUPAOp>>();
    registry.addOpInterface<IE::YuvToRgbOp, OpModelForSW<VPUIP::YuvToRgbUPAOp>>();
    registry.addOpInterface<IE::QuantizeOp, OpModelForSW<VPUIP::QuantCastUPAOp>>();
    registry.addOpInterface<IE::DequantizeOp, OpModelForSW<VPUIP::QuantCastUPAOp>>();
    registry.addOpInterface<IE::PReluOp, OpModelForSW<VPUIP::PReluUPAOp>>();
    registry.addOpInterface<IE::LeakyReluOp, OpModelForSW<VPUIP::LeakyReluUPAOp>>();
    registry.addOpInterface<IE::DivideOp, OpModelForSW<VPUIP::EltwiseUPAOp>>();
    registry.addOpInterface<IE::SquaredDifferenceOp, OpModelForSW<VPUIP::EltwiseUPAOp>>();
    registry.addOpInterface<IE::PowerOp, OpModelForSW<VPUIP::EltwiseUPAOp>>();
    registry.addOpInterface<IE::FloorModOp, OpModelForSW<VPUIP::EltwiseUPAOp>>();
    registry.addOpInterface<IE::MinimumOp, OpModelForSW<VPUIP::EltwiseUPAOp>>();
    registry.addOpInterface<IE::MaximumOp, OpModelForSW<VPUIP::EltwiseUPAOp>>();
    registry.addOpInterface<IE::SwishOp, OpModelForSW<VPUIP::SwishUPAOp>>();
    registry.addOpInterface<IE::GRNOp, OpModelForSW<VPUIP::GRNUPAOp>>();
    registry.addOpInterface<IE::LRN_IEOp, OpModelForSW<VPUIP::NormUPAOp>>();
    registry.addOpInterface<IE::ReduceMaxOp, OpModelForSW<VPUIP::ReduceUPAOp>>();
    registry.addOpInterface<IE::ReduceMeanOp, OpModelForSW<VPUIP::ReduceUPAOp>>();
    registry.addOpInterface<IE::ReduceSumOp, OpModelForSW<VPUIP::ReduceUPAOp>>();
    registry.addOpInterface<IE::TileOp, OpModelForSW<VPUIP::PerAxisTileUPAOp>>();
    registry.addOpInterface<IE::PerAxisTileOp, OpModelForSW<VPUIP::PerAxisTileUPAOp>>();
    registry.addOpInterface<IE::NegativeOp, OpModelForSW<VPUIP::NegativeUPAOp>>();
    registry.addOpInterface<IE::ROIPoolingOp, OpModelForSW<VPUIP::ROIPoolingUPAOp>>();
    registry.addOpInterface<IE::ProposalOp, OpModelForSW<VPUIP::ProposalUPAOp>>();
    registry.addOpInterface<IE::FullyConnectedOp, OpModelForSW<VPUIP::FullyConnectedUPAOp>>();
    registry.addOpInterface<IE::DetectionOutputOp, OpModelForSW<VPUIP::DetectionOutputUPAOp>>();
    registry.addOpInterface<IE::ScaleShiftOp, OpModelForSW<VPUIP::ScaleShiftUPAOp>>();
    registry.addOpInterface<IE::ReorderOp, OpModelForSW<VPUIP::PermuteUPAOp>>();
    registry.addOpInterface<IE::CTCGreedyDecoderOp, OpModelForSW<VPUIP::CTCGreedyDecoderUPAOp>>();
    registry.addOpInterface<IE::CTCGreedyDecoderSeqLenOp, OpModelForSW<VPUIP::CTCGreedyDecoderSeqLenUPAOp>>();
    registry.addOpInterface<IE::PadOp, OpModelForSW<VPUIP::PadUPAOp>>();
    registry.addOpInterface<IE::ExpOp, OpModelForSW<VPUIP::ExpUPAOp>>();
    registry.addOpInterface<IE::InterpolateOp, OpModelForSW<VPUIP::InterpolateUPAOp>>();
    registry.addOpInterface<IE::LSTMCellOp, OpModelForSW<VPUIP::LSTMCellUPAOp>>();
    registry.addOpInterface<IE::StridedSliceOp, OpModelForSW<VPUIP::StridedSliceUPAOp>>();
    registry.addOpInterface<IE::RegionYoloOp, OpModelForSW<VPUIP::RegionYoloUPAOp>>();
    registry.addOpInterface<IE::MVNOp, OpModelForSW<VPUIP::MVNUPAOp>>();
    registry.addOpInterface<IE::LSTMSequenceOp, OpModelForSW<VPUIP::LSTMSequenceUPAOp>>();
    registry.addOpInterface<IE::MemPermuteOp, OpModelForSW<VPUIP::PermuteUPAOp>>();
    registry.addOpInterface<IE::CeilingOp, OpModelForSW<VPUIP::CeilingUPAOp>>();
    registry.addOpInterface<IE::NormalizeIEOp, OpModelForSW<VPUIP::NormalizeIEUPAOp>>();
    registry.addOpInterface<IE::EqualOp, OpModelForSW<VPUIP::EltwiseUPAOp>>();
    registry.addOpInterface<IE::DepthToSpaceOp, OpModelForSW<VPUIP::DepthToSpaceUPAOp>>();
    registry.addOpInterface<IE::ReverseSequenceOp, OpModelForSW<VPUIP::ReverseSequenceUPAOp>>();
    registry.addOpInterface<IE::UpsamplingOp, OpModelForSW<VPUIP::UpsamplingUPAOp>>();
    registry.addOpInterface<IE::LessOp, OpModelForSW<VPUIP::EltwiseUPAOp>>();
    registry.addOpInterface<IE::LessEqualOp, OpModelForSW<VPUIP::EltwiseUPAOp>>();
    registry.addOpInterface<IE::NotEqualOp, OpModelForSW<VPUIP::EltwiseUPAOp>>();
    registry.addOpInterface<IE::SoftPlusOp, OpModelForSW<VPUIP::SoftPlusUPAOp>>();
    registry.addOpInterface<IE::GreaterOp, OpModelForSW<VPUIP::EltwiseUPAOp>>();
    registry.addOpInterface<IE::GreaterEqualOp, OpModelForSW<VPUIP::EltwiseUPAOp>>();
    registry.addOpInterface<IE::AndOp, OpModelForSW<VPUIP::EltwiseUPAOp>>();
    registry.addOpInterface<IE::LogicalOrOp, OpModelForSW<VPUIP::EltwiseUPAOp>>();
    registry.addOpInterface<IE::LogicalXorOp, OpModelForSW<VPUIP::EltwiseUPAOp>>();
    registry.addOpInterface<IE::SpaceToDepthOp, OpModelForSW<VPUIP::SpaceToDepthUPAOp>>();
}

//
// redirectOpInterfacesForIERT
//

template <class OpModelForHW, class OpModelForDMA, class OpModelForSW>
void redirectOpInterfacesForIERT(mlir::DialectRegistry& registry) {
    registry.addOpInterface<IERT::CopyOp, OpModelForDMA>();
    registry.addOpInterface<IERT::TimestampOp, OpModelForDMA>();

    registry.addOpInterface<IERT::ConvolutionOp, OpModelForHW>();
    registry.addOpInterface<IERT::GroupConvolutionOp, OpModelForHW>();
    registry.addOpInterface<IERT::MaxPoolOp, OpModelForHW>();
    registry.addOpInterface<IERT::AddOp, OpModelForHW>();
    registry.addOpInterface<IERT::MultiplyOp, OpModelForHW>();
    registry.addOpInterface<IERT::SubtractOp, OpModelForHW>();
    registry.addOpInterface<IERT::AndOp, OpModelForHW>();

    registry.addOpInterface<IERT::ConvertOp, OpModelForSW>();
    registry.addOpInterface<IERT::SoftMaxOp, OpModelForSW>();
    registry.addOpInterface<IERT::AvgPoolOp, OpModelForSW>();
    registry.addOpInterface<IERT::ReLUOp, OpModelForSW>();
    registry.addOpInterface<IERT::SigmoidOp, OpModelForSW>();
    registry.addOpInterface<IERT::SignOp, OpModelForSW>();
    registry.addOpInterface<IERT::ClampOp, OpModelForSW>();
    registry.addOpInterface<IERT::EluOp, OpModelForSW>();
    registry.addOpInterface<IERT::HSwishOp, OpModelForSW>();
    registry.addOpInterface<IERT::MishOp, OpModelForSW>();
    registry.addOpInterface<IERT::ErfOp, OpModelForSW>();
    registry.addOpInterface<IERT::BroadcastOp, OpModelForSW>();
    registry.addOpInterface<IERT::FloorOp, OpModelForSW>();
    registry.addOpInterface<IERT::RoundOp, OpModelForSW>();
    registry.addOpInterface<IERT::TanhOp, OpModelForSW>();
    registry.addOpInterface<IERT::SqrtOp, OpModelForSW>();
    registry.addOpInterface<IERT::SinhOp, OpModelForSW>();
    registry.addOpInterface<IERT::CoshOp, OpModelForSW>();
    registry.addOpInterface<IERT::AsinhOp, OpModelForSW>();
    registry.addOpInterface<IERT::AcoshOp, OpModelForSW>();
    registry.addOpInterface<IERT::LogOp, OpModelForSW>();
    registry.addOpInterface<IERT::GeluOp, OpModelForSW>();
    registry.addOpInterface<IERT::QuantizeOp, OpModelForSW>();
    registry.addOpInterface<IERT::DequantizeOp, OpModelForSW>();
    registry.addOpInterface<IERT::FakeQuantizeOp, OpModelForSW>();
    registry.addOpInterface<IERT::GatherOp, OpModelForSW>();
    registry.addOpInterface<IERT::YuvToRgbOp, OpModelForSW>();
    registry.addOpInterface<IERT::GatherElementsOp, OpModelForSW>();
    registry.addOpInterface<IERT::ScatterNDUpdateOp, OpModelForSW>();
    registry.addOpInterface<IERT::PReluOp, OpModelForSW>();
    registry.addOpInterface<IERT::LeakyReluOp, OpModelForSW>();
    registry.addOpInterface<IERT::DivideOp, OpModelForSW>();
    registry.addOpInterface<IERT::SquaredDifferenceOp, OpModelForSW>();
    registry.addOpInterface<IERT::PowerOp, OpModelForSW>();
    registry.addOpInterface<IERT::FloorModOp, OpModelForSW>();
    registry.addOpInterface<IERT::MinimumOp, OpModelForSW>();
    registry.addOpInterface<IERT::MaximumOp, OpModelForSW>();
    registry.addOpInterface<IERT::SwishOp, OpModelForSW>();
    registry.addOpInterface<IERT::GRNOp, OpModelForSW>();
    registry.addOpInterface<IERT::LRN_IEOp, OpModelForSW>();
    registry.addOpInterface<IERT::ReduceMaxOp, OpModelForSW>();
    registry.addOpInterface<IERT::ReduceMeanOp, OpModelForSW>();
    registry.addOpInterface<IERT::ReduceSumOp, OpModelForSW>();
    registry.addOpInterface<IERT::TileOp, OpModelForSW>();
    registry.addOpInterface<IERT::PerAxisTileOp, OpModelForSW>();
    registry.addOpInterface<IERT::NegativeOp, OpModelForSW>();
    registry.addOpInterface<IERT::ROIPoolingOp, OpModelForSW>();
    registry.addOpInterface<IERT::ROIAlignOp, OpModelForSW>();
    registry.addOpInterface<IERT::ProposalOp, OpModelForSW>();
    registry.addOpInterface<IERT::FullyConnectedOp, OpModelForSW>();
    registry.addOpInterface<IERT::DetectionOutputOp, OpModelForSW>();
    registry.addOpInterface<IERT::ScaleShiftOp, OpModelForSW>();
    registry.addOpInterface<IERT::CTCGreedyDecoderOp, OpModelForSW>();
    registry.addOpInterface<IERT::CTCGreedyDecoderSeqLenOp, OpModelForSW>();
    registry.addOpInterface<IERT::PadOp, OpModelForSW>();
    registry.addOpInterface<IERT::ExpOp, OpModelForSW>();
    registry.addOpInterface<IERT::InterpolateOp, OpModelForSW>();
    registry.addOpInterface<IERT::LSTMCellOp, OpModelForSW>();
    registry.addOpInterface<IERT::StridedSliceOp, OpModelForSW>();
    registry.addOpInterface<IERT::RegionYoloOp, OpModelForSW>();
    registry.addOpInterface<IERT::MVNOp, OpModelForSW>();
    registry.addOpInterface<IERT::LSTMSequenceOp, OpModelForSW>();
    registry.addOpInterface<IERT::MemPermuteOp, OpModelForSW>();
    registry.addOpInterface<IERT::CeilingOp, OpModelForSW>();
    registry.addOpInterface<IERT::NormalizeIEOp, OpModelForSW>();
    registry.addOpInterface<IERT::EqualOp, OpModelForSW>();
    registry.addOpInterface<IERT::DepthToSpaceOp, OpModelForSW>();
    registry.addOpInterface<IERT::ReverseSequenceOp, OpModelForSW>();
    registry.addOpInterface<IERT::UpsamplingOp, OpModelForSW>();
    registry.addOpInterface<IERT::LessOp, OpModelForSW>();
    registry.addOpInterface<IERT::LessEqualOp, OpModelForSW>();
    registry.addOpInterface<IERT::NotEqualOp, OpModelForSW>();
    registry.addOpInterface<IERT::SoftPlusOp, OpModelForSW>();
    registry.addOpInterface<IERT::GreaterOp, OpModelForSW>();
    registry.addOpInterface<IERT::GreaterEqualOp, OpModelForSW>();
    registry.addOpInterface<IERT::TopKOp, OpModelForSW>();
    registry.addOpInterface<IERT::AndOp, OpModelForSW>();
    registry.addOpInterface<IERT::LogicalOrOp, OpModelForSW>();
    registry.addOpInterface<IERT::LogicalXorOp, OpModelForSW>();
    registry.addOpInterface<IERT::SpaceToDepthOp, OpModelForSW>();
}

}  // namespace

//
// setupExtraInterfaces
//

void vpux::VPUIP::VPUIPDialect::setupExtraInterfaces(mlir::DialectRegistry& registry) {
    registry.addOpInterface<IE::ConvolutionOp, LayerWithPostOpModel<IE::ConvolutionOp>>();
    registry.addOpInterface<IE::GroupConvolutionOp, LayerWithPostOpModel<IE::GroupConvolutionOp>>();
    registry.addOpInterface<IE::MaxPoolOp, LayerWithPostOpModel<IE::MaxPoolOp>>();
    registry.addOpInterface<IE::AddOp, LayerWithPostOpModel<IE::AddOp>>();
    registry.addOpInterface<IE::MultiplyOp, LayerWithPostOpModel<IE::MultiplyOp>>();
    registry.addOpInterface<IE::SubtractOp, LayerWithPostOpModel<IE::SubtractOp>>();
    registry.addOpInterface<IE::AndOp, LayerWithPostOpModel<IE::AndOp>>();

    registry.addOpInterface<IE::ConvolutionOp, AlignedChannelsOpModel<IE::ConvolutionOp>>();
    registry.addOpInterface<IE::GroupConvolutionOp, AlignedChannelsOpModel<IE::GroupConvolutionOp>>();
    registry.addOpInterface<IE::MaxPoolOp, AlignedChannelsOpModel<IE::MaxPoolOp>>();
    registry.addOpInterface<IE::AddOp, AlignedChannelsOpModel<IE::AddOp>>();
    registry.addOpInterface<IE::MultiplyOp, AlignedChannelsOpModel<IE::MultiplyOp>>();
    registry.addOpInterface<IE::SubtractOp, AlignedChannelsOpModel<IE::SubtractOp>>();
    registry.addOpInterface<IE::AndOp, AlignedChannelsOpModel<IE::AndOp>>();

    registry.addOpInterface<IE::ConvolutionOp, NCETilingInfoOpModel<IE::ConvolutionOp>>();
    registry.addOpInterface<IE::GroupConvolutionOp, NCETilingInfoOpModel<IE::GroupConvolutionOp>>();
    registry.addOpInterface<IE::MaxPoolOp, NCETilingInfoOpModel<IE::MaxPoolOp>>();
    registry.addOpInterface<IE::AddOp, NCEEltwiseTilingInfoOpModel<IE::AddOp>>();
    registry.addOpInterface<IE::MultiplyOp, NCEEltwiseTilingInfoOpModel<IE::MultiplyOp>>();
    registry.addOpInterface<IE::SubtractOp, NCEEltwiseTilingInfoOpModel<IE::SubtractOp>>();
    registry.addOpInterface<IE::AndOp, NCEEltwiseTilingInfoOpModel<IE::AndOp>>();

    registry.addOpInterface<VPU::NCEConvolutionOp, NCETilingInfoOpModel<VPU::NCEConvolutionOp>>();
    registry.addOpInterface<VPU::NCEDepthConvolutionOp, NCETilingInfoOpModel<VPU::NCEDepthConvolutionOp>>();
    registry.addOpInterface<VPU::NCEMaxPoolOp, NCETilingInfoOpModel<VPU::NCEMaxPoolOp>>();
    registry.addOpInterface<VPU::NCEEltwiseOp, NCEEltwiseTilingInfoOpModel<VPU::NCEEltwiseOp>>();

    registry.addOpInterface<IERT::SigmoidOp, SoftwareLayerOpModel>();
    registry.addOpInterface<IERT::SoftMaxOp, SoftwareLayerOpModel>();
    registry.addOpInterface<IERT::HSwishOp, SoftwareLayerOpModel>();
    registry.addOpInterface<IERT::MVNOp, SoftwareLayerOpModel>();
    registry.addOpInterface<IERT::EluOp, SoftwareLayerOpModel>();
    registry.addOpInterface<IERT::ExpOp, SoftwareLayerOpModel>();
    registry.addOpInterface<IERT::TanhOp, SoftwareLayerOpModel>();

    redirectOpInterfacesForIE<LayoutInfoOpModelForHW, LayoutInfoOpModelForSW>(registry);
    redirectOpInterfacesForIERT<AsyncLayerOpModelForHW, AsyncLayerOpModelForDMA, AsyncLayerOpModelForSW>(registry);
}

//
// Generated
//

#define GET_OP_CLASSES
#include <vpux/compiler/dialect/VPUIP/generated/ops.cpp.inc><|MERGE_RESOLUTION|>--- conflicted
+++ resolved
@@ -257,20 +257,25 @@
     });
 }
 
-<<<<<<< HEAD
-bool isSupportedTiling(VPU::NCEConvolutionOp origOp, const OutputTiling& tiles, Logger /*log*/) {
+bool isSupportedIsolatedTiling(IE::GroupConvolutionOp origOp, const OutputTiling& tiles, Logger log) {
     const auto inputType = origOp.input().getType().cast<vpux::NDTypeInterface>();
     const auto filterType = origOp.filter().getType().cast<vpux::NDTypeInterface>();
     const auto outputType = origOp.output().getType().cast<vpux::NDTypeInterface>();
 
+    auto channelsInfo = mlir::dyn_cast<IE::AlignedChannelsOpInterface>(origOp.getOperation());
+
     return llvm::all_of(tiles, [&](const TileInfo& outputTile) {
+        if (channelsInfo != nullptr && !channelsInfo.checkChannelRestrictions(outputTile.shape[Dims4D::Act::C])) {
+            return false;
+        }
+
         const auto origInputShape = getShape(origOp.input());
         const auto origFilterShape = getShape(origOp.filter());
-        const auto origBiasShape = origOp.bias().hasValue() ? origOp.bias().getValue().getShape() : ShapeRef();
-        const auto origPadding = toPadInfo(origOp.pad());
-
-        const auto inputTiling = backInferConvTile(outputTile, origInputShape, origFilterShape, origBiasShape,
-                                                   origOp.strides(), origPadding);
+        const auto origBiasShape = origOp.bias() != nullptr ? getShape(origOp.bias()) : ShapeRef();
+        const auto origPadding = PadInfo(origOp.pads_begin(), origOp.pads_end());
+
+        const auto inputTiling = backInferGroupConvTile(outputTile, origInputShape, origFilterShape, origBiasShape,
+                                                        origOp.strides(), origPadding);
 
         const auto& tileConf = inputTiling.tiles;
         VPUX_THROW_UNLESS(tileConf.size() > 1, "Missed tile information. Got {0} tiles info, must be at least 2",
@@ -282,82 +287,13 @@
         const auto filterTileType = filterType.extractDenseTile(filterTile.offsets, filterTile.shape);
         const auto outputTileType = outputType.extractDenseTile(outputTile.offsets, outputTile.shape);
 
-        return origOp.fitIntoCMX(inputTileType, filterTileType, outputTileType);
-    });
-}
-
-bool isSupportedTiling(IE::GroupConvolutionOp origOp, const OutputTiling& tiles, Logger log) {
-=======
-bool isSupportedIsolatedTiling(IE::GroupConvolutionOp origOp, const OutputTiling& tiles, Logger log) {
->>>>>>> a2994193
-    const auto inputType = origOp.input().getType().cast<vpux::NDTypeInterface>();
-    const auto filterType = origOp.filter().getType().cast<vpux::NDTypeInterface>();
-    const auto outputType = origOp.output().getType().cast<vpux::NDTypeInterface>();
-
-    auto channelsInfo = mlir::dyn_cast<IE::AlignedChannelsOpInterface>(origOp.getOperation());
-
-    return llvm::all_of(tiles, [&](const TileInfo& outputTile) {
-        if (channelsInfo != nullptr && !channelsInfo.checkChannelRestrictions(outputTile.shape[Dims4D::Act::C])) {
-            return false;
-        }
-
-        const auto origInputShape = getShape(origOp.input());
-        const auto origFilterShape = getShape(origOp.filter());
-        const auto origBiasShape = origOp.bias() != nullptr ? getShape(origOp.bias()) : ShapeRef();
-        const auto origPadding = PadInfo(origOp.pads_begin(), origOp.pads_end());
-
-        const auto inputTiling = backInferGroupConvTile(outputTile, origInputShape, origFilterShape, origBiasShape,
-                                                        origOp.strides(), origPadding);
-
-        const auto& tileConf = inputTiling.tiles;
-        VPUX_THROW_UNLESS(tileConf.size() > 1, "Missed tile information. Got {0} tiles info, must be at least 2",
-                          tileConf.size());
-        const auto& inputTile = tileConf[0];
-        const auto& filterTile = tileConf[1];
-
-        const auto inputTileType = inputType.extractDenseTile(inputTile.offsets, inputTile.shape);
-        const auto filterTileType = filterType.extractDenseTile(filterTile.offsets, filterTile.shape);
-        const auto outputTileType = outputType.extractDenseTile(outputTile.offsets, outputTile.shape);
-
         return mlir::succeeded(VPUIP::NCEInvariant::verifyGroupConvCMX(
                 origOp->getLoc(), origOp->getParentOfType<mlir::ModuleOp>(), inputTileType, filterTileType,
                 outputTileType, origOp.strides(), log));
     });
 }
 
-<<<<<<< HEAD
-bool isSupportedTiling(VPU::NCEDepthConvolutionOp origOp, const OutputTiling& tiles, Logger /*log*/) {
-    const auto inputType = origOp.input().getType().cast<vpux::NDTypeInterface>();
-    const auto filterType = origOp.filter().getType().cast<vpux::NDTypeInterface>();
-    const auto outputType = origOp.output().getType().cast<vpux::NDTypeInterface>();
-
-    return llvm::all_of(tiles, [&](const TileInfo& outputTile) {
-        const auto origInputShape = getShape(origOp.input());
-        const auto origFilterShape = getShape(origOp.filter());
-        const auto origBiasShape = origOp.bias().hasValue() ? origOp.bias().getValue().getShape() : ShapeRef();
-        const auto origPadding = toPadInfo(origOp.pad());
-
-        const auto inputTiling = backInferGroupConvTile(outputTile, origInputShape, origFilterShape, origBiasShape,
-                                                        origOp.strides(), origPadding);
-
-        const auto& tileConf = inputTiling.tiles;
-        VPUX_THROW_UNLESS(tileConf.size() > 1, "Missed tile information. Got {0} tiles info, must be at least 2",
-                          tileConf.size());
-        const auto& inputTile = tileConf[0];
-        const auto& filterTile = tileConf[1];
-
-        const auto inputTileType = inputType.extractDenseTile(inputTile.offsets, inputTile.shape);
-        const auto filterTileType = filterType.extractDenseTile(filterTile.offsets, filterTile.shape);
-        const auto outputTileType = outputType.extractDenseTile(outputTile.offsets, outputTile.shape);
-
-        return origOp.fitIntoCMX(inputTileType, filterTileType, outputTileType);
-    });
-}
-
-bool isSupportedTiling(IE::MaxPoolOp origOp, const OutputTiling& tiles, Logger log) {
-=======
 bool isSupportedIsolatedTiling(IE::MaxPoolOp origOp, const OutputTiling& tiles, Logger log) {
->>>>>>> a2994193
     const auto inputType = origOp.input().getType().cast<vpux::NDTypeInterface>();
     const auto outputType = origOp.output().getType().cast<vpux::NDTypeInterface>();
 
@@ -384,34 +320,6 @@
         return mlir::succeeded(VPUIP::NCEInvariant::verifyPoolCMX(
                 origOp->getLoc(), origOp->getParentOfType<mlir::ModuleOp>(), inputTileType, outputTileType,
                 origOp.kernel_size(), origOp.strides(), log));
-    });
-}
-
-bool isSupportedTiling(VPU::NCEMaxPoolOp origOp, const OutputTiling& tiles, Logger /*log*/) {
-    const auto inputType = origOp.input().getType().cast<vpux::NDTypeInterface>();
-    const auto outputType = origOp.output().getType().cast<vpux::NDTypeInterface>();
-
-    auto channelsInfo = mlir::dyn_cast<IE::AlignedChannelsOpInterface>(origOp.getOperation());
-
-    return llvm::all_of(tiles, [&](const TileInfo& outputTile) {
-        if (channelsInfo != nullptr && !channelsInfo.checkChannelRestrictions(outputTile.shape[Dims4D::Act::C])) {
-            return false;
-        }
-
-        const auto origInputShape = getShape(origOp.input());
-        const auto origPadding = toPadInfo(origOp.pad());
-
-        const auto inputTiling =
-                backInferPoolTile(outputTile, origInputShape, origOp.kernel_size(), origOp.strides(), origPadding);
-
-        const auto& tileConf = inputTiling.tiles;
-        VPUX_THROW_UNLESS(!tileConf.empty(), "Got empty tile information");
-        const auto& inputTile = tileConf[0];
-
-        const auto inputTileType = inputType.extractDenseTile(inputTile.offsets, inputTile.shape);
-        const auto outputTileType = outputType.extractDenseTile(outputTile.offsets, outputTile.shape);
-
-        return origOp.fitIntoCMX(inputTileType, outputTileType);
     });
 }
 
@@ -480,28 +388,8 @@
            isMemPrefetchable() && !isLastTileBiggest(tileAxis, outputShape, tileDim);
 }
 
-<<<<<<< HEAD
-bool isSupportedPrefetchTiling(VPU::NCEConvolutionOp origOp, ShapeRef tileAxis, Logger log) {
-    auto outputShape = getShape(origOp.output());
-    auto tileDims = getTileDims(tileAxis);
-    if (tileDims.size() != 1) {
-        return false;
-    }
-    auto tileDim = tileDims[0];
-    auto isMemPrefetchable = [&]() -> bool {
-        auto tileResult = fillDividedTiles(tileAxis, outputShape);
-        return vpux::VPUIP::NCEInvariant::verifyPrefetchCMX(origOp, tileResult, log).succeeded();
-    };
-
-    return isDivisibleTile(origOp.getOperation(), tileAxis, tileDim, getShape(origOp.filter())[tileDim]) &&
-           isMemPrefetchable() && !isLastTileBiggest(tileAxis, outputShape, tileDim);
-}
-
-bool isSupportedPrefetchTiling(IE::GroupConvolutionOp origOp, ShapeRef tileAxis, Logger log) {
-=======
 bool isSupportedPrefetchTiling(IE::GroupConvolutionOp origOp, const OutputTiling& tiles, Logger log,
                                TilingMode tilingMode) {
->>>>>>> a2994193
     auto outputShape = getShape(origOp.output());
     auto tileAxis = tiles.begin()->axis;
     auto tileDims = getTileDims(tileAxis);
@@ -534,34 +422,8 @@
            isMemPrefetchable() && !isLastTileBiggest(tileAxis, outputShape, tileDim);
 }
 
-<<<<<<< HEAD
-bool isSupportedPrefetchTiling(VPU::NCEDepthConvolutionOp origOp, ShapeRef tileAxis, Logger log) {
-    auto outputShape = getShape(origOp.output());
-    auto tileDims = getTileDims(tileAxis);
-    if (tileDims.size() != 1) {
-        return false;
-    }
-    auto tileDim = tileDims[0];
-
-    auto channelsInfo = mlir::dyn_cast<IE::AlignedChannelsOpInterface>(origOp.getOperation());
-    if (channelsInfo != nullptr && !channelsInfo.checkChannelRestrictions(tileAxis[Dims4D::Act::C])) {
-        return false;
-    }
-
-    auto isMemPrefetchable = [&]() -> bool {
-        auto tileResult = fillDividedTiles(tileAxis, outputShape);
-        return vpux::VPUIP::NCEInvariant::verifyPrefetchCMX(origOp, tileResult, log).succeeded();
-    };
-
-    return isDivisibleTile(origOp.getOperation(), tileAxis, tileDim, getShape(origOp.filter())[tileDim]) &&
-           isMemPrefetchable() && !isLastTileBiggest(tileAxis, outputShape, tileDim);
-}
-
-bool isSupportedPrefetchTiling(IE::MaxPoolOp origOp, ShapeRef tileAxis, Logger log) {
-=======
 bool isSupportedPrefetchTiling(IE::MaxPoolOp origOp, const OutputTiling& tiles, Logger log, TilingMode tilingMode) {
     auto tileAxis = tiles.begin()->axis;
->>>>>>> a2994193
     auto tileDims = getTileDims(tileAxis);
 
     auto isMemPrefetchable = [&]() -> bool {
