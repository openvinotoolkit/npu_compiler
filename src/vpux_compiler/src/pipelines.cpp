--- conflicted
+++ resolved
@@ -108,11 +108,6 @@
 
     // Level 1 : VPU RunTime
 
-<<<<<<< HEAD
-    pm.addPass(VPURT::createAssignVirtualBarriersPass(log));
-    // pm.addPass(VPURT::createBarrierSimulationPass(log));
-    pm.addPass(VPURT::createAssignPhysicalBarrierIDsPass(log));
-=======
     if (options.enableProfiling) {
         if (options.enableSWProfiling) {
             pm.addPass(VPUIP::createUPAProfilingPass(log));
@@ -122,7 +117,6 @@
 
     pm.addPass(VPURT::createAssignPhysicalBarriersPass(log));
     pm.addPass(VPURT::createBarrierSimulationPass(log));
->>>>>>> ea0d4579
     pm.addPass(VPUIP::createDumpStatisticsOfTaskOpsPass(log));
 }
 
@@ -216,11 +210,6 @@
 
     // Level 1 : VPU RunTime
 
-<<<<<<< HEAD
-    pm.addPass(VPURT::createAssignVirtualBarriersPass(log));
-    // pm.addPass(VPURT::createBarrierSimulationPass(log));
-    pm.addPass(VPURT::createAssignPhysicalBarrierIDsPass(log));
-=======
     if (options.enableProfiling) {
         if (options.enableSWProfiling) {
             pm.addPass(VPUIP::createUPAProfilingPass(log));
@@ -229,7 +218,6 @@
     }
     pm.addPass(VPURT::createAssignPhysicalBarriersPass(log));
     pm.addPass(VPURT::createBarrierSimulationPass(log));
->>>>>>> ea0d4579
     pm.addPass(VPUIP::createDumpStatisticsOfTaskOpsPass(log));
 }
 
@@ -337,11 +325,6 @@
 
     // Level 1 : VPU RunTime
 
-<<<<<<< HEAD
-    pm.addPass(VPURT::createAssignVirtualBarriersPass(log));
-    // pm.addPass(VPURT::createBarrierSimulationPass(log));
-    pm.addPass(VPURT::createAssignPhysicalBarrierIDsPass(log));
-=======
     if (options.enableProfiling) {
         if (options.enableSWProfiling) {
             pm.addPass(VPUIP::createUPAProfilingPass(log));
@@ -349,9 +332,9 @@
         pm.addPass(VPUIP::createGroupProfilingBuffersPass(log));
     }
 
-    pm.addPass(VPURT::createAssignPhysicalBarriersPass(log));
-    pm.addPass(VPURT::createBarrierSimulationPass(log));
->>>>>>> ea0d4579
+    pm.addPass(VPURT::createAssignVirtualBarriersPass(log));
+    // pm.addPass(VPURT::createBarrierSimulationPass(log));
+    pm.addPass(VPURT::createAssignPhysicalBarrierIDsPass(log));
     pm.addPass(VPUIP::createDumpStatisticsOfTaskOpsPass(log));
 }
 
