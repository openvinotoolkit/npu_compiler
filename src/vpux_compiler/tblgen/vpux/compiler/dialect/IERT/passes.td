--- conflicted
+++ resolved
@@ -105,7 +105,6 @@
 }
 
 //
-<<<<<<< HEAD
 // Linearization
 //
 
@@ -121,7 +120,6 @@
 
 //
 // TimestampProfiling
-=======
 // BreakDataFlow
 //
 
@@ -138,7 +136,6 @@
 
 //
 // DMATaskProfiling
->>>>>>> b71abbf3
 //
 
 def DMATaskProfiling : PassBase<"dma-task-profiling", "vpux::ModulePass"> {
