#include "include/mcm/computation/op/op.hpp"
#include "include/mcm//op_model.hpp"
#include "include/mcm/computation/model/data_model.hpp"

mv::Op::Op(ComputationModel& model, const std::string& opType, const std::string& name,
    const std::vector<Data::TensorIterator>& inputs, const std::vector<std::pair<std::string, Attribute>> & args, bool checkInputSize, bool checkArgs) :
ModelElement(model, name)
{
    log(Logger::MessageType::Debug, "Initialized");

    if (!op::OpRegistry::checkOpType(opType))
        throw ArgumentError(*this, "opType", opType, "Unregistered op type");

    inputs_.reserve(op::OpRegistry::getInputsCount(opType));
    outputs_.reserve(op::OpRegistry::getOutputsCount(opType));

    set<std::string>("opType", opType, {"const"});

    auto mandatoryArgList = op::OpRegistry::getArgsList(opType);
    auto numReqdMandatoryArgs = mandatoryArgList.size();
    auto optionalArgList = op::OpRegistry::getOptionalArgsList(opType);

    for (auto it = args.begin(); it != args.end(); ++it)
    {

        auto argIt = std::find(mandatoryArgList.begin(), mandatoryArgList.end(), it->first);

        if (argIt != mandatoryArgList.end())
        {

            if (!op::OpRegistry::checkArgType(opType, it->first, it->second.getTypeID()))
                throw ArgumentError(*this, "arg", it->first, "Invalid argument type, received " +
                    attr::AttributeRegistry::getTypeName(it->second.getTypeID()) + ", must be " +
                    attr::AttributeRegistry::getTypeName(op::OpRegistry::argType(opType, it->first)));

            set(it->first, it->second);

        }
        else
        {
            auto optArgIt = std::find_if(optionalArgList.begin(), optionalArgList.end(),
                                [&it](std::pair<std::string, Attribute> arg)->bool
                                {
                                    return std::get<0>(arg) == it->first;
                                }
                            );

            if (optArgIt != optionalArgList.end())
            {

                if (!op::OpRegistry::checkArgType(opType, it->first, it->second.getTypeID()))
                {

                    throw ArgumentError(*this, "arg", it->first, "Invalid argument type, received " +
                        attr::AttributeRegistry::getTypeName(it->second.getTypeID()) + ", must be " +
                        attr::AttributeRegistry::getTypeName(op::OpRegistry::argType(opType, it->first)));

                }

                set(it->first, it->second);

            }
            else
            {
                if(checkArgs)
                    throw ArgumentError(*this, "arg", it->first, "Invalid argument");
                else
                    set(it->first, it->second);
            }
        }

    }

    // Check if all mandatory args (no default values) provided
    if (args.size() < numReqdMandatoryArgs)
    {
        std::string list;
        for (std::size_t i = 0; i < mandatoryArgList.size() - 1; ++i)
            list += mandatoryArgList[i] + ", ";
        list += mandatoryArgList.back();

        throw ArgumentError(*this, "arg", list, "Missing arguments");
    }

    if(checkInputSize)
        if (inputs.size() != op::OpRegistry::getInputsCount(opType))
            throw ArgumentError(*this, "inputs:size", std::to_string(inputs.size()), "Does not match the registered inputs count " +
                std::to_string(op::OpRegistry::getInputsCount(opType)));

    for (auto it = inputs.begin(); it != inputs.end(); ++it)
        inputs_.push_back(*it);

    std::string errMsg;
    auto checkRes = op::OpRegistry::checkInputs(opType, inputs_, getAttrs_(), errMsg);

    if (!checkRes.first)
        throw OpError(*this, "Invalid input " + op::OpRegistry::getInputLabel(opType, checkRes.second) + " (" +
            std::to_string(checkRes.second) + ") - " + errMsg);

    std::vector<Tensor> outputsDef;
    op::OpRegistry::getOutputsDef(opType, inputs_, getAttrs_(), outputsDef);

    DataModel dm(getModel_());
    for (std::size_t i = 0; i < outputsDef.size(); ++i)
    {
        outputsDef[i].setName(getName() + outputsDef[i].getName());
        outputs_.push_back(dm.defineTensor(outputsDef[i]));
        outputs_[i]->set<std::string>("sourceOp", getName());
    }

    const std::set<std::string>& typeTraits = op::OpRegistry::getTypeTraits(opType);
    std::vector<std::string> opTraits;
    for (auto it = typeTraits.begin(); it != typeTraits.end(); ++it)
        opTraits.push_back(*it);

    set<std::vector<std::string>>("traits", opTraits);
}

mv::Op::~Op()
{
    log(Logger::MessageType::Debug, "Deleted");
}

std::string mv::Op::getOpType() const
{
    return get<std::string>("opType");
}

bool mv::Op::hasTypeTrait(const std::string& typeTrait) const
{
    if (!op::OpRegistry::checkTypeTrait(typeTrait))
        throw ArgumentError(*this, "typeTrait", typeTrait, "Testing against illegal type triat");
    return op::OpRegistry::hasTypeTrait(getOpType(), typeTrait);
}

void mv::Op::redefineOutputTensors()
{
    std::string errMsg;
    auto checkRes = op::OpRegistry::checkInputs(getOpType(), inputs_, getAttrs_(), errMsg);
    if (!checkRes.first)
        throw OpError(*this, "Invalid input " + op::OpRegistry::getInputLabel(getOpType(), checkRes.second) + " (" +
            std::to_string(checkRes.second) + ") - " + errMsg);

    if(hasAttr("invalid") && get<bool>("invalid"))
        erase("invalid");

    std::vector<Tensor> outputsDef;
    op::OpRegistry::getOutputsDef(getOpType(), inputs_, getAttrs_(), outputsDef);
    for (std::size_t i = 0; i < outputsDef.size(); ++i)
    {
        outputs_[i]->setDType(outputsDef[i].getDType());
        outputs_[i]->setOrder(outputsDef[i].getOrder());
        outputs_[i]->setShape(outputsDef[i].getShape());
    }
}

//NOTE: In this function, cascade effect HAS to be handled.
//One could potentially change the input tensor(E.G during a replacement pass) of an operation,
//Causing the output tensor to change as well. But what if the old output tensor was referenced by a flow?

void mv::Op::setInputTensor(Data::TensorIterator tensor, std::size_t idx, bool cascade)
{
    DataModel dm(getModel_());

    //FUTURE: The method should check tensor validity at model level.
    inputs_[idx] = tensor;

    //NOTE: Sometimes we don't want to check the new inputs and generate new outputs
    if(cascade)
    {
        //NOTE: Some operations with multiple inputs such as eltwise, depthwise and concat
        // verify all inputs and weights to be of similar size for specific dimensions.
        // Whenever we update and propagate a tensor change we influence a single
        // input tensor at a time so the input check will go always off.
        // Assume unsafe behavior!
        std::string errMsg;
        auto checkRes = op::OpRegistry::checkInputs(getOpType(), inputs_, getAttrs_(), errMsg);
        if (!checkRes.first)
            throw OpError(*this, "Invalid input " + op::OpRegistry::getInputLabel(getOpType(), checkRes.second) + " (" +
                std::to_string(checkRes.second) + ") - " + errMsg);

        if(hasAttr("invalid") && get<bool>("invalid"))
            erase("invalid");

        std::vector<Tensor> outputsDef;
        op::OpRegistry::getOutputsDef(getOpType(), inputs_, getAttrs_(), outputsDef);
        for (std::size_t i = 0; i < outputsDef.size(); ++i)
        {
            //IDEA: If output tensor definition is updated (keeping the reference)
            //There is no need to do a mess with flaws

            //No need for any outputs_[i]->setName() call, it stays the same;
            outputs_[i]->setDType(outputsDef[i].getDType());
            outputs_[i]->setOrder(outputsDef[i].getOrder());
            outputs_[i]->setShape(outputsDef[i].getShape());

            if(outputs_[i]->hasAttr("flows"))
            {
                //Getting flows in which old output tensor was involved
                auto keys = outputs_[i]->get<std::set<std::string>>("flows");

                //Recursion on the flows
                for(std::string key : keys)
                {
                    auto currentFlow = dm.getDataFlow(key);
                    auto index = currentFlow->get<std::size_t>("sinkInput");
                    currentFlow.sink()->setInputTensor(outputs_[i], index, cascade);
                }
            }
        }
    }
}

// The most brutal method ever: no checks, but only some ops are allowed to do this.
// Obviously there is no cascade effect to handle
unsigned mv::Op::addInputTensor(Data::TensorIterator tensor)
{
    if(mv::op::OpRegistry::checkExtraInputs(getOpType()))
    {
        inputs_.push_back(tensor);
        return inputs_.size();
    }
    else
        throw OpError(*this, "This operation does not support extra inputs after creation");
}

mv::Data::TensorIterator mv::Op::getInputTensor(std::size_t idx) 
{
    if (idx >= inputs_.size())
        throw IndexError(*this, idx, "Exceeds the number of inputs");
    return inputs_[idx];
}

mv::Data::TensorIterator mv::Op::getInputTensor(const std::string& label)
{

    const std::vector<std::string>& labels = op::OpRegistry::getInputLabel(getOpType());

    std::size_t idx = 0;
    auto it = labels.begin();
    for (; it != labels.end(); ++it)
    {
        if (*it == label)
            break;
        ++idx;
    }

    if (it == labels.end())
        throw ArgumentError(*this, "input:label", label, "Label not registered for op type " + getOpType());

    return inputs_[idx];

}

std::vector<mv::Data::TensorIterator> mv::Op::getInputTensor()
{
   return inputs_;
}

mv::Data::TensorIterator mv::Op::getOutputTensor(std::size_t idx)
{
     if (idx >= outputs_.size())
        throw IndexError(*this, idx, "Exceeds the number of outputs");
    return outputs_[idx];
}

mv::Data::TensorIterator mv::Op::getOutputTensor(const std::string& label)
{

    const std::vector<std::string>& labels = op::OpRegistry::getOutputLabel(getOpType());

    std::size_t idx = 0;
    auto it = labels.begin();
    for (; it != labels.end(); ++it)
    {
        if (*it == label)
            break;
        ++idx;
    }

    if (it == labels.end())
        throw ArgumentError(*this, "output:label", label, "Label not registered for op type " + getOpType());

    return outputs_[idx];

}

std::map<std::string, mv::Attribute> mv::Op::getAttrs(const std::vector<std::string>& forbiddenKeys) const
{
    std::vector<std::string> forbiddenWords = {"name", "opType", "traits"};
    std::vector<std::string> finalVector(forbiddenKeys);
    finalVector.insert(finalVector.end(), forbiddenWords.begin(), forbiddenWords.end());
    return mv::Element::getAttrs(finalVector);
}

std::vector<mv::Data::TensorIterator> mv::Op::getOutputTensor()
{
    return outputs_;
}

std::size_t mv::Op::inputSlots() const 
{
    return inputs_.size();
}

std::size_t mv::Op::outputSlots() const
{
    return outputs_.size();
}

std::string mv::Op::getLogID() const
{
    return "Op:" + name_;
}

bool mv::Op::isImplicit() const
{
    bool isImplicitOp = false;
    std::vector<std::string> implicitTypes = {"ImplicitConcat", "Crop", "Copy", "Slice", "Align", "ImplicitReshape",
                                                "ImplicitPermute", "ImplicitOutput", "ImplicitUnion",
                                                "ImplicitInput", "ImplicitInputSlice", "ImplicitJoin"};
    if (std::count(implicitTypes.begin(), implicitTypes.end(), getOpType()))
    {
        isImplicitOp = true;
    }
    else
        isImplicitOp = false;
    return isImplicitOp;
}

bool mv::Op::isUPA() const
{
    bool isUPATask = false;
    std::vector<std::string> upaTypes = {"Normalize", "Identity", "Softmax", "Proposal", "ROIPooling",
                                        "PSROIPooling", "Resample", "Quantize", "Resample", "Reshape",
                                        "RegionYolo", "ReorgYolo", "DetectionOutput", "Interp", "Norm",
                                        "Priorbox","Argmax","Permute","CustomOcl","CustomCpp","Sigmoid","Deconv","Tile",
<<<<<<< HEAD
                                        "RefConv", "Gather", "HSwish", "Swish", "Relu", "Conversion", "Tanh", "SoftPlus", "Elu",
                                        "PermuteND"};
=======
                                        "RefConv", "Gather", "HSwish", "Swish", "Mish", "Relu", "Conversion", "SoftPlus", "Pad"};
>>>>>>> a6509170
    log(Logger::MessageType::Debug, "isUPA method is called for:" + getOpType());
    if (std::count(upaTypes.begin(), upaTypes.end(), getOpType()))
    {
        isUPATask = true;
    }
    return isUPATask;
}

bool mv::Op::isSparsityConsumer() const
{
    bool isSparseConsumerOp = false;
    const std::vector<std::string> sparseConsumers = {"Conv", "Eltwise"};
    if (std::count(sparseConsumers.cbegin(), sparseConsumers.cend(),
        getOpType()))
    {
        isSparseConsumerOp = true;
    }
    else if (getOpType() == "DPUTask" && std::count(sparseConsumers.cbegin(),
        sparseConsumers.cend(), get<std::string>("taskOp")))
    {
        isSparseConsumerOp = true;
    }
    return isSparseConsumerOp;
}

bool mv::Op::isHardwarizable() const
{
    bool isHardwarizableOp = false;
    std::vector<std::string> hardwarizableTypes =
        {"Conv", "Eltwise", "DepthwiseConv", "MaxPool"};
    if (std::count(hardwarizableTypes.cbegin(), hardwarizableTypes.cend(),
        getOpType()))
    {
        isHardwarizableOp = true;
    }
    else if (getOpType() == "DPUTask" && std::count(hardwarizableTypes.cbegin(),
        hardwarizableTypes.cend(), get<std::string>("taskOp")))
    {
        isHardwarizableOp = true;
    }
    return isHardwarizableOp;
}


bool mv::Op::isHwFusable() const
{
    bool isFusableOp = false;
    std::vector<std::string> hwFusableTypes =
        {"Bias", "Sigmoid", "Relu", "LeakyRelu", "Minimum", "Maximum"};
    if (std::count(hwFusableTypes.cbegin(), hwFusableTypes.cend(),
        getOpType()))
        isFusableOp = true;
    return isFusableOp;
}

bool mv::Op::hasWeights() const
{
    bool hasWeights = false;
    const std::vector<std::string> weightTypes = {"Conv", "DepthwiseConv"};
    if (std::count(weightTypes.cbegin(), weightTypes.cend(), getOpType()))
        hasWeights = true;
    else if (getOpType() == "DPUTask" &&
        std::count(weightTypes.cbegin(), weightTypes.cend(), get<std::string>("taskOp")))
        hasWeights = true;
    return hasWeights;
}

bool mv::Op::hasPWLActivation() const
{
    const std::vector<std::string> pwlActivations = {
        "Sigmoid",
        "Tanh"
    };
    bool hasPWL = false;
    if (std::find(pwlActivations.cbegin(), pwlActivations.cend(),
        getOpType()) != pwlActivations.cend())
        hasPWL = true;
    if (hasAttr("postOpTypes"))
    {
        for (auto postOp : get<std::vector<std::string>>("postOpTypes"))
        {
            if (std::find(pwlActivations.cbegin(), pwlActivations.cend(),
                postOp) != pwlActivations.cend())
                hasPWL = true;
        }
    }
    return hasPWL;
}

bool mv::Op::hasFloatPrecision() const
{
    return hasAttr("floatPrecision") && get<bool>("floatPrecision");
}

bool mv::Op::supportsCMConv()
{
    OpModel om(getModel_());

    if (hasAttr("supportsCM"))
        return get<bool>("supportsCM");

    if(!(getOpType() == "Conv" && getInputTensor(1)->getShape()[mv::KERNEL_INPUT_CHANNELS] % 16))
        return false;

    std::vector<mv::Data::OpListIterator> ops_in_input_path;
    std::vector<mv::Data::OpListIterator> parents;
    parents.push_back(om.getSourceOp(getInputTensor(0)));
    while (!parents.empty())
    {
        auto opIt = parents.back();
        parents.pop_back();
        if (opIt->isImplicit() || opIt->isUPA() || (opIt->getOpType() == "Bias"))
        {
            // Traverse parent of C-Major-compatible op
            parents.push_back(om.getSourceOp(opIt->getInputTensor(0)));
        }
        else if (opIt->getOpType() == "Concat")
        {
            // Traverse parents of all concat inputs
            for (auto& input : opIt->getInputTensor())
                parents.push_back(om.getSourceOp(input));
        }
        else if (opIt->getOpType() == "Input")
        {
            // Found Input; done traversing this path
        }
        else
        {
            // Found Non C-Major-compatible op
            return false;
        }
        // Store C-Major path op
        ops_in_input_path.push_back(opIt);
    }

    // All traversed paths are C-Major-friendly
    set<bool>("CMinput", true);
    for (auto& op : ops_in_input_path)
        if (op->getOpType() != "Input")
            op->set<bool>("CMinput", true);

    return true;
}<|MERGE_RESOLUTION|>--- conflicted
+++ resolved
@@ -224,7 +224,7 @@
         throw OpError(*this, "This operation does not support extra inputs after creation");
 }
 
-mv::Data::TensorIterator mv::Op::getInputTensor(std::size_t idx) 
+mv::Data::TensorIterator mv::Op::getInputTensor(std::size_t idx)
 {
     if (idx >= inputs_.size())
         throw IndexError(*this, idx, "Exceeds the number of inputs");
@@ -298,7 +298,7 @@
     return outputs_;
 }
 
-std::size_t mv::Op::inputSlots() const 
+std::size_t mv::Op::inputSlots() const
 {
     return inputs_.size();
 }
@@ -335,12 +335,8 @@
                                         "PSROIPooling", "Resample", "Quantize", "Resample", "Reshape",
                                         "RegionYolo", "ReorgYolo", "DetectionOutput", "Interp", "Norm",
                                         "Priorbox","Argmax","Permute","CustomOcl","CustomCpp","Sigmoid","Deconv","Tile",
-<<<<<<< HEAD
                                         "RefConv", "Gather", "HSwish", "Swish", "Relu", "Conversion", "Tanh", "SoftPlus", "Elu",
-                                        "PermuteND"};
-=======
-                                        "RefConv", "Gather", "HSwish", "Swish", "Mish", "Relu", "Conversion", "SoftPlus", "Pad"};
->>>>>>> a6509170
+                                        "PermuteND", "Mish", "Pad"};
     log(Logger::MessageType::Debug, "isUPA method is called for:" + getOpType());
     if (std::count(upaTypes.begin(), upaTypes.end(), getOpType()))
     {
