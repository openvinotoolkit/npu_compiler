--- conflicted
+++ resolved
@@ -160,7 +160,6 @@
                 else
                     dpuModes = {{4,4},{1, 16}};
 
-<<<<<<< HEAD
                 if (opIt->getOutputTensor()[0]->getDType() == mv::DType("Float16"))
                     dpuModes = {{1,4}};
             }
@@ -171,12 +170,6 @@
                 else
                     dpuModes = configs["General"].dpuModes;
             }
-            /*Depthwise cov SOH A0 workaround*/
-            if(((taskOp == "DepthwiseConv") ||
-                    (taskOp == "MaxPool")) &&
-                    (opIt->get<std::string>("splitStrategy") == "SplitOverH") &&
-                    (target == mv::Target::ma2490 && referenceDevice == "A0")) {
-=======
             /*
             # Bug 33243: Depthwise tensor segmentation issues invalid read at split boundary
             # Trigger conditions:
@@ -187,7 +180,6 @@
             if(((opIt->get<std::string>("taskOp") == "DepthwiseConv")
                     && (opIt->get<std::string>("splitStrategy") == "SplitOverH") 
                     && referenceDevice == "A0" && (opIt->hasAttr("padding") && opIt->get<std::array<unsigned short, 4>>("padding")[0] & 1))) {
->>>>>>> 72f919a6
                 depthWiseSOHA0Workaround = true;
                 opIt->set<std::string>("Depthwise_SOH_A0_bug", "True");
             }
@@ -197,14 +189,10 @@
             auto outputDType = opIt->getOutputTensor(0)->getDType();
             bool mixedPrecisionA0B0WorkAround = false;
 
-<<<<<<< HEAD
             if((inputDType != outputDType) && outputDType != mv::DType("Int32") &&
                 opIt->isHardwarizable() &&
                 opIt->get<std::string>("taskOp") != "Eltwise" &&
                 (target == mv::Target::ma2490 || target == mv::Target::ma3100)) //TBH is based on KMB-B0
-=======
-            if((inputDType != outputDType) && outputDType != mv::DType("Int32") && opIt->get<std::string>("taskOp") == "Conv")
->>>>>>> 72f919a6
                 mixedPrecisionA0B0WorkAround = true;
 
             /*For multi-clustering we work on subtensors*/
@@ -261,16 +249,12 @@
                 if(nWorkloadsCompilationDescriptor)
                     nWorkloadsSplitPool.push_back(nWorkloadsCompilationDescriptor);
                 else
-<<<<<<< HEAD
-                    nWorkloadsSplitPool = mv::Workloads::getWorkloadSplitPool(subTensor, nDPUxCluster, dpuModes, 50, valid_ztiling);
-=======
                 {
                      bool sparsity = false;
                     if(opIt->hasAttr("inputActivationSparsity"))
                         sparsity = opIt->get<bool>("inputActivationSparsity");
-                    nWorkloadsSplitPool = mv::Workloads::getWorkloadSplitPool(subTensor, nDPUxCluster, dpuModes, 64, sparsity);
-                }
->>>>>>> 72f919a6
+                    nWorkloadsSplitPool = mv::Workloads::getWorkloadSplitPool(subTensor, nDPUxCluster, dpuModes, 64, sparsity, valid_ztiling);
+                }
 
                 if(mixedPrecisionA0B0WorkAround)
                 {
@@ -404,16 +388,12 @@
 
                             bool ztilingFail = false;
                             int ztilingResult = 0;
-<<<<<<< HEAD
-
-                            ztilingResult = workloadsVector.at(workloadsVectorIndex).partitionTensorWithZsplit(dpuModes, nWorkloads, pass, valid_ztiling);
-=======
+
                             bool sparsity = false;
                             if(opIt->hasAttr("inputActivationSparsity"))
                                 sparsity = opIt->get<bool>("inputActivationSparsity");
                            
-                            ztilingResult = workloadsVector.at(workloadsVectorIndex).partitionTensorWithZsplit(dpuModes, nWorkloads, pass, sparsity);
->>>>>>> 72f919a6
+                            ztilingResult = workloadsVector.at(workloadsVectorIndex).partitionTensorWithZsplit(dpuModes, nWorkloads, pass, sparsity, valid_ztiling);
 
                             if (ztilingResult != 1)
                             {
