--- conflicted
+++ resolved
@@ -355,27 +355,12 @@
 
                     for (auto sinkFlow = parentOpIt.leftmostOutput(); sinkFlow != om.flowEnd(); ++sinkFlow)
                     {
-<<<<<<< HEAD
-                        auto opType = sinkFlow.sink()->getOpType();
-                        if (opType == "DPUTask")
-                        {
-                            auto taskType = sinkFlow.sink()->get<std::string>("taskOp");
-                            if((taskType == "Conv") || (taskType == "DepthwiseConv") || (taskType == "MaxPool") || (taskType == "Eltwise")
-                                || (taskOp == "ChannelMajorConvolution" && td.getTarget() == mv::Target::ma3720))
-                            {
-                                opsToLink.push_back(sinkFlow.sink());
-                                inputSlots.push_back(sinkFlow->get<std::size_t>("sinkInput"));
-                                flowsToRemove.push_back(sinkFlow);
-                            }
-                        }
-=======
                         if (sinkFlow.sink()->getOpType() != "DPUTask")
                             continue;
 
                         opsToLink.push_back(sinkFlow.sink());
                         inputSlots.push_back(sinkFlow->get<std::size_t>("sinkInput"));
                         flowsToRemove.push_back(sinkFlow);
->>>>>>> 7c256a77
                     }
 
                     auto alignOpName = inputTensor->getName() + "_align";
