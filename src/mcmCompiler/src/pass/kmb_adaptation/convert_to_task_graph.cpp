--- conflicted
+++ resolved
@@ -1176,11 +1176,7 @@
                                                        "Norm", "FakeQuantize", "CustomOcl", "CustomCpp", "Sigmoid", "Deconv", "Tile", "CTCDecoder",
                                                        "RefConv", "Gather", "HSwish", "Swish", "Conversion", "Relu", "Tanh", "SoftPlus", "Elu",
                                                        "PermuteND", "Mish", "Floor", "Round", "Erf", "Gelu", "Pad", "Interpolate", "MVN", "Ceiling",
-<<<<<<< HEAD
-                                                       "Exp", "SpaceToDepth", "CTCGreedyDecoderSeqLen", "Log", "Prelu"};
-=======
                                                        "Exp", "SpaceToDepth", "CTCGreedyDecoderSeqLen", "Log", "Prelu", "DepthToSpace", "ReverseSequence"};
->>>>>>> 384d3fa6
 
     opsTypesToConvert.insert(opsTypesToConvert.end(), opsTypesToConvertToUPA.begin(), opsTypesToConvertToUPA.end());
     auto opsToConvert = om.getOpsOfTypes(opsTypesToConvert);
@@ -1242,11 +1238,8 @@
     {"SpaceToDepth", convertSpaceToDepthToUPATask},
     {"CTCGreedyDecoderSeqLen", convertCTCGreedyDecoderSeqLenToUPATask},
     {"Prelu", convertPreluToUPATask},
-<<<<<<< HEAD
-=======
     {"DepthToSpace", convertDepthToSpaceToUPATask},
     {"ReverseSequence", convertReverseSequenceToUPATask}
->>>>>>> 384d3fa6
     };
 
     // Layer types that given current compiler state, it's
