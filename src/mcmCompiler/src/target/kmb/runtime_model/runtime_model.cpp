--- conflicted
+++ resolved
@@ -4218,13 +4218,10 @@
         toReturn[0]->task.value = buildUPACTCGreedyDecoderSeqLenTask(cm, compilationDescriptor, opIt);
     else if(underlyingTask == "Prelu")
         toReturn[0]->task.value = buildUPAPreluTask(cm, compilationDescriptor, opIt);
-<<<<<<< HEAD
-=======
     else if(underlyingTask == "DepthToSpace")
         toReturn[0]->task.value = buildUPADepthToSpaceTask(cm, compilationDescriptor, opIt);
     else if(underlyingTask == "ReverseSequence")
         toReturn[0]->task.value = buildUPAReverseSequenceTask(cm, compilationDescriptor, opIt);
->>>>>>> 384d3fa6
 
     // TODO: Add other UPA layers
 
