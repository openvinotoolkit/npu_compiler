--- conflicted
+++ resolved
@@ -159,47 +159,25 @@
  * @param Maximum number or workloads
  * @return A pool of possible splits (possible workloads)
  */
-<<<<<<< HEAD
-const std::vector<int> mv::Workloads::getWorkloadSplitPool(const Tensor& tensor, int nDPUxCluster, mv::DPUModeList dpuModeList, int maxSplits, std::vector<std::size_t> valid_ztiling)
-{
-    std::vector<int> splitPool = {1};
-    std::vector<int> maxSplitsXY;
-    int maxSplitXYZ = 1;
-=======
-const std::vector<int> mv::Workloads::getWorkloadSplitPool(const Tensor& tensor, int nDPUxCluster, mv::DPUModeList dpuModeList, int maxSplits, bool sparse=false)
+const std::vector<int> mv::Workloads::getWorkloadSplitPool(const Tensor& tensor, int nDPUxCluster, mv::DPUModeList dpuModeList, int maxSplits, bool sparsity, std::vector<std::size_t> valid_ztiling)
 {
     std::vector<int> splitPool = {1};
     std::vector<int> maxSplitsXY;
     std::vector<int> xyTilesplits;
-    int maxXYSplits = 1;
->>>>>>> 72f919a6
+    int maxSplitXYZ = 1;
 
     /*maxSplitsXY*/
     double xDim = tensor.getShape()[0];
     double yDim = tensor.getShape()[1];
+
     for(std::size_t i = 0; i < dpuModeList.size(); i++)
     {
-<<<<<<< HEAD
         maxSplitsXY.push_back(ceil(static_cast<double>(yDim)/dpuModeList[i].H)  * ceil(static_cast<double>(xDim)/dpuModeList[i].W));
         if (maxSplitsXY[i] > maxSplitXYZ)
             maxSplitXYZ = maxSplitsXY[i];
     }
 
     for(std::size_t i = 0; i < valid_ztiling.size(); i++)
-=======
-        maxSplitsXY.push_back(ceil((yDim/dpuModeList[i].H)  * ceil(xDim/dpuModeList[i].W)));
-        //std::cout << yDim << " " << dpuModeList[i].H << " " << xDim << " " <<  dpuModeList[i].W << std::endl;
-    }
-
-    /*maxSplitsZ*/
-    int maxSplitsZ = ceil(tensor.getShape()[2]/16);
-
-    maxSplits = std::min(maxSplits,std::max(*std::max_element(maxSplitsXY.begin(),maxSplitsXY.end()),maxSplitsZ));
-    //std::cout << "max z " << maxSplitsZ << " " << " maxsplitsXY " << maxSplitsXY[0] << " max splits " << maxSplits << std::endl;
-
-    /*Z splits*/
-    if((maxSplitsZ <= maxSplits) && (maxSplitsZ >1))
->>>>>>> 72f919a6
     {
         /*maxSplitsZ*/
         int maxSplitsZ = ceil(tensor.getShape()[2]/(1.0*valid_ztiling[i]));
@@ -221,6 +199,7 @@
     }
 
     maxSplits = std::min(maxSplitXYZ, maxSplits);
+
     /*DpuMul splits*/
     for(int i = nDPUxCluster; i <= (maxSplits+nDPUxCluster - nDPUxCluster) ; i+=nDPUxCluster)
         splitPool.push_back(i);
@@ -230,15 +209,11 @@
         for(int j = 0; j < (int)ceil(log2(maxSplitsXY[i])); j++)
         {
             if(((maxSplitsXY[i]%(int)std::pow(2,j)) == 0) && (maxSplitsXY[i]/(std::pow(2,j)) <= maxSplits))
-<<<<<<< HEAD
-                splitPool.push_back(maxSplitsXY[i]/std::pow(2,j));
-=======
             {
                 splitPool.push_back(maxSplitsXY[i]/std::pow(2,j));
                 xyTilesplits.push_back(maxSplitsXY[i]/std::pow(2,j));
             }
         }
->>>>>>> 72f919a6
     }
 
     /*sort*/
@@ -1296,11 +1271,7 @@
         workload->clusterID = clusterID;
 }
 
-<<<<<<< HEAD
-int mv::Workloads::partitionTensorWithZsplit(const mv::DPUModeList& mode_list, size_t nWorkloads, const mv::pass::PassEntry &pass, std::vector<std::size_t>& validZTiles)
-=======
-int mv::Workloads::partitionTensorWithZsplit(const mv::DPUModeList& mode_list, size_t nWorkloads, const mv::pass::PassEntry &pass, bool sparsity)
->>>>>>> 72f919a6
+int mv::Workloads::partitionTensorWithZsplit(const mv::DPUModeList& mode_list, size_t nWorkloads, const mv::pass::PassEntry &pass, bool sparsity, std::vector<std::size_t>& validZTiles)
 {
     pass.log(mv::Logger::MessageType::Debug, "Zsplit: layer=" + layerName_);
     unsigned C, H, W;
@@ -1378,14 +1349,13 @@
         //Check that the z workloads dimension for z tiling are multiple of 16
         if(((workload.MaxZ+1) - workload.MinZ)%16 != 0)
             return 0;
-<<<<<<< HEAD
+            
         if (!validZTiles.empty())
         {
             if (validTilingZSet.find(((workload.MaxZ+1) - workload.MinZ)) == validTilingZSet.end())
                 return 0;
         }
 
-=======
         
          //Check that the z workloads dimension for z tiling are a power of two
         int16_t diff = (workload.MaxZ+1) - workload.MinZ;
@@ -1393,7 +1363,6 @@
             if((diff & (diff-1)) != 0)
                 return 0;
         
->>>>>>> 72f919a6
         workloads_.push_back(workload);
 
     }
