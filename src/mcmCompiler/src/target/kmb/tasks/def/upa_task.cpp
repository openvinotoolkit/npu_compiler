#include "include/mcm/computation/op/op_registry.hpp"
#include "include/mcm/computation/op/op.hpp"

namespace mv
{

    namespace op_upa
    {

        static std::function<std::pair<bool, std::size_t>(const std::vector<Data::TensorIterator>&,
            const std::map<std::string, Attribute>&, std::string&)> inputCheckFcn =
            [](const std::vector<Data::TensorIterator>& inputs, const std::map<std::string, Attribute>& args,
            std::string&) -> std::pair<bool, std::size_t>
        {
            auto opIt = args.at("taskOp").get<std::string>();
            std::string errMsg;

            //Necessary, otherwise check on attributes fails
            auto argsBackup = args;
            argsBackup.erase("taskOp");
            return mv::op::OpRegistry::checkInputs(opIt, inputs, argsBackup, errMsg);
        };

        static std::function<void(const std::vector<Data::TensorIterator>&, const std::map<std::string, Attribute>&,
            std::vector<Tensor>&)> outputDefFcn =
            [](const std::vector<Data::TensorIterator>& inputs, const std::map<std::string, Attribute>& args, std::vector<Tensor>& outputs)
        {
            auto opIt = args.at("taskOp").get<std::string>();

            mv::op::OpRegistry::getOutputsDef(opIt, inputs, args, outputs);
        };
    }
    namespace op
    {
        MV_REGISTER_OP(UPATask)
        .setInputs({"inputs"})
        .setOutputs({"output"})
        .setInputCheck(op_upa::inputCheckFcn)
        .skipInputCheck()
        .setOutputDef(op_upa::outputDefFcn)
        .setTypeTrait({"executable"})
        .setVariableInputNum(true)
        .setBaseOperation({"Dummy", "Identity", "Softmax", "Proposal", "ROIPooling", "PSROIPooling", "Quantize", "Reshape",
                           "RegionYolo", "ReorgYolo", "Normalize", "Permute", "Eltwise", "Interp",
                           "DetectionOutput", "Priorbox", "Argmax", "TopK", "Norm", "Resample", "FakeQuantize",
                           "CustomOcl", "CustomCpp", "Sigmoid", "Deconv", "Tile", "CTCDecoder", "RefConv",
                           "Gather", "HSwish", "Swish", "Conversion", "Relu", "Tanh", "SoftPlus", "Elu", "PermuteND",
                           "Pad", "Mish", "Floor", "Round", "Erf", "Gelu", "Interpolate", "MVN", "LeakyRelu", "Ceiling",
<<<<<<< HEAD
                           "Exp", "SpaceToDepth", "CTCGreedyDecoderSeqLen", "Log", "Prelu"})
=======
                           "Exp", "SpaceToDepth", "CTCGreedyDecoderSeqLen", "Log", "Prelu", "DepthToSpace", "ReverseSequence"})
>>>>>>> 384d3fa6
        .setExtraInputs(true);
    }

}<|MERGE_RESOLUTION|>--- conflicted
+++ resolved
@@ -46,11 +46,7 @@
                            "CustomOcl", "CustomCpp", "Sigmoid", "Deconv", "Tile", "CTCDecoder", "RefConv",
                            "Gather", "HSwish", "Swish", "Conversion", "Relu", "Tanh", "SoftPlus", "Elu", "PermuteND",
                            "Pad", "Mish", "Floor", "Round", "Erf", "Gelu", "Interpolate", "MVN", "LeakyRelu", "Ceiling",
-<<<<<<< HEAD
-                           "Exp", "SpaceToDepth", "CTCGreedyDecoderSeqLen", "Log", "Prelu"})
-=======
                            "Exp", "SpaceToDepth", "CTCGreedyDecoderSeqLen", "Log", "Prelu", "DepthToSpace", "ReverseSequence"})
->>>>>>> 384d3fa6
         .setExtraInputs(true);
     }
 
