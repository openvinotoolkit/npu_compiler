{
    "config": {
        "Singular": [
            {
                "name" : "GlobalConfigParams",
                "recorded_model": false,
                "recordWeightsAsText": false,
                "referenceDevice": "A0",
                "systemClockMhz" : 500,
                "memoryBandwidth" : 16,
                "Number_of_DPUs" : 20,
                "Number_of_Clusters" : 4,
<<<<<<< HEAD
                "WorkloadCost": 300,
=======
                "UpaShaves": 1,
                "WorkloadCost": 0,
>>>>>>> 72f919a6
                "DDRScratch": 31457280,
                "cmx": 917504,
                "enable_channel_major_conv": true,
                "HuffmanCompression": false,
                "DPUTasksinFloat": false,
                "RemovePermuteNoOp": true,
                "PredictionOfQuantizationOutput": false,
                "FloatOutput": true,
                "Int32Output": false,
                "PPEAccuracy": false,
                "ScaleFuseInput": false,
                "PWLUsage": true,
                "ReferenceMode": false,
                "enableStreaming": true,
                "enablePipelining": true,
                "enablePrefetching": true,
                "enableWeightsSparsity": true,
                "enableStaticBarriers": true,
                "real_physical_barriers": 32,
                "barrier_bound": 16
            }
        ]
    },

    "@MERGE@": "@FILE@/base/release_kmb_base_A0.json"
}<|MERGE_RESOLUTION|>--- conflicted
+++ resolved
@@ -10,12 +10,8 @@
                 "memoryBandwidth" : 16,
                 "Number_of_DPUs" : 20,
                 "Number_of_Clusters" : 4,
-<<<<<<< HEAD
-                "WorkloadCost": 300,
-=======
                 "UpaShaves": 1,
                 "WorkloadCost": 0,
->>>>>>> 72f919a6
                 "DDRScratch": 31457280,
                 "cmx": 917504,
                 "enable_channel_major_conv": true,
