{
    "initialize": {
        "Singular": [
            {
                "name" : "GlobalConfigParams",
                "_comment" : "Stores common params accross multiple passes. Access through the Computation Model.",
                "verbose": "Error",
                "barrier_index_assignment" : "Dynamic",
                "default_tensor_placement" : "NNCMX"
            },
            "AssignInputNode",
            "AssignOutputNode",
            "DecideComputePrecision",
            "AssignUniqueOpId",
            {
                "name": "ApplyTargetVars",
                "Vars": [
                    {
                        "name": "dmaControllers",
                        "block": "nce",
                        "var": "DMAControllers",
                        "default": 1
                    },
                    {
                        "name": "csramLimit",
                        "block": "nce",
                        "var": "CSRAM",
                        "default": 0
                    }
                ]
            },
            {
                "name": "CreateSourceStructure",
                "VersionMajor": 3,
                "VersionMinor": 11,
                "VersionPatch": 0,
                "VersionHash": "9aa43159420c77d8cf765393954ac2fbb372ab02"
            },
            "UseReferenceOps",
	    "CollapseBranchedScale"
        ]
    },
    "quantization" : {
        "Singular" : [
            "ResolveFQAfterBranchingSlices",
            "FakeQuantize"
        ]
    },
    "adapt": {
        "Singular": [
            "RemoveOps",
            "ReplacementOps",
            "TensorsToU8",
            "TensorsToFP16",
            "FusePostOps",
            "PreprocessForPWL",
            "CheckPWLForRequantize",
            "ConvDilationUsingStorageElement",
            "TileOps",
            "HandleGroupConvolution",
            "StreamBinaryDataWeights",
            "DecideOutputDataType",
            "PlaceNeutralMaxPoolBefore",
            "PlacementOfOps",
            "PostTrainingQuantize",
            "EltwiseToSWEltwise",
            "MarkEltWiseUpaInputs",
            "MarkCMCompatibleConvs",
            "AddPermuteToNonCMConvPaths",
            {
                "name" : "GraphParameterOptimization",
                "graphOptimizerConfig" : {
                    "globalConfigs" : [
                        {"name" : "createStrategyDots", "value" : false},
                        {"name" : "dotFileLocation", "value" : "./output/dots/strategy/"},
                        {"name" : "jsonOutFileName", "value" : "./output/mcmCompiler_strategy_output.json"}
                    ],
                    "globalStrategies" : [
                        {"name" : "forceSpilling",    "value" : false       },
                        {"name" : "enableStreaming",   "value" : true       },
                        {"name" : "enablePipelining",   "value" : true },
                        {"name" : "enablePrefetching",   "value" : true      },
                        {"name" : "forceActivationSparsity",    "value" : false      },
                        {"name" : "enableWeightsSparsity",    "value" : true      },
                        {"name" : "clusteringStrategy","value" : "Automatic"}
                    ],
                    "layerStrategies" : [
                        {
                            "name" : "Conv",
                            "strategies": [
                                {"name" : "streamingStrategies",  "value" : ["StreamOverH","StreamOverK","StreamOverN"]},
                                {"name" : "clusteringStrategies", "value" : ["SplitOverH","SplitOverK", "Clustering"]},
                                {"name" : "inputActivationSparsity",             "value" : true},
                                {"name" : "outputActivationSparsity",             "value" : true},
                                {"name" : "weightsSparsity",                      "value" : true},
                                {"name" : "pipelining",                           "value" : true}
                            ]
                        },
                        {
                            "name" : "DepthwiseConv",
                            "strategies": [

                                {"name" : "streamingStrategies",  "value" : ["StreamOverH","StreamOverC"]},
                                {"name" : "clusteringStrategies", "value" : ["SplitOverH","SplitOverK","Clustering"]},
                                {"name" : "inputActivationSparsity",             "value" : false},
                                {"name" : "outputActivationSparsity",             "value" : true},
                                {"name" : "weightsSparsity",                      "value" : false},
                                {"name" : "pipelining",                           "value" : false}
                            ]
                        },
                        {
                            "name" : "MaxPool",
                            "strategies": [
                                {"name" : "streamingStrategies",  "value" : ["StreamOverH"]},
                                {"name" : "clusteringStrategies", "value" : ["SplitOverH","HKSwitch","Clustering"]},
                                {"name" : "inputActivationSparsity",             "value" : false},
                                {"name" : "outputActivationSparsity",             "value" : true},
                                {"name" : "weightsSparsity",                      "value" : false},
                                {"name" : "pipelining",                           "value" : false}
                            ]
                        },
                        {
                            "name" : "Concat",
                            "strategies": [
                                {"name" : "clusteringStrategies", "value" : ["SplitOverH","SplitOverK"]},
                                {"name" : "inputActivationSparsity",             "value" : false},
                                {"name" : "outputActivationSparsity",             "value" : true},
                                {"name" : "weightsSparsity",                      "value" : false},
                                {"name" : "pipelining",                           "value" : false}
                            ]
                        },
                        {
                            "name" : "Eltwise",
                            "strategies": [
                                {"name" : "streamingStrategies",  "value" : ["StreamOverH"]},
                                {"name" : "clusteringStrategies", "value" : ["SplitOverH","HKSwitch","Clustering"]},
                                {"name" : "inputActivationSparsity",             "value" : true},
                                {"name" : "outputActivationSparsity",             "value" : true},
                                {"name" : "weightsSparsity",                      "value" : false},
                                {"name" : "pipelining",                           "value" : false}
                            ]
                        }
                    ]
                }
            },
            "StoreGraphOptimizerDecisions",
            {
<<<<<<< HEAD
<<<<<<< HEAD
                "name" : "AddActivationStreaming",
                "max_streams" : 1000
=======
                "name" : "AssignIntermediateOutputNodes",
                "op_names" : ["conv1_1", "143", "355"],
                "_comment" : "Sets these Ops as additional outputs for debug. Ops not found are ignored."
>>>>>>> Changed functionality to use ops as inputs, not tensors
=======
                "name" : "AssignIntermediateOutputNodes",
                "op_names" : ["conv1_1", "143", "355"],
                "_comment" : "Sets these Ops as additional outputs for debug. Ops not found are ignored."
>>>>>>> bf68db9e
            },
            "ComputeSparsitySolution",
            "StreamingOperations",
            "StreamBinaryDataWeights",
            "StreamCopyOperations"
        ]
    },
  "dma": {
        "Singular" : [
            "SetDpuTasksMemoryLocation",
            "SetUPATasksMemoryLocation",
            "UpdateImplicitLayersLocation",
            "ResolveImplicitOperations",
            "AddDPUTasksWeightsDMATasks",
            "AddUPATasksExtraInputsDMATasks",
            "EnsureSplitStrategiesForSpilling"
        ]
    },
    "control_flows":{
        "Singular" : [
            "TaskControlFlows",
            "NNCMX2DDRControlFlows"
        ]
    },
    "scheduling": {
        "Singular": [
            {
              "name" : "BarrierSchedulerPass",
              "real_physical_barriers": 32,
              "barrier_bound": 16,
              "producer_bound" : 256,
              "remove_barriers_in_upa_tail" : true,
              "remove_redundant_wait_barriers" : true
            },
            "LayoutDMA"
        ]
    },
    "validate": {
        "Singular": [
            "CheckTensors"
        ]
    },
    "serialize": {
        "Singular": [
            "RemoveRedundantUpdateBarriers",
<<<<<<< HEAD
            "SplitBarrier",
            {
                "name" : "AssignPhysicalBarrier",
                "real_physical_barriers": 32
=======
            {
                "name": "GenerateDot",
                "output": "output/dots/op_model.dot",
                "scope": "OpModel",
                "content": "full",
                "html": true
            },
            {
                "name": "ConvertDot",
                "input": "output/dots/op_model.dot"
>>>>>>> bf68db9e
            },
            "BuildGraphFileKmb",
            {
                "name": "GenerateBlobKmb",
                "output": "output/mcm.blob"
            }
        ]
    },
    "root": {
        "Singular": [
            "config",
            "initialize",
            "quantization",
            "adapt",
            "kmb_adapt",
            "dma",
            "control_flows",
            "finalize",
            "scheduling",
            "serialize"
        ]
    }
}<|MERGE_RESOLUTION|>--- conflicted
+++ resolved
@@ -145,20 +145,8 @@
             },
             "StoreGraphOptimizerDecisions",
             {
-<<<<<<< HEAD
-<<<<<<< HEAD
                 "name" : "AddActivationStreaming",
                 "max_streams" : 1000
-=======
-                "name" : "AssignIntermediateOutputNodes",
-                "op_names" : ["conv1_1", "143", "355"],
-                "_comment" : "Sets these Ops as additional outputs for debug. Ops not found are ignored."
->>>>>>> Changed functionality to use ops as inputs, not tensors
-=======
-                "name" : "AssignIntermediateOutputNodes",
-                "op_names" : ["conv1_1", "143", "355"],
-                "_comment" : "Sets these Ops as additional outputs for debug. Ops not found are ignored."
->>>>>>> bf68db9e
             },
             "ComputeSparsitySolution",
             "StreamingOperations",
@@ -204,23 +192,10 @@
     "serialize": {
         "Singular": [
             "RemoveRedundantUpdateBarriers",
-<<<<<<< HEAD
             "SplitBarrier",
             {
                 "name" : "AssignPhysicalBarrier",
                 "real_physical_barriers": 32
-=======
-            {
-                "name": "GenerateDot",
-                "output": "output/dots/op_model.dot",
-                "scope": "OpModel",
-                "content": "full",
-                "html": true
-            },
-            {
-                "name": "ConvertDot",
-                "input": "output/dots/op_model.dot"
->>>>>>> bf68db9e
             },
             "BuildGraphFileKmb",
             {
